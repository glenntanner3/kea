--- conflicted
+++ resolved
@@ -914,25 +914,6 @@
         </para>
       </note>
 
-<<<<<<< HEAD
-      <para>
-        Now, to the mysterious setuid virtual component. If you
-        use the <command>-u</command> option to start the
-        <command>bind10</command> as root, but change the user
-        later, we need to start the <command>b10-auth</command> or
-        <command>b10-resolver</command> as root (until the socket
-        creator is finished).<!-- TODO --> So we need to specify
-        the time when the switch from root do the given user happens
-        and that's what the setuid component is for. The switch is
-        done at the time the setuid component would be started, if
-        it was a process. The default configuration contains the
-        setuid component with priority 5, <command>b10-auth</command>
-        has 10 to be started before the switch and everything else
-        is without priority, so it is started after the switch.
-      </para>
-
-=======
->>>>>>> 07ff448e
     </section>
 
   </chapter>
