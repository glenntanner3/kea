#                                               -*- Autoconf -*-
# Process this file with autoconf to produce a configure script.

AC_PREREQ([2.59])
AC_INIT(bind10-devel, 20110322, bind10-dev@isc.org)
AC_CONFIG_SRCDIR(README)
AM_INIT_AUTOMAKE
AC_CONFIG_HEADERS([config.h])

# Checks for programs.
AC_PROG_CXX

# Libtool configuration
#
# On FreeBSD (and probably some others), clang++ does not meet an autoconf
# assumption in identifying libtool configuration regarding shared library:
# the configure script will execute "$CC -shared $CFLAGS/$CXXFLAGS -v" and
# expect the output contains -Lxxx or -Ryyy.  This is the case for g++, but
# not for clang++, and, as a result, it will cause various errors in linking
# programs or running them with a shared object (such as some of our python
# scripts).
# To work around this problem we define a temporary variable
# "CXX_LIBTOOL_LDFLAGS".  It's expected to be defined as, e.g, "-L/usr/lib"
# to temporarily fake the output so that it will be compatible with that of
# g++.
CFLAGS_SAVED=$CFLAGS
CXXFLAGS_SAVED=$CXXFLAGS
CFLAGS="$CFLAGS $CXX_LIBTOOL_LDFLAGS"
CXXFLAGS="$CXXFLAGS $CXX_LIBTOOL_LDFLAGS"
AC_PROG_LIBTOOL
CFLAGS=$CFLAGS_SAVED
CXXFLAGS=$CXXFLAGS_SAVED

# Use C++ language
AC_LANG([C++])

# Identify the compiler: this check must be after AC_PROG_CXX and AC_LANG.
AM_CONDITIONAL(USE_GXX, test "X${GXX}" = "Xyes")
AC_CHECK_DECL([__SUNPRO_CC], [SUNCXX="yes"], [SUNCXX="no"])
AC_CHECK_DECL([__clang__], [CLANGPP="yes"], [CLANGPP="no"])
AM_CONDITIONAL(USE_CLANGPP, test "X${CLANGPP}" = "Xyes")

# Linker options

# check -R rather than gcc specific -rpath to be as portable as possible.
AC_MSG_CHECKING([whether -R flag is available in linker])
LDFLAGS_SAVED="$LDFLAGS"
LDFLAGS="$LDFLAGS -R/usr/lib"
AC_TRY_LINK([],[],
	[ AC_MSG_RESULT(yes)
		rpath_available=yes
	],[ AC_MSG_RESULT(no)
	rpath_available=no
	])
LDFLAGS=$LDFLAGS_SAVED

# allow building programs with static link.  we need to make it selective
# because loadable modules cannot be statically linked.
AC_ARG_ENABLE([static-link],
AC_HELP_STRING([--enable-static-link],
  [build programs with static link [[default=no]]]),
  [enable_static_link=yes], [enable_static_link=no])
AM_CONDITIONAL(USE_STATIC_LINK, test $enable_static_link = yes)

# Check validity about some libtool options
if test $enable_static_link = yes -a $enable_static = no; then
	AC_MSG_ERROR([--enable-static-link requires --enable-static])
fi
if test $enable_shared = no; then
	AC_MSG_ERROR([BIND 10 requires shared libraries to be built])
fi

AC_ARG_ENABLE(boost-threads,
AC_HELP_STRING([--enable-boost-threads],
  [use boost threads. Currently this only means using its locks instead of dummy locks, in the cache and NSAS]),
  use_boost_threads=$enableval, use_boost_threads=no)

# allow configuring without setproctitle.
AC_ARG_ENABLE(setproctitle-check,
AC_HELP_STRING([--disable-setproctitle-check],
  [do not check for python setproctitle module (used to give nice names to python processes)]),
  setproctitle_check=$enableval, setproctitle_check=yes)

# OS dependent configuration
SET_ENV_LIBRARY_PATH=no
ENV_LIBRARY_PATH=LD_LIBRARY_PATH

case "$host" in
*-solaris*)
	# Solaris requires special definitions to get some standard libraries
	# (e.g. getopt(3)) available with common used header files.
	CPPFLAGS="$CPPFLAGS -D_XPG4_2 -D__EXTENSIONS__"
	;;
*-apple-darwin*)
	# libtool doesn't work perfectly with Darwin: libtool embeds the
	# final install path in dynamic libraries and our loadable python
	# modules always refer to that path even if it's loaded within the
	# source tree.  This prevents pre-install tests from working.
	# To work around this problem we explicitly specify paths to dynamic
	# libraries when we use them in the source tree.
	SET_ENV_LIBRARY_PATH=yes
	ENV_LIBRARY_PATH=DYLD_LIBRARY_PATH
	;;
esac
AM_CONDITIONAL(SET_ENV_LIBRARY_PATH, test $SET_ENV_LIBRARY_PATH = yes)
AC_SUBST(SET_ENV_LIBRARY_PATH)
AC_SUBST(ENV_LIBRARY_PATH)

m4_define([_AM_PYTHON_INTERPRETER_LIST], [python python3 python3.1])
AC_ARG_WITH([pythonpath],
AC_HELP_STRING([--with-pythonpath=PATH],
  [specify an absolute path to python executable when automatic version check (incorrectly) fails]),
  [python_path="$withval"], [python_path="auto"])
if test "$python_path" = auto; then
	AM_PATH_PYTHON([3.1])
else
	# Older versions of automake can't handle python3 well.  This is an
	# in-house workaround for them.
	PYTHON=$python_path
	AC_SUBST(PYTHON)
	PYTHON_PREFIX='${prefix}'
	AC_SUBST(PYTHON_PREFIX)
	PYTHON_EXEC_PREFIX='$(exec_prefix)'
	AC_SUBST(PYTHON_EXEC_PREFIX)
	PYTHON_VERSION=[`$PYTHON -c "import sys; sys.stdout.write(sys.version[:3])"`]
	if test `echo "$PYTHON_VERSION >= 3.1" | bc` != 1 ; then
		AC_MSG_ERROR(["Python version too old: $PYTHON_VERSION, need 3.1 or higher"])
	fi
	AC_SUBST(PYTHON_VERSION)
	PYTHON_PLATFORM=`$PYTHON -c "import sys; print(sys.platform)"`
	AC_SUBST(PYTHON_PLATFORM)
	pythondir='${prefix}/lib/python'$PYTHON_VERSION'/site-packages'
	AC_SUBST(pythondir)
	pkgpythondir='${pythondir}/'$PACKAGE
	AC_SUBST(pkgpythondir)
	pyexecdir='${exec_prefix}/lib/python'$PYTHON_VERSION'/site-packages'
	AC_SUBST(pyexecdir)
	pkgpyexecdir='${pyexecdir}/'$PACKAGE
	AC_SUBST(pkgpyexecdir)
fi

# Check for python development environments
if test -x ${PYTHON}-config; then
	PYTHON_INCLUDES=`${PYTHON}-config --includes`

	for flag in `${PYTHON}-config --ldflags`; do
		# add any '-L..." flags to PYTHON_LDFLAGS
		flag=`echo $flag | sed -ne 's/^\(\-L.*\)$/\1/p'`
		if test "X${flag}" != X; then
			PYTHON_LDFLAGS="$PYTHON_LDFLAGS ${flag}"
		fi
	done
	# on some platforms, ${PYTHON}-config --ldflags doesn't provide a -L
	# option while having the library under a non trivial directory.
	# as a workaround we try the "lib" sub directory under the common
	# prefix for this python.
	if test -z "${PYTHON_LDFLAGS}"; then
		PYTHON_LDFLAGS="-L`${PYTHON}-config --prefix`/lib"
	fi
else
	if test "X$PYTHON_INCLUDES" = X -o "X$PYTHON_LDFLAGS" = X; then
		AC_MSG_WARN([${PYTHON}-config does not exist or is not executable, so we could not detect python development environment.  Your system may require an additional package (e.g. "python3-dev").  Alternatively, if you are sure you have python headers and libraries, define PYTHON_INCLUDES and PYTHON_LDFLAGS and run this script.])
	fi
fi

# Some OSes including NetBSD don't install libpython.so in a well known path.
# To avoid requiring dynamic library path with our python wrapper loadable
# modules, we embed the path to the modules when possible.  We do this even
# when the path is known in the common operational environment (e.g. when
# it's stored in a common "hint" file) for simplicity.
if test $rpath_available = yes; then
	python_rpath=
	for flag in ${PYTHON_LDFLAGS}; do
		python_rpath="${python_rpath} `echo $flag | sed -ne 's/^\(\-L\)/-R/p'`"
	done
	PYTHON_LDFLAGS="${PYTHON_LDFLAGS} ${python_rpath}"
fi

AC_SUBST(PYTHON_INCLUDES)
AC_SUBST(PYTHON_LDFLAGS)

CPPFLAGS_SAVED="$CPPFLAGS"
CPPFLAGS="$CPPFLAGS ${PYTHON_INCLUDES}"
AC_CHECK_HEADERS([Python.h],, AC_MSG_ERROR([Missing Python.h]))
CPPFLAGS="$CPPFLAGS_SAVED"

# Check for python library.  Needed for Python-wrapper libraries.
LDFLAGS_SAVED="$LDFLAGS"
LDFLAGS="$LDFLAGS $PYTHON_LDFLAGS"
python_bin="python${PYTHON_VERSION}"
AC_CHECK_LIB($python_bin, main, python_lib=$python_bin, python_lib=no)
if test $python_lib != "no"; then
	PYTHON_LIB="-l$python_lib"
fi
AC_SUBST(PYTHON_LIB)
LDFLAGS=$LDFLAGS_SAVED

# Check for the setproctitle module
if test "$setproctitle_check" = "yes" ; then
    AC_MSG_CHECKING(for setproctitle module)
    if "$PYTHON" -c 'import setproctitle' 2>/dev/null ; then
        AC_MSG_RESULT(ok)
    else
        AC_MSG_RESULT(missing)
        AC_MSG_WARN([Missing setproctitle python module.
Use --disable-setproctitle-check to skip this check.
In this case we will continue, but naming of python processes will not work.])
    fi
fi

# TODO: check for _sqlite3.py module

# Compiler dependent settings: define some mandatory CXXFLAGS here.
# We also use a separate variable B10_CXXFLAGS.  This will (and should) be
# used as the default value for each specific AM_CXXFLAGS:
# AM_CXXFLAGS = $(B10_CXXFLAGS)
# AM_CXXFLAGS += ... # add module specific flags
# We need this so that we can disable some specific compiler warnings per
# module basis; since AM_CXXFLAGS are placed before CXXFLAGS, and since
# gcc's -Wno-XXX option must be specified after -Wall or -Wextra, we cannot
# specify the default warning flags in CXXFLAGS and let specific modules
# "override" the default.

# This may be used to try linker flags.
AC_DEFUN([BIND10_CXX_TRY_FLAG], [
  AC_MSG_CHECKING([whether $CXX supports $1])

  bind10_save_CXXFLAGS="$CXXFLAGS"
  CXXFLAGS="$CXXFLAGS $1"

  AC_LINK_IFELSE([int main(void){ return 0;} ],
                 [bind10_cxx_flag=yes], [bind10_cxx_flag=no])
  CXXFLAGS="$bind10_save_CXXFLAGS"

  if test "x$bind10_cxx_flag" = "xyes"; then
    ifelse([$2], , :, [$2])
  else
    ifelse([$3], , :, [$3])
  fi

  AC_MSG_RESULT([$bind10_cxx_flag])
])

werror_ok=0

# SunStudio compiler requires special compiler options for boost
# (http://blogs.sun.com/sga/entry/boost_mini_howto)
if test "$SUNCXX" = "yes"; then
CXXFLAGS="$CXXFLAGS -library=stlport4 -features=tmplife -features=tmplrefstatic"
MULTITHREADING_FLAG="-mt"
fi

BIND10_CXX_TRY_FLAG(-Wno-missing-field-initializers,
	[WARNING_NO_MISSING_FIELD_INITIALIZERS_CFLAG="-Wno-missing-field-initializers"])
AC_SUBST(WARNING_NO_MISSING_FIELD_INITIALIZERS_CFLAG)

# gcc specific settings:
if test "X$GXX" = "Xyes"; then
B10_CXXFLAGS="-Wall -Wextra -Wwrite-strings -Woverloaded-virtual -Wno-sign-compare"
case "$host" in
*-solaris*)
	MULTITHREADING_FLAG=-pthreads
	;;
*)
	MULTITHREADING_FLAG=-pthread
	;;
esac

# Certain versions of gcc (g++) have a bug that incorrectly warns about
# the use of anonymous name spaces even if they're closed in a single
# translation unit.  For these versions we have to disable -Werror.
CXXFLAGS_SAVED="$CXXFLAGS"
CXXFLAGS="$CXXFLAGS $B10_CXXFLAGS -Werror"
AC_MSG_CHECKING(for in-TU anonymous namespace breakage)
AC_TRY_COMPILE([namespace { class Foo {}; }
namespace isc {class Bar {Foo foo_;};} ],,
	[AC_MSG_RESULT(no)
	 werror_ok=1
	 B10_CXXFLAGS="$B10_CXXFLAGS -Werror"],
	[AC_MSG_RESULT(yes)])
CXXFLAGS="$CXXFLAGS_SAVED"

fi				dnl GXX = yes

AM_CONDITIONAL(GCC_WERROR_OK, test $werror_ok = 1)

# produce PIC unless we disable shared libraries. need this for python bindings.
if test $enable_shared != "no" -a "X$GXX" = "Xyes"; then
   B10_CXXFLAGS="$B10_CXXFLAGS -fPIC"
fi

AC_SUBST(B10_CXXFLAGS)

# Checks for libraries.

AC_SEARCH_LIBS(inet_pton, [nsl])
AC_SEARCH_LIBS(recvfrom, [socket])
AC_SEARCH_LIBS(nanosleep, [rt])

# Checks for header files.

# Checks for typedefs, structures, and compiler characteristics.
AC_HEADER_STDBOOL
AC_TYPE_SIZE_T



AC_MSG_CHECKING(for sa_len in struct sockaddr)
AC_TRY_COMPILE([
#include <sys/types.h>
#include <sys/socket.h>],
[struct sockaddr sa; sa.sa_len = 0; return (0);],
        [AC_MSG_RESULT(yes)
        AC_DEFINE(HAVE_SA_LEN, 1, [Define to 1 if sockaddr has a sa_len member, and corresponding sin_len and sun_len])],
        AC_MSG_RESULT(no))

AC_ARG_WITH(pycoverage,
[  --with-pycoverage[=PROGRAM]         enable python code coverage using the specified coverage], pycoverage="$withval", pycoverage="no")
if test "$pycoverage" = "no" ; then
	# just run the tests normally with python
	PYCOVERAGE_RUN="${PYTHON}"
	USE_PYCOVERAGE="no"
elif test "$pycoverage" = "yes" ; then
	PYCOVERAGE="coverage"
	PYCOVERAGE_RUN="${PYCOVERAGE} run --branch --append"
	USE_PYCOVERAGE="yes"
else
	PYCOVERAGE="$pycoverage"
	PYCOVERAGE_RUN="${PYCOVERAGE} run --branch --append"
	USE_PYCOVERAGE="yes"
fi
AM_CONDITIONAL(ENABLE_PYTHON_COVERAGE, test x$USE_PYCOVERAGE != xno)
AC_SUBST(PYCOVERAGE)
AC_SUBST(PYCOVERAGE_RUN)
AC_SUBST(USE_PYCOVERAGE)

AC_ARG_WITH(lcov,
[  --with-lcov[=PROGRAM]         enable gtest and coverage target using the specified lcov], lcov="$withval", lcov="no")

AC_ARG_WITH(gtest,
[  --with-gtest=PATH       specify a path to gtest header files (PATH/include) and library (PATH/lib)],
    gtest_path="$withval", gtest_path="no")

USE_LCOV="no"
if test "$lcov" != "no"; then
	# force gtest if not set
	if test "$gtest_path" = "no"; then
#		AC_MSG_ERROR("lcov needs gtest for test coverage report")
		AC_MSG_NOTICE([gtest support is now enabled, because used by coverage tests])
		gtest_path="yes"
	fi
	if test "$lcov" != "yes"; then
		LCOV=$lcov
	else
		AC_PATH_PROG([LCOV], [lcov])
	fi
	if test -x "${LCOV}"; then
		USE_LCOV="yes"
	else
		AC_MSG_ERROR([Cannot find lcov.])
	fi
	# is genhtml always in the same directory?
	GENHTML=`echo "$LCOV" | sed s/lcov$/genhtml/`
	if test ! -x $GENHTML; then
		AC_MSG_ERROR([genhtml not found, needed for lcov])
	fi
	# GCC specific?
	CXXFLAGS="$CXXFLAGS -fprofile-arcs -ftest-coverage"
	LIBS=" $LIBS -lgcov"
	AC_SUBST(CPPFLAGS)
	AC_SUBST(LIBS)
	AC_SUBST(LCOV)
	AC_SUBST(GENHTML)
fi
AC_SUBST(USE_LCOV)

# Check for Botan
botan_path=""
AC_ARG_WITH([botan],
  AC_HELP_STRING([--with-botan=PATH],
    [specify exact directory of Botan library]),
    [botan_path="$withval"])
# If not specificed, try some common paths
if test -z "$with_botan"; then
    botandirs="/usr/local /usr/pkg /opt /opt/local /usr"
    for d in $botandirs
    do
        if test -f $d/include/botan/botan.h; then
            botan_path=$d
            break
        fi
    done
fi
if test "${botan_path}" ; then
    CPPFLAGS="$CPPFLAGS -I${botan_path}/include"
    LDFLAGS="$LDFLAGS -L${botan_path}/lib -lbotan"
fi
AC_CHECK_HEADERS([botan/botan.h],,AC_MSG_ERROR([Missing required header files.]))
AC_LINK_IFELSE(
        [AC_LANG_PROGRAM([#include <botan/botan.h>],
                         [using namespace Botan;
                          LibraryInitializer::initialize();
                         ])],
        [AC_MSG_RESULT([checking for Botan library... yes])],
        [AC_MSG_RESULT([checking for Botan library... no])
         AC_MSG_ERROR([Missing Botan library])]
)

#
# Configure Boost header path
#
# If explicitly specified, use it.
AC_ARG_WITH([boost-include],
  AC_HELP_STRING([--with-boost-include=PATH],
    [specify exact directory for Boost headers]),
    [boost_include_path="$withval"])
# If not specified, try some common paths.
if test -z "$with_boost_include"; then
	boostdirs="/usr/local /usr/pkg /opt /opt/local"
	for d in $boostdirs
	do
		if test -f $d/include/boost/shared_ptr.hpp; then
			boost_include_path=$d/include
			break
		fi
	done
fi
CPPFLAGS_SAVES="$CPPFLAGS"
if test "${boost_include_path}" ; then
	BOOST_INCLUDES="-I${boost_include_path}"
	CPPFLAGS="$CPPFLAGS $BOOST_INCLUDES"
fi
AC_CHECK_HEADERS([boost/shared_ptr.hpp boost/foreach.hpp boost/interprocess/sync/interprocess_upgradable_mutex.hpp boost/date_time/posix_time/posix_time_types.hpp boost/bind.hpp boost/function.hpp],,
  AC_MSG_ERROR([Missing required header files.]))
CPPFLAGS="$CPPFLAGS_SAVES"
AC_SUBST(BOOST_INCLUDES)


if test "${use_boost_threads}" = "yes" ; then
    AC_DEFINE([USE_BOOST_THREADS], [], [Use boost threads])

    # Using boost::mutex can result in requiring libboost_thread with older
    # versions of Boost.  We'd like to avoid relying on a compiled Boost library
    # whenever possible, so we need to check for it step by step.
    #
    # NOTE: another fix of this problem is to simply require newer versions of
    # boost.  If we choose that solution we should simplify the following tricky
    # checks accordingly and all Makefile.am's that refer to NEED_LIBBOOST_THREAD.
    AC_MSG_CHECKING(for boost::mutex)
    CPPFLAGS_SAVES="$CPPFLAGS"
    LIBS_SAVES="$LIBS"
    CPPFLAGS="$BOOST_INCLUDES $CPPFLAGS $MULTITHREADING_FLAG"
    need_libboost_thread=0
    need_sunpro_workaround=0
    AC_TRY_LINK([
    #include <boost/thread.hpp>
    ],[
    boost::mutex m;
    ],
        [ AC_MSG_RESULT(yes (without libboost_thread)) ],
        # there is one specific problem with SunStudio 5.10
        # where including boost/thread causes a compilation failure
        # There is a workaround in boost but it checks the version not being 5.10
        # This will probably be fixed in the future, in which case this
        # is only a temporary workaround
        [ AC_TRY_LINK([
    #if defined(__SUNPRO_CC) && __SUNPRO_CC == 0x5100
    #undef __SUNPRO_CC
    #define __SUNPRO_CC 0x5090
    #endif
    #include <boost/thread.hpp>
    ],[
    boost::mutex m;
    ],
        [ AC_MSG_RESULT(yes (with SUNOS workaround))
          need_sunpro_workaround=1 ],
            [ LIBS=" $LIBS -lboost_thread"
          AC_TRY_LINK([
    #include <boost/thread.hpp>
    ],[
    boost::mutex m;
    ],
              [ AC_MSG_RESULT(yes (with libboost_thread))
                need_libboost_thread=1 ],
              [ AC_MSG_RESULT(no)
                AC_MSG_ERROR([boost::mutex cannot be linked in this build environment.
    Perhaps you are using an older version of Boost that requires libboost_thread for the mutex support, which does not appear to be available.
    You may want to check the availability of the library or to upgrade Boost.])
              ])])])
    CPPFLAGS="$CPPFLAGS_SAVES"
    LIBS="$LIBS_SAVES"
    AM_CONDITIONAL(NEED_LIBBOOST_THREAD, test $need_libboost_thread = 1)
    if test $need_sunpro_workaround = 1; then
        AC_DEFINE([NEED_SUNPRO_WORKAROUND], [], [Need boost sunstudio workaround])
    fi
else
    AM_CONDITIONAL(NEED_LIBBOOST_THREAD, test "${use_boost_threads}" = "yes")
fi


#
# Check availability of gtest, which will be used for unit tests.
#
if test "$gtest_path" != "no"
then
	if test "$gtest_path" != "yes"; then
		GTEST_PATHS=$gtest_path
		if test -x "${gtest_path}/bin/gtest-config" ; then
			GTEST_CONFIG="${gtest_path}/bin/gtest-config"
		fi
	else
		AC_PATH_PROG([GTEST_CONFIG], [gtest-config])
	fi
	if test -x "${GTEST_CONFIG}" ; then :
		# using cppflags instead of cxxflags
		GTEST_INCLUDES=`${GTEST_CONFIG} --cppflags`
		GTEST_LDFLAGS=`${GTEST_CONFIG} --ldflags`
		GTEST_LDADD=`${GTEST_CONFIG} --libs`
		GTEST_FOUND="true"
	else
		AC_MSG_WARN([Unable to locate Google Test gtest-config.])
		if test -z "${GTEST_PATHS}" ; then
			GTEST_PATHS="/usr /usr/local"
		fi
		GTEST_FOUND="false"
	fi
	if test "${GTEST_FOUND}" != "true"; then
		GTEST_FOUND="false"
		for dir in $GTEST_PATHS; do
			if test -f "$dir/include/gtest/gtest.h"; then
				GTEST_INCLUDES="-I$dir/include"
				GTEST_LDFLAGS="-L$dir/lib"
				GTEST_LDADD="-lgtest"
				GTEST_FOUND="true"
				break
			fi
		done
	fi
	if test "${GTEST_FOUND}" != "true"; then
		AC_MSG_ERROR([Cannot find gtest in: $GTEST_PATHS])
	fi
else
	GTEST_INCLUDES=
	GTEST_LDFLAGS=
	GTEST_LDADD=
fi
AM_CONDITIONAL(HAVE_GTEST, test $gtest_path != "no")
AC_SUBST(GTEST_INCLUDES)
AC_SUBST(GTEST_LDFLAGS)
AC_SUBST(GTEST_LDADD)

dnl check for pkg-config itself so we don't try the m4 macro without pkg-config
AC_CHECK_PROG(HAVE_PKG_CONFIG, pkg-config, yes, no)
if test "x$HAVE_PKG_CONFIG" = "xno" ; then
  AC_MSG_ERROR(Please install pkg-config)
fi
PKG_CHECK_MODULES(SQLITE, sqlite3 >= 3.3.9, enable_features="$enable_features SQLite3")

# I can't get some of the #include <asio.hpp> right without this
# TODO: find the real cause of asio/boost wanting pthreads
# (this currently only occurs for src/lib/cc/session_unittests)
PTHREAD_LDFLAGS=
AC_CHECK_LIB(pthread, pthread_create,[ PTHREAD_LDFLAGS=-lpthread ], [])
AC_SUBST(PTHREAD_LDFLAGS)

AC_SUBST(MULTITHREADING_FLAG)

#
# ASIO: we extensively use it as the C++ event management module.
#
# Use local ASIO headers from ext
#
CPPFLAGS="$CPPFLAGS -I\$(top_srcdir)/ext/asio"
#
# Use our 'coroutine' header from ext
CPPFLAGS="$CPPFLAGS -I\$(top_srcdir)/ext/coroutine"
#
# Disable threads: Currently we don't use them.
CPPFLAGS="$CPPFLAGS -DASIO_DISABLE_THREADS=1"
#
# kqueue portability: ASIO uses kqueue by default if it's available (it's
# generally available in BSD variants).  Unfortunately, some public
# implementation of kqueue forces a conversion from a pointer to an integer,
# which is prohibited in C++ unless reinterpret_cast, C++'s most evil beast
# (and ASIO doesn't use it anyway) is used.  This will cause build error for
# some of our C++ files including ASIO header files.  The following check
# detects such cases and tells ASIO not to use kqueue if so.
AC_CHECK_FUNC(kqueue, ac_cv_have_kqueue=yes, ac_cv_have_kqueue=no)
if test "X$ac_cv_have_kqueue" = "Xyes"; then
	AC_MSG_CHECKING([whether kqueue EV_SET compiles in C++])
	AC_TRY_COMPILE([
#include <sys/types.h>
#include <sys/param.h>
#include <sys/event.h>],
[char* udata;
EV_SET(NULL, 0, 0, 0, 0, 0, udata);],
	[AC_MSG_RESULT(yes)],
	[AC_MSG_RESULT([no, disable kqueue for ASIO])
	 CPPFLAGS="$CPPFLAGS -DASIO_DISABLE_KQUEUE=1"
	])
fi

# /dev/poll issue: ASIO uses /dev/poll by default if it's available (generally
# the case with Solaris).  Unfortunately its /dev/poll specific code would
# trigger the gcc's "missing-field-initializers" warning, which would
# subsequently make the build fail with -Werror.  Further, older versions of
# gcc don't provide an option to selectively suppress this warning.
# So, for the moment, we simply disable the use of /dev/poll.  Unless we
# implement recursive DNS server with randomized ports, we don't need the
# scalability that /dev/poll can provide, so this decision wouldn't affect
# run time performance.  Hopefully we can find a better solution or the ASIO
# code will be updated by the time we really need it.
AC_CHECK_HEADERS(sys/devpoll.h, ac_cv_have_devpoll=yes, ac_cv_have_devpoll=no)
if test "X$ac_cv_have_devpoll" = "Xyes" -a "X$GXX" = "Xyes"; then
	CPPFLAGS="$CPPFLAGS -DASIO_DISABLE_DEV_POLL=1"
fi

#
# Perl is optional; it is used only by some of the system test scripts.
#
AC_PATH_PROGS(PERL, perl5 perl)
AC_SUBST(PERL)

AC_ARG_ENABLE(man, [AC_HELP_STRING([--enable-man],
  [regenerate man pages [default=no]])], enable_man=yes, enable_man=no)

AM_CONDITIONAL(ENABLE_MAN, test x$enable_man != xno)

AC_ARG_ENABLE(install-configurations,
  [AC_HELP_STRING([--disable-install-configurations],
  [do not install configuration])], install_configurations=$enableval, install_configurations=yes)

AM_CONDITIONAL(INSTALL_CONFIGURATIONS, test x$install_configurations = xyes || test x$install_configurations = xtrue)

AC_CONFIG_FILES([Makefile
                 doc/Makefile
                 doc/guide/Makefile
                 src/Makefile
                 src/bin/Makefile
                 src/bin/bind10/Makefile
                 src/bin/bind10/tests/Makefile
                 src/bin/cmdctl/Makefile
                 src/bin/cmdctl/tests/Makefile
                 src/bin/bindctl/Makefile
                 src/bin/bindctl/tests/Makefile
                 src/bin/cfgmgr/Makefile
                 src/bin/cfgmgr/plugins/Makefile
                 src/bin/cfgmgr/tests/Makefile
                 src/bin/host/Makefile
                 src/bin/loadzone/Makefile
                 src/bin/loadzone/tests/correct/Makefile
                 src/bin/loadzone/tests/error/Makefile
                 src/bin/msgq/Makefile
                 src/bin/msgq/tests/Makefile
                 src/bin/auth/Makefile
                 src/bin/auth/tests/Makefile
                 src/bin/auth/benchmarks/Makefile
                 src/bin/resolver/Makefile
                 src/bin/resolver/tests/Makefile
                 src/bin/sockcreator/Makefile
                 src/bin/sockcreator/tests/Makefile
                 src/bin/xfrin/Makefile
                 src/bin/xfrin/tests/Makefile
                 src/bin/xfrout/Makefile
                 src/bin/xfrout/tests/Makefile
                 src/bin/zonemgr/Makefile
                 src/bin/zonemgr/tests/Makefile
                 src/bin/stats/Makefile
                 src/bin/stats/tests/Makefile
                 src/bin/stats/tests/isc/Makefile
                 src/bin/stats/tests/isc/cc/Makefile
                 src/bin/stats/tests/isc/config/Makefile
                 src/bin/stats/tests/isc/util/Makefile
                 src/bin/stats/tests/testdata/Makefile
                 src/bin/stats/tests/http/Makefile
                 src/bin/usermgr/Makefile
                 src/bin/tests/Makefile
                 src/lib/Makefile
                 src/lib/asiolink/Makefile
                 src/lib/asiolink/tests/Makefile
                 src/lib/asiodns/Makefile
                 src/lib/asiodns/tests/Makefile
                 src/lib/bench/Makefile
                 src/lib/bench/example/Makefile
                 src/lib/bench/tests/Makefile
                 src/lib/cc/Makefile
                 src/lib/cc/tests/Makefile
                 src/lib/python/Makefile
                 src/lib/python/isc/Makefile
                 src/lib/python/isc/util/Makefile
                 src/lib/python/isc/util/tests/Makefile
                 src/lib/python/isc/datasrc/Makefile
                 src/lib/python/isc/datasrc/tests/Makefile
                 src/lib/python/isc/cc/Makefile
                 src/lib/python/isc/cc/tests/Makefile
                 src/lib/python/isc/config/Makefile
                 src/lib/python/isc/config/tests/Makefile
                 src/lib/python/isc/log/Makefile
                 src/lib/python/isc/log/tests/Makefile
                 src/lib/python/isc/net/Makefile
                 src/lib/python/isc/net/tests/Makefile
                 src/lib/python/isc/notify/Makefile
                 src/lib/python/isc/notify/tests/Makefile
                 src/lib/python/isc/testutils/Makefile
                 src/lib/config/Makefile
                 src/lib/config/tests/Makefile
                 src/lib/config/tests/testdata/Makefile
<<<<<<< HEAD
                 src/lib/util/Makefile
                 src/lib/util/io/Makefile
                 src/lib/util/io/tests/Makefile
                 src/lib/util/unittests/Makefile
                 src/lib/util/tests/Makefile
=======
                 src/lib/cryptolink/Makefile
                 src/lib/cryptolink/tests/Makefile
>>>>>>> 7be4a7e7
                 src/lib/dns/Makefile
                 src/lib/dns/tests/Makefile
                 src/lib/dns/tests/testdata/Makefile
                 src/lib/dns/python/Makefile
                 src/lib/dns/python/tests/Makefile
                 src/lib/dns/benchmarks/Makefile
                 src/lib/exceptions/Makefile
                 src/lib/exceptions/tests/Makefile
                 src/lib/datasrc/Makefile
                 src/lib/datasrc/tests/Makefile
                 src/lib/xfr/Makefile
                 src/lib/log/Makefile
                 src/lib/log/compiler/Makefile
                 src/lib/log/tests/Makefile
                 src/lib/resolve/Makefile
                 src/lib/resolve/tests/Makefile
                 src/lib/testutils/Makefile
                 src/lib/testutils/testdata/Makefile
                 src/lib/nsas/Makefile
                 src/lib/nsas/tests/Makefile
                 src/lib/cache/Makefile
                 src/lib/cache/tests/Makefile
                 src/lib/server_common/Makefile
                 src/lib/server_common/tests/Makefile
                 tests/Makefile
                 tests/system/Makefile
                 tests/tools/Makefile
                 tests/tools/badpacket/Makefile
                 tests/tools/badpacket/tests/Makefile
               ])
AC_OUTPUT([doc/version.ent
           src/bin/cfgmgr/b10-cfgmgr.py
           src/bin/cfgmgr/tests/b10-cfgmgr_test.py
           src/bin/cmdctl/cmdctl.py
           src/bin/cmdctl/run_b10-cmdctl.sh
           src/bin/cmdctl/tests/cmdctl_test
           src/bin/cmdctl/cmdctl.spec.pre
           src/bin/xfrin/tests/xfrin_test
           src/bin/xfrin/xfrin.py
           src/bin/xfrin/run_b10-xfrin.sh
           src/bin/xfrout/xfrout.py
           src/bin/xfrout/xfrout.spec.pre
           src/bin/xfrout/tests/xfrout_test
           src/bin/xfrout/tests/xfrout_test.py
           src/bin/xfrout/run_b10-xfrout.sh
           src/bin/resolver/resolver.spec.pre
           src/bin/resolver/spec_config.h.pre
           src/bin/zonemgr/zonemgr.py
           src/bin/zonemgr/zonemgr.spec.pre
           src/bin/zonemgr/tests/zonemgr_test
           src/bin/zonemgr/run_b10-zonemgr.sh
           src/bin/stats/stats.py
           src/bin/stats/stats_httpd.py
           src/bin/stats/stats.spec
           src/bin/stats/stats-httpd.spec
           src/bin/stats/stats-httpd-xml.tpl
           src/bin/stats/stats-httpd-xsd.tpl
           src/bin/stats/stats-httpd-xsl.tpl
           src/bin/stats/run_b10-stats.sh
           src/bin/stats/run_b10-stats-httpd.sh
           src/bin/stats/tests/stats_test
           src/bin/bind10/bind10.py
           src/bin/bind10/run_bind10.sh
           src/bin/bind10/tests/bind10_test.py
           src/bin/bindctl/run_bindctl.sh
           src/bin/bindctl/bindctl_main.py
           src/bin/bindctl/tests/bindctl_test
           src/bin/loadzone/run_loadzone.sh
           src/bin/loadzone/tests/correct/correct_test.sh
           src/bin/loadzone/tests/error/error_test.sh
           src/bin/loadzone/b10-loadzone.py
           src/bin/usermgr/run_b10-cmdctl-usermgr.sh
           src/bin/usermgr/b10-cmdctl-usermgr.py
           src/bin/msgq/msgq.py
           src/bin/msgq/tests/msgq_test
           src/bin/msgq/run_msgq.sh
           src/bin/auth/auth.spec.pre
           src/bin/auth/spec_config.h.pre
           src/bin/tests/process_rename_test.py
           src/lib/config/tests/data_def_unittests_config.h
           src/lib/python/isc/config/tests/config_test
           src/lib/python/isc/cc/tests/cc_test
           src/lib/python/isc/log/tests/log_test
           src/lib/python/isc/notify/tests/notify_out_test
           src/lib/dns/gen-rdatacode.py
           src/lib/python/bind10_config.py
           src/lib/dns/tests/testdata/gen-wiredata.py
           src/lib/cc/session_config.h.pre
           src/lib/cc/tests/session_unittests_config.h
           src/lib/log/tests/run_time_init_test.sh
           tests/system/conf.sh
           tests/system/glue/setup.sh
           tests/system/glue/nsx1/b10-config.db
           tests/system/bindctl/nsx1/b10-config.db.template
          ], [
           chmod +x src/bin/cmdctl/run_b10-cmdctl.sh
           chmod +x src/bin/xfrin/run_b10-xfrin.sh
           chmod +x src/bin/xfrout/run_b10-xfrout.sh
           chmod +x src/bin/zonemgr/run_b10-zonemgr.sh
           chmod +x src/bin/stats/tests/stats_test
           chmod +x src/bin/stats/run_b10-stats.sh
           chmod +x src/bin/stats/run_b10-stats-httpd.sh
           chmod +x src/bin/bind10/run_bind10.sh
           chmod +x src/bin/cmdctl/tests/cmdctl_test
           chmod +x src/bin/xfrin/tests/xfrin_test
           chmod +x src/bin/xfrout/tests/xfrout_test
           chmod +x src/bin/zonemgr/tests/zonemgr_test
           chmod +x src/bin/bindctl/tests/bindctl_test
           chmod +x src/bin/bindctl/run_bindctl.sh
           chmod +x src/bin/loadzone/run_loadzone.sh
           chmod +x src/bin/loadzone/tests/correct/correct_test.sh
           chmod +x src/bin/loadzone/tests/error/error_test.sh
           chmod +x src/bin/usermgr/run_b10-cmdctl-usermgr.sh
           chmod +x src/bin/msgq/run_msgq.sh
           chmod +x src/bin/msgq/tests/msgq_test
           chmod +x src/lib/dns/gen-rdatacode.py
           chmod +x src/lib/dns/tests/testdata/gen-wiredata.py
           chmod +x src/lib/log/tests/run_time_init_test.sh
           chmod +x tests/system/conf.sh
          ])
AC_OUTPUT

dnl Print the results
dnl

cat > config.report << END

     BIND 10 source configure results:
    -=-=-=-=-=-=-=-=-=-=-=-=-=-=-=-=-=-

Package:
  Name:          $PACKAGE_NAME
  Version:       $PACKAGE_VERSION

C++ Compiler:    $CXX

Flags:
  DEFS:          $DEFS
  CPPFLAGS:      $CPPFLAGS
  CXXFLAGS:      $CXXFLAGS
  B10_CXXFLAGS:  $B10_CXXFLAGS
dnl includes too
  Python:        ${PYTHON_INCLUDES}
                 ${PYTHON_LDFLAGS}
                 ${PYTHON_LIB}
  Boost:         ${BOOST_INCLUDES}
  SQLite:        $SQLITE_CFLAGS
                 $SQLITE_LIBS

Features:
  $enable_features

Developer:
  Google Tests:  $gtest_path
  C++ Code Coverage: $USE_LCOV
  Python Code Coverage: $USE_PYCOVERAGE
  Generate Manuals:  $enable_man

END

cat config.report
cat <<EOF

  Now you can type "make" to build BIND 10

EOF<|MERGE_RESOLUTION|>--- conflicted
+++ resolved
@@ -705,16 +705,8 @@
                  src/lib/config/Makefile
                  src/lib/config/tests/Makefile
                  src/lib/config/tests/testdata/Makefile
-<<<<<<< HEAD
-                 src/lib/util/Makefile
-                 src/lib/util/io/Makefile
-                 src/lib/util/io/tests/Makefile
-                 src/lib/util/unittests/Makefile
-                 src/lib/util/tests/Makefile
-=======
                  src/lib/cryptolink/Makefile
                  src/lib/cryptolink/tests/Makefile
->>>>>>> 7be4a7e7
                  src/lib/dns/Makefile
                  src/lib/dns/tests/Makefile
                  src/lib/dns/tests/testdata/Makefile
@@ -725,6 +717,11 @@
                  src/lib/exceptions/tests/Makefile
                  src/lib/datasrc/Makefile
                  src/lib/datasrc/tests/Makefile
+                 src/lib/util/Makefile
+                 src/lib/util/io/Makefile
+                 src/lib/util/io/tests/Makefile
+                 src/lib/util/unittests/Makefile
+                 src/lib/util/tests/Makefile
                  src/lib/xfr/Makefile
                  src/lib/log/Makefile
                  src/lib/log/compiler/Makefile
