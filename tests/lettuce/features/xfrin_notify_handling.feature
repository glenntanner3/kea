Feature: Xfrin incoming notify handling
    Tests for Xfrin incoming notify handling. They also test
    statistics counters incremented, which are related to notifying
    and transferring by Xfrout and receiveing by Xfrin. Some cases are
    considered: Transferring is done via IPv4 or IPv6 transport. A
    transfer request from Xfrin is rejected by Xfrout. The master
    server or slave server is unreachable.

    Scenario: Handle incoming notify
    Given I have bind10 running with configuration xfrin/retransfer_master.conf with cmdctl port 47804 as master
    And wait for master stderr message BIND10_STARTED_CC
    And wait for master stderr message CMDCTL_STARTED
    And wait for master stderr message AUTH_SERVER_STARTED
    And wait for master stderr message XFROUT_STARTED
    And wait for master stderr message ZONEMGR_STARTED
    And wait for master stderr message STATS_STARTING

    And I have bind10 running with configuration xfrin/retransfer_slave_notify.conf
    And wait for bind10 stderr message BIND10_STARTED_CC
    And wait for bind10 stderr message CMDCTL_STARTED
    And wait for bind10 stderr message AUTH_SERVER_STARTED
    And wait for bind10 stderr message XFRIN_STARTED
    And wait for bind10 stderr message ZONEMGR_STARTED

    A query for www.example.org to [::1]:47806 should have rcode NXDOMAIN

    #
    # Test1 for Xfrout statistics
    #
    check initial statistics not containing example.org for Xfrout with cmdctl port 47804

    #
    # Test2 for Xfrin statistics
    #
    check initial statistics not containing example.org for Xfrin

    When I send bind10 with cmdctl port 47804 the command Xfrout notify example.org IN
    Then wait for new master stderr message XFROUT_NOTIFY_COMMAND
    Then wait for new bind10 stderr message AUTH_RECEIVED_NOTIFY
    Then wait for new bind10 stderr message ZONEMGR_RECEIVE_NOTIFY
    Then wait for new bind10 stderr message XFRIN_XFR_TRANSFER_STARTED
    Then wait for new bind10 stderr message XFRIN_TRANSFER_SUCCESS not XFRIN_XFR_PROCESS_FAILURE
    Then wait for new bind10 stderr message ZONEMGR_RECEIVE_XFRIN_SUCCESS
    Then wait 5 times for new master stderr message NOTIFY_OUT_SENDING_NOTIFY
    Then wait for new master stderr message NOTIFY_OUT_RETRY_EXCEEDED

    A query for www.example.org to [::1]:47806 should have rcode NOERROR

    #
    # Test3 for Xfrout statistics
    #
    # check statistics change
    #

    # wait until the last stats requesting is finished
    When I query statistics zones of bind10 module Xfrout with cmdctl port 47804
    wait for new master stderr message XFROUT_RECEIVED_GETSTATS_COMMAND
    last bindctl output should not contain "error"

    When I query statistics zones of bind10 module Xfrout with cmdctl port 47804
    The statistics counters are 0 in category .Xfrout.zones except for the following items
      | item_name                | item_value |
      | _SERVER_.notifyoutv6     |          5 |
      | _SERVER_.xfrreqdone      |          1 |
      | example.org..notifyoutv6 |          5 |
      | example.org..xfrreqdone  |          1 |

    When I query statistics socket of bind10 module Xfrout with cmdctl port 47804
    The statistics counters are 0 in category .Xfrout.socket.unixdomain except for the following items
      | item_name | item_value |
      | open      |          1 |
      | accept    |          1 |

    #
    # Test4 for Xfrin statistics
    #
    # check statistics change
    #

    # wait until the last stats requesting is finished
    When I query statistics zones of bind10 module Xfrin with cmdctl
    wait for new bind10 stderr message XFRIN_RECEIVED_COMMAND
    last bindctl output should not contain "error"

    When I query statistics zones of bind10 module Xfrin with cmdctl
    The statistics counters are 0 in category .Xfrin.zones except for the following items
      | item_name                       | item_value | min_value |
      | _SERVER_.soaoutv6               |          1 |           |
      | _SERVER_.axfrreqv6              |          1 |           |
      | _SERVER_.xfrsuccess             |          1 |           |
      | _SERVER_.last_axfr_duration     |            |       0.0 |
      | example.org..soaoutv6           |          1 |           |
      | example.org..axfrreqv6          |          1 |           |
      | example.org..xfrsuccess         |          1 |           |
      | example.org..last_axfr_duration |            |       0.0 |

    #
    # Test for handling incoming notify only in IPv4
    #
    Scenario: Handle incoming notify (IPv4)
    Given I have bind10 running with configuration xfrin/retransfer_master_v4.conf with cmdctl port 47804 as master
    And wait for master stderr message BIND10_STARTED_CC
    And wait for master stderr message CMDCTL_STARTED
    And wait for master stderr message AUTH_SERVER_STARTED
    And wait for master stderr message XFROUT_STARTED
    And wait for master stderr message ZONEMGR_STARTED
    And wait for master stderr message STATS_STARTING

    And I have bind10 running with configuration xfrin/retransfer_slave_notify_v4.conf
    And wait for bind10 stderr message BIND10_STARTED_CC
    And wait for bind10 stderr message CMDCTL_STARTED
    And wait for bind10 stderr message AUTH_SERVER_STARTED
    And wait for bind10 stderr message XFRIN_STARTED
    And wait for bind10 stderr message ZONEMGR_STARTED

    A query for www.example.org to 127.0.0.1:47806 should have rcode NXDOMAIN

    #
    # Test1 for Xfrout statistics
    #
    check initial statistics not containing example.org for Xfrout with cmdctl port 47804
    #
    # Test2 for Xfrin statistics
    #
    check initial statistics not containing example.org for Xfrin

    When I send bind10 with cmdctl port 47804 the command Xfrout notify example.org IN
    Then wait for new master stderr message XFROUT_NOTIFY_COMMAND
    Then wait for new bind10 stderr message AUTH_RECEIVED_NOTIFY
    # From this point we can't reliably 'wait for new' because the ordering
    # of logs from different processes is unpredictable.  But these
    # should be okay in this case.
    Then wait for bind10 stderr message ZONEMGR_RECEIVE_NOTIFY
    Then wait for bind10 stderr message XFRIN_XFR_TRANSFER_STARTED
    Then wait for bind10 stderr message XFRIN_TRANSFER_SUCCESS not XFRIN_XFR_PROCESS_FAILURE
    Then wait for bind10 stderr message ZONEMGR_RECEIVE_XFRIN_SUCCESS
    Then wait for master stderr message NOTIFY_OUT_REPLY_RECEIVED

    A query for www.example.org to 127.0.0.1:47806 should have rcode NOERROR
    # Make sure handling statistics command handling checked below is
    # after this query
    And wait for bind10 stderr message AUTH_SEND_NORMAL_RESPONSE

    #
    # Test3 for Xfrout statistics
    #
    # check statistics change
    #

    # wait until the last stats requesting is finished
    When I query statistics zones of bind10 module Xfrout with cmdctl port 47804
    # note that this does not 100% guarantee the stats updated Xfrout
    # statistics.  But there doesn't seem to be a better log message that
    # suggests this event.
    wait for new master stderr message XFROUT_RECEIVED_GETSTATS_COMMAND
    last bindctl output should not contain "error"

    When I query statistics zones of bind10 module Xfrout with cmdctl port 47804
<<<<<<< HEAD
    The statistics counters are 0 in category .Xfrout.zones except for the following items
      | item_name                | item_value |
      | _SERVER_.notifyoutv4     |          5 |
      | _SERVER_.xfrreqdone      |          1 |
      | example.org..notifyoutv4 |          5 |
      | example.org..xfrreqdone  |          1 |
=======
    last bindctl output should not contain "error"
    Then the statistics counter notifyoutv4 for the zone _SERVER_ should be 0
    Then the statistics counter notifyoutv4 for the zone example.org. should be 0
    Then the statistics counter notifyoutv6 for the zone _SERVER_ should be 1
    Then the statistics counter notifyoutv6 for the zone example.org. should be 1
    Then the statistics counter xfrrej for the zone _SERVER_ should be 0
    Then the statistics counter xfrrej for the zone example.org. should be 0
    Then the statistics counter xfrreqdone for the zone _SERVER_ should be 1
    Then the statistics counter xfrreqdone for the zone example.org. should be 1
>>>>>>> c66811b7

    When I query statistics socket of bind10 module Xfrout with cmdctl port 47804
    The statistics counters are 0 in category .Xfrout.socket.unixdomain except for the following items
      | item_name | item_value |
      | open      |          1 |
      | accept    |          1 |

    #
    # Test4 for Xfrin statistics
    #
    # check statistics change
    #

    # wait until the last stats requesting is finished
    When I query statistics zones of bind10 module Xfrin with cmdctl
    wait for new bind10 stderr message XFRIN_RECEIVED_COMMAND
    last bindctl output should not contain "error"

    When I query statistics zones of bind10 module Xfrin with cmdctl
    The statistics counters are 0 in category .Xfrin.zones except for the following items
      | item_name                       | item_value | min_value |
      | _SERVER_.soaoutv4               |          1 |           |
      | _SERVER_.axfrreqv4              |          1 |           |
      | _SERVER_.xfrsuccess             |          1 |           |
      | _SERVER_.last_axfr_duration     |            |       0.0 |
      | example.org..soaoutv4           |          1 |           |
      | example.org..axfrreqv4          |          1 |           |
      | example.org..xfrsuccess         |          1 |           |
      | example.org..last_axfr_duration |            |       0.0 |

    #
    # Test for Xfr request rejected
    #
    Scenario: Handle incoming notify (XFR request rejected)
    Given I have bind10 running with configuration xfrin/retransfer_master.conf with cmdctl port 47804 as master
    And wait for master stderr message BIND10_STARTED_CC
    And wait for master stderr message CMDCTL_STARTED
    And wait for master stderr message AUTH_SERVER_STARTED
    And wait for master stderr message XFROUT_STARTED
    And wait for master stderr message ZONEMGR_STARTED
    And wait for master stderr message STATS_STARTING

    And I have bind10 running with configuration xfrin/retransfer_slave_notify.conf
    And wait for bind10 stderr message BIND10_STARTED_CC
    And wait for bind10 stderr message CMDCTL_STARTED
    And wait for bind10 stderr message AUTH_SERVER_STARTED
    And wait for bind10 stderr message XFRIN_STARTED
    And wait for bind10 stderr message ZONEMGR_STARTED

    A query for www.example.org to [::1]:47806 should have rcode NXDOMAIN

    #
    # Test1 for Xfrout statistics
    #
    check initial statistics not containing example.org for Xfrout with cmdctl port 47804

    #
    # Test2 for Xfrin statistics
    #
    check initial statistics not containing example.org for Xfrin

    #
    # set transfer_acl rejection
    # Local xfr requests from Xfrin module would be rejected here.
    #
    When I send bind10 the following commands with cmdctl port 47804
    """
    config set Xfrout/zone_config[0]/transfer_acl [{"action":  "REJECT", "from": "::1"}]
    config commit
    """
    last bindctl output should not contain Error

    When I send bind10 with cmdctl port 47804 the command Xfrout notify example.org IN
    Then wait for new master stderr message XFROUT_NOTIFY_COMMAND
    Then wait for new bind10 stderr message AUTH_RECEIVED_NOTIFY
    Then wait for new bind10 stderr message ZONEMGR_RECEIVE_NOTIFY
    Then wait for new bind10 stderr message XFRIN_XFR_TRANSFER_STARTED
    Then wait for new bind10 stderr message XFRIN_XFR_TRANSFER_PROTOCOL_VIOLATION not XFRIN_XFR_TRANSFER_STARTED
    Then wait for new bind10 stderr message ZONEMGR_RECEIVE_XFRIN_FAILED not ZONEMGR_RECEIVE_XFRIN_SUCCESS
    Then wait 5 times for new master stderr message NOTIFY_OUT_SENDING_NOTIFY
    Then wait for new master stderr message NOTIFY_OUT_RETRY_EXCEEDED

    A query for www.example.org to [::1]:47806 should have rcode NXDOMAIN

    #
    # Test3 for Xfrout statistics
    #
    # check statistics change
    #

    # wait until the last stats requesting is finished
    When I query statistics zones of bind10 module Xfrout with cmdctl port 47804
    wait for new master stderr message XFROUT_RECEIVED_GETSTATS_COMMAND
    last bindctl output should not contain "error"

    When I query statistics zones of bind10 module Xfrout with cmdctl port 47804
    The statistics counters are 0 in category .Xfrout.zones except for the following items
      | item_name                | item_value | min_value | max_value |
      | _SERVER_.notifyoutv6     |          5 |           |           |
      | _SERVER_.xfrrej          |            |         1 |         3 |
      | example.org..notifyoutv6 |          5 |           |           |
      | example.org..xfrrej      |            |         1 |         3 |
    # Note: The above rejection counters might sometimes be increased
    # up to 3. See this for details
    # http://git.bind10.isc.org/~tester/builder/BIND10-lettuce/20120918210000-MacOS/logs/lettuce.out

    When I query statistics socket of bind10 module Xfrout with cmdctl port 47804
    The statistics counters are 0 in category .Xfrout.socket.unixdomain except for the following items
      | item_name | item_value |
      | open      |          1 |
      | accept    |          1 |

    #
    # Test4 for Xfrin statistics
    #
    # check statistics change
    #

    # wait until the last stats requesting is finished
    When I query statistics zones of bind10 module Xfrin with cmdctl
    wait for new bind10 stderr message XFRIN_RECEIVED_COMMAND
    last bindctl output should not contain "error"

    When I query statistics zones of bind10 module Xfrin with cmdctl
    The statistics counters are 0 in category .Xfrin.zones except for the following items
      | item_name              | item_value |
      | _SERVER_.soaoutv6      |          1 |
      | _SERVER_.axfrreqv6     |          1 |
      | _SERVER_.xfrfail       |          1 |
      | example.org..soaoutv6  |          1 |
      | example.org..axfrreqv6 |          1 |
      | example.org..xfrfail   |          1 |

    #
    # Test for Xfr request rejected in IPv4
    #
    Scenario: Handle incoming notify (XFR request rejected in IPv4)
    Given I have bind10 running with configuration xfrin/retransfer_master_v4.conf with cmdctl port 47804 as master
    And wait for master stderr message BIND10_STARTED_CC
    And wait for master stderr message CMDCTL_STARTED
    And wait for master stderr message AUTH_SERVER_STARTED
    And wait for master stderr message XFROUT_STARTED
    And wait for master stderr message ZONEMGR_STARTED
    And wait for master stderr message STATS_STARTING

    And I have bind10 running with configuration xfrin/retransfer_slave_notify_v4.conf
    And wait for bind10 stderr message BIND10_STARTED_CC
    And wait for bind10 stderr message CMDCTL_STARTED
    And wait for bind10 stderr message AUTH_SERVER_STARTED
    And wait for bind10 stderr message XFRIN_STARTED
    And wait for bind10 stderr message ZONEMGR_STARTED

    A query for www.example.org to 127.0.0.1:47806 should have rcode NXDOMAIN

    #
    # Test1 for Xfrout statistics
    #
    check initial statistics not containing example.org for Xfrout with cmdctl port 47804

    #
    # Test2 for Xfrin statistics
    #
    check initial statistics not containing example.org for Xfrin

    #
    # set transfer_acl rejection
    # Local xfr requests from Xfrin module would be rejected here.
    #
    When I send bind10 the following commands with cmdctl port 47804
    """
    config set Xfrout/zone_config[0]/transfer_acl [{"action":  "REJECT", "from": "127.0.0.1"}]
    config commit
    """
    last bindctl output should not contain Error

    When I send bind10 with cmdctl port 47804 the command Xfrout notify example.org IN
    Then wait for new master stderr message XFROUT_NOTIFY_COMMAND
    Then wait for new bind10 stderr message AUTH_RECEIVED_NOTIFY
    # can't use 'wait for new' below.
    Then wait for bind10 stderr message ZONEMGR_RECEIVE_NOTIFY
    Then wait for bind10 stderr message XFRIN_XFR_TRANSFER_STARTED
    Then wait for bind10 stderr message XFRIN_XFR_TRANSFER_PROTOCOL_VIOLATION not XFRIN_TRANSFER_SUCCESS
    Then wait for bind10 stderr message ZONEMGR_RECEIVE_XFRIN_FAILED not ZONEMGR_RECEIVE_XFRIN_SUCCESS
    Then wait for master stderr message NOTIFY_OUT_REPLY_RECEIVED

    A query for www.example.org to 127.0.0.1:47806 should have rcode NXDOMAIN

    #
    # Test3 for Xfrout statistics
    #
    # check statistics change
    #

    When I query statistics zones of bind10 module Xfrout with cmdctl port 47804
    # wait until stats request at least after NOTIFY_OUT_REPLY_RECEIVED
    wait for new master stderr message XFROUT_RECEIVED_GETSTATS_COMMAND
    last bindctl output should not contain "error"

    When I query statistics zones of bind10 module Xfrout with cmdctl port 47804
<<<<<<< HEAD
    The statistics counters are 0 in category .Xfrout.zones except for the following items
      | item_name                | item_value | min_value | max_value |
      | _SERVER_.notifyoutv4     |          5 |           |           |
      | _SERVER_.xfrrej          |            |         1 |         3 |
      | example.org..notifyoutv4 |          5 |           |           |
      | example.org..xfrrej      |            |         1 |         3 |
    # Note: The above rejection counters might sometimes be increased
    # up to 3. See this for details
    # http://git.bind10.isc.org/~tester/builder/BIND10-lettuce/20120918210000-MacOS/logs/lettuce.out
=======
    last bindctl output should not contain "error"
    Then the statistics counter notifyoutv4 for the zone _SERVER_ should be 0
    Then the statistics counter notifyoutv4 for the zone example.org. should be 0
    Then the statistics counter notifyoutv6 for the zone _SERVER_ should be 1
    Then the statistics counter notifyoutv6 for the zone example.org. should be 1
    # The counts of rejection would be between 1 and 2. They are not
    # fixed. It would depend on timing or the platform.
    Then the statistics counter xfrrej for the zone _SERVER_ should be greater than 0
    Then the statistics counter xfrrej for the zone example.org. should be greater than 0
    Then the statistics counter xfrreqdone for the zone _SERVER_ should be 0
    Then the statistics counter xfrreqdone for the zone example.org. should be 0
>>>>>>> c66811b7

    When I query statistics socket of bind10 module Xfrout with cmdctl port 47804
    The statistics counters are 0 in category .Xfrout.socket.unixdomain except for the following items
      | item_name | item_value |
      | open      |          1 |
      | accept    |          1 |

    #
    # Test4 for Xfrin statistics
    #
    # check statistics change
    #

    # wait until the last stats requesting is finished
    When I query statistics zones of bind10 module Xfrin with cmdctl
    wait for new bind10 stderr message XFRIN_RECEIVED_COMMAND
    last bindctl output should not contain "error"

    When I query statistics zones of bind10 module Xfrin with cmdctl
    The statistics counters are 0 in category .Xfrin.zones except for the following items
      | item_name              | item_value |
      | _SERVER_.soaoutv4      |          1 |
      | _SERVER_.axfrreqv4     |          1 |
      | _SERVER_.xfrfail       |          1 |
      | example.org..soaoutv4  |          1 |
      | example.org..axfrreqv4 |          1 |
      | example.org..xfrfail   |          1 |

    #
    # Test for unreachable slave
    #
    Scenario: Handle incoming notify (unreachable slave)
    Given I have bind10 running with configuration xfrin/retransfer_master.conf with cmdctl port 47804 as master
    And wait for master stderr message BIND10_STARTED_CC
    And wait for master stderr message CMDCTL_STARTED
    And wait for master stderr message AUTH_SERVER_STARTED
    And wait for master stderr message XFROUT_STARTED
    And wait for master stderr message ZONEMGR_STARTED
    And wait for master stderr message STATS_STARTING

    When I send bind10 with cmdctl port 47804 the command Xfrout notify example.org IN
    Then wait for new master stderr message XFROUT_NOTIFY_COMMAND
    Then wait for new master stderr message NOTIFY_OUT_SENDING_NOTIFY
    Then wait for new master stderr message NOTIFY_OUT_TIMEOUT

    #
    # Test1 for Xfrout statistics
    #
    # check statistics change
    #

    When I query statistics zones of bind10 module Xfrout with cmdctl port 47804
    # wait until stats request at least after NOTIFY_OUT_TIMEOUT
    wait for new master stderr message XFROUT_RECEIVED_GETSTATS_COMMAND
    last bindctl output should not contain "error"

    When I query statistics zones of bind10 module Xfrout with cmdctl port 47804
    The statistics counters are 0 in category .Xfrout.zones except for the following items
      | item_name                | min_value | max_value |
      | _SERVER_.notifyoutv6     |         1 |	       5 |
      | example.org..notifyoutv6 |         1 |	       5 |

    When I query statistics socket of bind10 module Xfrout with cmdctl port 47804
    The statistics counters are 0 in category .Xfrout.socket.unixdomain except for the following items
      | item_name | item_value |
      | open      |          1 |

    #
    # Test for NOTIFY that would result in NOTAUTH
    #
    Scenario: Handle incoming notify that does match authoritative zones
    Given I have bind10 running with configuration xfrin/retransfer_master.conf with cmdctl port 47804 as master
    And wait for master stderr message BIND10_STARTED_CC
    And wait for master stderr message CMDCTL_STARTED
    And wait for master stderr message AUTH_SERVER_STARTED
    And wait for master stderr message XFROUT_STARTED
    And wait for master stderr message ZONEMGR_STARTED
    And wait for master stderr message STATS_STARTING

    And I have bind10 running with configuration xfrin/retransfer_slave_notify.conf
    And wait for bind10 stderr message BIND10_STARTED_CC
    And wait for bind10 stderr message CMDCTL_STARTED
    And wait for bind10 stderr message AUTH_SERVER_STARTED
    And wait for bind10 stderr message XFRIN_STARTED
    And wait for bind10 stderr message ZONEMGR_STARTED

    #
    # replace master's data source with unmatched zone for slave's zone.
    # we restart Xfrout to make it sure.
    #
    When I send bind10 the following commands with cmdctl port 47804
    """
    config set data_sources/classes/IN[0]/params/database_file data/ixfr-out/zones.sqlite3
    config set Auth/database_file data/ixfr-out/zones.sqlite3
    config set Xfrout/zone_config[0]/origin example.com
    config commit
    Xfrout shutdown
    """
    last bindctl output should not contain "error"
    And wait for new master stderr message XFROUT_STARTED

    A query for www.example.com to [::1]:47806 should have rcode REFUSED

    When I send bind10 with cmdctl port 47804 the command Xfrout notify example.com IN
    Then wait for new master stderr message XFROUT_NOTIFY_COMMAND
    Then wait for new bind10 stderr message AUTH_RECEIVED_NOTIFY_NOTAUTH
    Then wait for new master stderr message NOTIFY_OUT_REPLY_RECEIVED

    A query for www.example.com to [::1]:47806 should have rcode REFUSED

    #
    # Test for NOTIFY that's not in the secondaries list
    #
    Scenario: Handle incoming notify that is not in the secondaries list
    Given I have bind10 running with configuration xfrin/retransfer_master.conf with cmdctl port 47804 as master
    And wait for master stderr message BIND10_STARTED_CC
    And wait for master stderr message CMDCTL_STARTED
    And wait for master stderr message AUTH_SERVER_STARTED
    And wait for master stderr message XFROUT_STARTED
    And wait for master stderr message ZONEMGR_STARTED
    And wait for master stderr message STATS_STARTING

    And I have bind10 running with configuration xfrin/retransfer_slave_notify.conf
    And wait for bind10 stderr message BIND10_STARTED_CC
    And wait for bind10 stderr message CMDCTL_STARTED
    And wait for bind10 stderr message AUTH_SERVER_STARTED
    And wait for bind10 stderr message XFRIN_STARTED
    And wait for bind10 stderr message ZONEMGR_STARTED

    #
    # Empty slave's secondaries list, and restart zonemgr to make it sure
    #
    When I send bind10 the following commands with cmdctl
    """
    config remove Zonemgr/secondary_zones[0]
    config commit
    Zonemgr shutdown
    """
    last bindctl output should not contain "error"
    And wait for new bind10 stderr message ZONEMGR_STARTED

    A query for www.example.org to [::1]:47806 should have rcode NXDOMAIN

    When I send bind10 with cmdctl port 47804 the command Xfrout notify example.org IN
    Then wait for new master stderr message XFROUT_NOTIFY_COMMAND
    Then wait for new bind10 stderr message AUTH_RECEIVED_NOTIFY
    Then wait for new bind10 stderr message ZONEMGR_RECEIVE_NOTIFY
    Then wait for new bind10 stderr message ZONEMGR_ZONE_NOTIFY_NOT_SECONDARY
    Then wait for new master stderr message NOTIFY_OUT_REPLY_RECEIVED

    A query for www.example.org to [::1]:47806 should have rcode NXDOMAIN

    #
    # Test for NOTIFY when zonemgr is not running
    #
    Scenario: Handle incoming notify while zonemgr is not running
    Given I have bind10 running with configuration xfrin/retransfer_master.conf with cmdctl port 47804 as master
    And wait for master stderr message BIND10_STARTED_CC
    And wait for master stderr message CMDCTL_STARTED
    And wait for master stderr message AUTH_SERVER_STARTED
    And wait for master stderr message XFROUT_STARTED
    And wait for master stderr message ZONEMGR_STARTED
    And wait for master stderr message STATS_STARTING

    And I have bind10 running with configuration xfrin/retransfer_slave_notify.conf
    And wait for bind10 stderr message BIND10_STARTED_CC
    And wait for bind10 stderr message CMDCTL_STARTED
    And wait for bind10 stderr message AUTH_SERVER_STARTED
    And wait for bind10 stderr message XFRIN_STARTED
    And wait for bind10 stderr message ZONEMGR_STARTED

    # remove zonemgr from the system.  a subsequent notify is ignored, but
    # an error message shouldn't be logged at auth.
    When I send bind10 the following commands with cmdctl
    """
    config remove Init/components b10-zonemgr
    config commit
    """
    last bindctl output should not contain "error"
    And wait for new bind10 stderr message BIND10_PROCESS_ENDED

    A query for www.example.org to [::1]:47806 should have rcode NXDOMAIN

    When I send bind10 with cmdctl port 47804 the command Xfrout notify example.org IN
    Then wait for master stderr message XFROUT_NOTIFY_COMMAND
    Then wait for new bind10 stderr message AUTH_RECEIVED_NOTIFY
    Then wait for new bind10 stderr message AUTH_ZONEMGR_NOTEXIST not AUTH_ZONEMGR_ERROR
    Then wait for master stderr message NOTIFY_OUT_TIMEOUT not NOTIFY_OUT_REPLY_RECEIVED

    A query for www.example.org to [::1]:47806 should have rcode NXDOMAIN<|MERGE_RESOLUTION|>--- conflicted
+++ resolved
@@ -37,14 +37,19 @@
     When I send bind10 with cmdctl port 47804 the command Xfrout notify example.org IN
     Then wait for new master stderr message XFROUT_NOTIFY_COMMAND
     Then wait for new bind10 stderr message AUTH_RECEIVED_NOTIFY
-    Then wait for new bind10 stderr message ZONEMGR_RECEIVE_NOTIFY
-    Then wait for new bind10 stderr message XFRIN_XFR_TRANSFER_STARTED
-    Then wait for new bind10 stderr message XFRIN_TRANSFER_SUCCESS not XFRIN_XFR_PROCESS_FAILURE
-    Then wait for new bind10 stderr message ZONEMGR_RECEIVE_XFRIN_SUCCESS
-    Then wait 5 times for new master stderr message NOTIFY_OUT_SENDING_NOTIFY
-    Then wait for new master stderr message NOTIFY_OUT_RETRY_EXCEEDED
+    # From this point we can't reliably 'wait for new' because the ordering
+    # of logs from different processes is unpredictable.  But these
+    # should be okay in this case.
+    Then wait for bind10 stderr message ZONEMGR_RECEIVE_NOTIFY
+    Then wait for bind10 stderr message XFRIN_XFR_TRANSFER_STARTED
+    Then wait for bind10 stderr message XFRIN_TRANSFER_SUCCESS not XFRIN_XFR_PROCESS_FAILURE
+    Then wait for bind10 stderr message ZONEMGR_RECEIVE_XFRIN_SUCCESS
+    Then wait for master stderr message NOTIFY_OUT_REPLY_RECEIVED
 
     A query for www.example.org to [::1]:47806 should have rcode NOERROR
+    # Make sure handling statistics command handling checked below is
+    # after this query
+    And wait for bind10 stderr message AUTH_SEND_NORMAL_RESPONSE
 
     #
     # Test3 for Xfrout statistics
@@ -54,15 +59,18 @@
 
     # wait until the last stats requesting is finished
     When I query statistics zones of bind10 module Xfrout with cmdctl port 47804
+    # note that this does not 100% guarantee the stats updated Xfrout
+    # statistics.  But there doesn't seem to be a better log message that
+    # suggests this event.
     wait for new master stderr message XFROUT_RECEIVED_GETSTATS_COMMAND
     last bindctl output should not contain "error"
 
     When I query statistics zones of bind10 module Xfrout with cmdctl port 47804
     The statistics counters are 0 in category .Xfrout.zones except for the following items
       | item_name                | item_value |
-      | _SERVER_.notifyoutv6     |          5 |
+      | _SERVER_.notifyoutv6     |          1 |
       | _SERVER_.xfrreqdone      |          1 |
-      | example.org..notifyoutv6 |          5 |
+      | example.org..notifyoutv6 |          1 |
       | example.org..xfrreqdone  |          1 |
 
     When I query statistics socket of bind10 module Xfrout with cmdctl port 47804
@@ -156,24 +164,12 @@
     last bindctl output should not contain "error"
 
     When I query statistics zones of bind10 module Xfrout with cmdctl port 47804
-<<<<<<< HEAD
     The statistics counters are 0 in category .Xfrout.zones except for the following items
       | item_name                | item_value |
-      | _SERVER_.notifyoutv4     |          5 |
+      | _SERVER_.notifyoutv4     |          1 |
       | _SERVER_.xfrreqdone      |          1 |
-      | example.org..notifyoutv4 |          5 |
+      | example.org..notifyoutv4 |          1 |
       | example.org..xfrreqdone  |          1 |
-=======
-    last bindctl output should not contain "error"
-    Then the statistics counter notifyoutv4 for the zone _SERVER_ should be 0
-    Then the statistics counter notifyoutv4 for the zone example.org. should be 0
-    Then the statistics counter notifyoutv6 for the zone _SERVER_ should be 1
-    Then the statistics counter notifyoutv6 for the zone example.org. should be 1
-    Then the statistics counter xfrrej for the zone _SERVER_ should be 0
-    Then the statistics counter xfrrej for the zone example.org. should be 0
-    Then the statistics counter xfrreqdone for the zone _SERVER_ should be 1
-    Then the statistics counter xfrreqdone for the zone example.org. should be 1
->>>>>>> c66811b7
 
     When I query statistics socket of bind10 module Xfrout with cmdctl port 47804
     The statistics counters are 0 in category .Xfrout.socket.unixdomain except for the following items
@@ -249,12 +245,12 @@
     When I send bind10 with cmdctl port 47804 the command Xfrout notify example.org IN
     Then wait for new master stderr message XFROUT_NOTIFY_COMMAND
     Then wait for new bind10 stderr message AUTH_RECEIVED_NOTIFY
-    Then wait for new bind10 stderr message ZONEMGR_RECEIVE_NOTIFY
-    Then wait for new bind10 stderr message XFRIN_XFR_TRANSFER_STARTED
-    Then wait for new bind10 stderr message XFRIN_XFR_TRANSFER_PROTOCOL_VIOLATION not XFRIN_XFR_TRANSFER_STARTED
-    Then wait for new bind10 stderr message ZONEMGR_RECEIVE_XFRIN_FAILED not ZONEMGR_RECEIVE_XFRIN_SUCCESS
-    Then wait 5 times for new master stderr message NOTIFY_OUT_SENDING_NOTIFY
-    Then wait for new master stderr message NOTIFY_OUT_RETRY_EXCEEDED
+    # can't use 'wait for new' below.
+    Then wait for bind10 stderr message ZONEMGR_RECEIVE_NOTIFY
+    Then wait for bind10 stderr message XFRIN_XFR_TRANSFER_STARTED
+    Then wait for bind10 stderr message XFRIN_XFR_TRANSFER_PROTOCOL_VIOLATION not XFRIN_TRANSFER_SUCCESS
+    Then wait for bind10 stderr message ZONEMGR_RECEIVE_XFRIN_FAILED not ZONEMGR_RECEIVE_XFRIN_SUCCESS
+    Then wait for master stderr message NOTIFY_OUT_REPLY_RECEIVED
 
     A query for www.example.org to [::1]:47806 should have rcode NXDOMAIN
 
@@ -272,9 +268,9 @@
     When I query statistics zones of bind10 module Xfrout with cmdctl port 47804
     The statistics counters are 0 in category .Xfrout.zones except for the following items
       | item_name                | item_value | min_value | max_value |
-      | _SERVER_.notifyoutv6     |          5 |           |           |
+      | _SERVER_.notifyoutv6     |          1 |           |           |
       | _SERVER_.xfrrej          |            |         1 |         3 |
-      | example.org..notifyoutv6 |          5 |           |           |
+      | example.org..notifyoutv6 |          1 |           |           |
       | example.org..xfrrej      |            |         1 |         3 |
     # Note: The above rejection counters might sometimes be increased
     # up to 3. See this for details
@@ -373,29 +369,15 @@
     last bindctl output should not contain "error"
 
     When I query statistics zones of bind10 module Xfrout with cmdctl port 47804
-<<<<<<< HEAD
     The statistics counters are 0 in category .Xfrout.zones except for the following items
       | item_name                | item_value | min_value | max_value |
-      | _SERVER_.notifyoutv4     |          5 |           |           |
+      | _SERVER_.notifyoutv4     |          1 |           |           |
       | _SERVER_.xfrrej          |            |         1 |         3 |
-      | example.org..notifyoutv4 |          5 |           |           |
+      | example.org..notifyoutv4 |          1 |           |           |
       | example.org..xfrrej      |            |         1 |         3 |
     # Note: The above rejection counters might sometimes be increased
     # up to 3. See this for details
     # http://git.bind10.isc.org/~tester/builder/BIND10-lettuce/20120918210000-MacOS/logs/lettuce.out
-=======
-    last bindctl output should not contain "error"
-    Then the statistics counter notifyoutv4 for the zone _SERVER_ should be 0
-    Then the statistics counter notifyoutv4 for the zone example.org. should be 0
-    Then the statistics counter notifyoutv6 for the zone _SERVER_ should be 1
-    Then the statistics counter notifyoutv6 for the zone example.org. should be 1
-    # The counts of rejection would be between 1 and 2. They are not
-    # fixed. It would depend on timing or the platform.
-    Then the statistics counter xfrrej for the zone _SERVER_ should be greater than 0
-    Then the statistics counter xfrrej for the zone example.org. should be greater than 0
-    Then the statistics counter xfrreqdone for the zone _SERVER_ should be 0
-    Then the statistics counter xfrreqdone for the zone example.org. should be 0
->>>>>>> c66811b7
 
     When I query statistics socket of bind10 module Xfrout with cmdctl port 47804
     The statistics counters are 0 in category .Xfrout.socket.unixdomain except for the following items
