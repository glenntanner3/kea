# Copyright (C) 2009  Internet Systems Consortium.
#
# Permission to use, copy, modify, and distribute this software for any
# purpose with or without fee is hereby granted, provided that the above
# copyright notice and this permission notice appear in all copies.
#
# THE SOFTWARE IS PROVIDED "AS IS" AND INTERNET SYSTEMS CONSORTIUM
# DISCLAIMS ALL WARRANTIES WITH REGARD TO THIS SOFTWARE INCLUDING ALL
# IMPLIED WARRANTIES OF MERCHANTABILITY AND FITNESS. IN NO EVENT SHALL
# INTERNET SYSTEMS CONSORTIUM BE LIABLE FOR ANY SPECIAL, DIRECT,
# INDIRECT, OR CONSEQUENTIAL DAMAGES OR ANY DAMAGES WHATSOEVER RESULTING
# FROM LOSS OF USE, DATA OR PROFITS, WHETHER IN AN ACTION OF CONTRACT,
# NEGLIGENCE OR OTHER TORTIOUS ACTION, ARISING OUT OF OR IN CONNECTION
# WITH THE USE OR PERFORMANCE OF THIS SOFTWARE.


import unittest
import isc.cc.data
import os
<<<<<<< HEAD
import io
import sys
import socket
import http.client
=======
import pwd
import getpass
from optparse import OptionParser
>>>>>>> df2502bc
from isc.config.config_data import ConfigData, MultiConfigData
from isc.config.module_spec import ModuleSpec
from bindctl_main import set_bindctl_options
from bindctl import cmdparse
from bindctl import bindcmd
from bindctl.moduleinfo import *
from bindctl.exception import *    
try:
    from collections import OrderedDict
except ImportError:
    from mycollections import OrderedDict

class TestCmdLex(unittest.TestCase):
    
    def my_assert_raise(self, exception_type, cmd_line):
        self.assertRaises(exception_type, cmdparse.BindCmdParse, cmd_line)


    def testCommandWithoutParameter(self):
        cmd = cmdparse.BindCmdParse("zone add")
        assert cmd.module == "zone"
        assert cmd.command == "add"
        self.assertEqual(len(cmd.params), 0)
        
    
    def testCommandWithParameters(self):
        lines = {"zone add zone_name = cnnic.cn, file = cnnic.cn.file master=1.1.1.1",
                 "zone add zone_name = \"cnnic.cn\", file ='cnnic.cn.file' master=1.1.1.1  ",
                 "zone add zone_name = 'cnnic.cn\", file ='cnnic.cn.file' master=1.1.1.1, " }
        
        for cmd_line in lines:
            cmd = cmdparse.BindCmdParse(cmd_line)
            assert cmd.module == "zone"
            assert cmd.command == "add"
            assert cmd.params["zone_name"] == "cnnic.cn"
            assert cmd.params["file"] == "cnnic.cn.file"
            assert cmd.params["master"] == '1.1.1.1'

    def testCommandWithParamters_2(self):
        '''Test whether the parameters in key=value can be parsed properly.'''
        cmd = cmdparse.BindCmdParse('zone cmd name = 1:34::2')
        self.assertEqual(cmd.params['name'], '1:34::2')

        cmd = cmdparse.BindCmdParse('zone cmd name = 1\"\'34**&2 value=44\"\'\"')
        self.assertEqual(cmd.params['name'], '1\"\'34**&2')
        self.assertEqual(cmd.params['value'], '44\"\'\"')

        cmd = cmdparse.BindCmdParse('zone cmd name = 1\"\'34**&2 ,value=  44\"\'\"')
        self.assertEqual(cmd.params['name'], '1\"\'34**&2')
        self.assertEqual(cmd.params['value'], '44\"\'\"')
            
        cmd = cmdparse.BindCmdParse('zone cmd name =  1\'34**&2value=44\"\'\" value = \"==============\'')
        self.assertEqual(cmd.params['name'], '1\'34**&2value=44\"\'\"')
        self.assertEqual(cmd.params['value'], '==============')

        cmd = cmdparse.BindCmdParse('zone cmd name =    \"1234, 567890 \" value ==&*/')
        self.assertEqual(cmd.params['name'], '1234, 567890 ')
        self.assertEqual(cmd.params['value'], '=&*/')
            
    def testCommandWithListParam(self):
        cmd = cmdparse.BindCmdParse("zone set zone_name='cnnic.cn', master='1.1.1.1, 2.2.2.2'")
        assert cmd.params["master"] == '1.1.1.1, 2.2.2.2'            
        
    def testCommandWithHelpParam(self):
        cmd = cmdparse.BindCmdParse("zone add help")
        assert cmd.params["help"] == "help"
        
        cmd = cmdparse.BindCmdParse("zone add help *&)&)*&&$#$^%")
        assert cmd.params["help"] == "help"
        self.assertEqual(len(cmd.params), 1)
        

    def testCmdModuleNameFormatError(self):
        self.my_assert_raise(CmdModuleNameFormatError, "zone=good")
        self.my_assert_raise(CmdModuleNameFormatError, "zo/ne")        
        self.my_assert_raise(CmdModuleNameFormatError, "")        
        self.my_assert_raise(CmdModuleNameFormatError, "=zone")
        self.my_assert_raise(CmdModuleNameFormatError, "zone,")        
        
        
    def testCmdMissCommandNameFormatError(self):
        self.my_assert_raise(CmdMissCommandNameFormatError, "zone")
        self.my_assert_raise(CmdMissCommandNameFormatError, "zone ")
        self.my_assert_raise(CmdMissCommandNameFormatError, "help ")
        
             
    def testCmdCommandNameFormatError(self):
        self.my_assert_raise(CmdCommandNameFormatError, "zone =d")
        self.my_assert_raise(CmdCommandNameFormatError, "zone z=d")
        self.my_assert_raise(CmdCommandNameFormatError, "zone z-d ")
        self.my_assert_raise(CmdCommandNameFormatError, "zone zdd/")
        self.my_assert_raise(CmdCommandNameFormatError, "zone zdd/ \"")

class TestCmdSyntax(unittest.TestCase):
    
    def _create_bindcmd(self):
        """Create one bindcmd"""
        
        tool = bindcmd.BindCmdInterpreter()        
        string_spec = { 'item_type' : 'string',
                       'item_optional' : False,
                       'item_default' : ''}
        int_spec = { 'item_type' : 'integer',
                       'item_optional' : False,
                       'item_default' : 10}
        zone_file_param = ParamInfo(name = "zone_file", param_spec = string_spec)
        zone_name = ParamInfo(name = 'zone_name', param_spec = string_spec)
        load_cmd = CommandInfo(name = "load")
        load_cmd.add_param(zone_file_param)
        load_cmd.add_param(zone_name)
        
        param_master = ParamInfo(name = "master", optional = True, param_spec = string_spec)                                 
        param_master = ParamInfo(name = "port", optional = True, param_spec = int_spec)                                 
        param_allow_update = ParamInfo(name = "allow_update", optional = True, param_spec = string_spec)                                           
        set_cmd = CommandInfo(name = "set")
        set_cmd.add_param(param_master)
        set_cmd.add_param(param_allow_update)
        set_cmd.add_param(zone_name)
        
        reload_all_cmd = CommandInfo(name = "reload_all")        
        
        zone_module = ModuleInfo(name = "zone")                             
        zone_module.add_command(load_cmd)
        zone_module.add_command(set_cmd)
        zone_module.add_command(reload_all_cmd)
        
        tool.add_module_info(zone_module)
        return tool
        
        
    def setUp(self):
        self.bindcmd = self._create_bindcmd()
        
        
    def no_assert_raise(self, cmd_line):
        cmd = cmdparse.BindCmdParse(cmd_line)
        self.bindcmd._validate_cmd(cmd) 
        
        
    def my_assert_raise(self, exception_type, cmd_line):
        cmd = cmdparse.BindCmdParse(cmd_line)
        self.assertRaises(exception_type, self.bindcmd._validate_cmd, cmd)  
        
        
    def testValidateSuccess(self):
        self.no_assert_raise("zone load zone_file='cn' zone_name='cn'")
        self.no_assert_raise("zone load zone_file='cn', zone_name='cn', ")
        self.no_assert_raise("zone help ")
        self.no_assert_raise("zone load help ")
        self.no_assert_raise("zone help help='dd' ")
        self.no_assert_raise("zone set allow_update='1.1.1.1' zone_name='cn'")
        self.no_assert_raise("zone set zone_name='cn'")
        self.my_assert_raise(isc.cc.data.DataTypeError, "zone set zone_name ='cn', port='cn'")
        self.no_assert_raise("zone reload_all")        
        
    
    def testCmdUnknownModuleSyntaxError(self):
        self.my_assert_raise(CmdUnknownModuleSyntaxError, "zoned d")
        self.my_assert_raise(CmdUnknownModuleSyntaxError, "dd dd  ")
        
              
    def testCmdUnknownCmdSyntaxError(self):
        self.my_assert_raise(CmdUnknownCmdSyntaxError, "zone dd")
        
    def testCmdMissParamSyntaxError(self):
        self.my_assert_raise(CmdMissParamSyntaxError, "zone load zone_file='cn'")
        self.my_assert_raise(CmdMissParamSyntaxError, "zone load zone_name='cn'")
        self.my_assert_raise(CmdMissParamSyntaxError, "zone set allow_update='1.1.1.1'")
        self.my_assert_raise(CmdMissParamSyntaxError, "zone set ")
        
    def testCmdUnknownParamSyntaxError(self):
        self.my_assert_raise(CmdUnknownParamSyntaxError, "zone load zone_d='cn'")
        self.my_assert_raise(CmdUnknownParamSyntaxError, "zone reload_all zone_name = 'cn'")  
       
class TestModuleInfo(unittest.TestCase):

    def test_get_param_name_by_position(self):
        cmd = CommandInfo('command')
        cmd.add_param(ParamInfo('name'))
        cmd.add_param(ParamInfo('age'))
        cmd.add_param(ParamInfo('data', optional = True))
        cmd.add_param(ParamInfo('sex'))
        self.assertEqual('name', cmd.get_param_name_by_position(0, 2))
        self.assertEqual('age', cmd.get_param_name_by_position(1, 2))
        self.assertEqual('sex', cmd.get_param_name_by_position(2, 3))
        self.assertEqual('data', cmd.get_param_name_by_position(2, 4))
        self.assertEqual('data', cmd.get_param_name_by_position(2, 4))
        
        self.assertRaises(KeyError, cmd.get_param_name_by_position, 4, 4)


    
class TestNameSequence(unittest.TestCase):
    """
    Test if the module/command/parameters is saved in the order creation
    """
    
    def _create_bindcmd(self):
        """Create one bindcmd"""     
        
        self._cmd = CommandInfo(name = "load")
        self.module = ModuleInfo(name = "zone")
        self.tool = bindcmd.BindCmdInterpreter()        
        for random_str in self.random_names:
            self._cmd.add_param(ParamInfo(name = random_str))
            self.module.add_command(CommandInfo(name = random_str))
            self.tool.add_module_info(ModuleInfo(name = random_str))  
        
    def setUp(self):
        self.random_names = ['1erdfeDDWsd', '3fe', '2009erd', 'Fe231', 'tere142', 'rei8WD']
        self._create_bindcmd()
        
    def testSequence(self):        
        param_names = self._cmd.get_param_names()
        cmd_names = self.module.get_command_names()
        module_names = self.tool.get_module_names()
        
        i = 0
        while i < len(self.random_names):
            assert self.random_names[i] == param_names[i+1]
            assert self.random_names[i] == cmd_names[i+1]
            assert self.random_names[i] == module_names[i+1]
            i = i + 1

# tine class to fake a UIModuleCCSession, but only the config data
# parts for the next set of tests
class FakeCCSession(MultiConfigData):
    def __init__(self):
        self._local_changes = {}
        self._current_config = {}
        self._specifications = {}
        self.add_foo_spec()

    def add_foo_spec(self):
        spec = { "module_name": "foo",
                 "config_data": [
                 { "item_name": "an_int",
                   "item_type": "integer",
                   "item_optional": False,
                   "item_default": 1
                 },
                 { "item_name": "a_list",
                   "item_type": "list",
                   "item_optional": False,
                   "item_default": [],
                   "list_item_spec":
                   { "item_name": "a_string",
                     "item_type": "string",
                     "item_optional": False,
                     "item_default": "bar"
                   }
                 }
                 ]
               }
        self.set_specification(ModuleSpec(spec))


# fake socket
class FakeSocket():
    def __init__(self):
        self.run = True

    def connect(self, to):
        if not self.run:
            raise socket.error

    def close(self):
        self.run = False

    def send(self, data):
        if not self.run:
            raise socket.error
        return len(data)

    def makefile(self, type):
        return self

    def sendall(self, data):
        if not self.run:
            raise socket.error
        return len(data)


class TestConfigCommands(unittest.TestCase):
    def setUp(self):
        self.tool = bindcmd.BindCmdInterpreter()
        mod_info = ModuleInfo(name = "foo")
        self.tool.add_module_info(mod_info)
        self.tool.config_data = FakeCCSession()
        self.stdout_backup = sys.stdout

    def test_precmd(self):
        def update_all_modules_info():
            raise socket.error
        def precmd(line):
            self.tool.precmd(line)
        self.tool._update_all_modules_info = update_all_modules_info
        # If line is equals to 'EOF', _update_all_modules_info() shouldn't be called
        precmd('EOF')
        self.assertRaises(socket.error, precmd, 'continue')

    def test_run(self):
        def login_to_cmdctl():
            return True
        def cmd_loop():
            self.tool._send_message("/module_spec", None)

        self.tool.login_to_cmdctl = login_to_cmdctl
        # rewrite cmdloop() to avoid interactive mode
        self.tool.cmdloop = cmd_loop

        self.tool.conn.sock = FakeSocket()
        self.tool.conn.sock.close()

        # validate log message for socket.err
        socket_err_output = io.StringIO()
        sys.stdout = socket_err_output
        self.assertRaises(None, self.tool.run())
        self.assertEqual("Failed to send request, the connection is closed\n",
                         socket_err_output.getvalue())
        socket_err_output.close()

        # validate log message for http.client.CannotSendRequest
        cannot_send_output = io.StringIO()
        sys.stdout = cannot_send_output
        self.assertRaises(None, self.tool.run())
        self.assertEqual("Can not send request, the connection is busy\n",
                         cannot_send_output.getvalue())
        cannot_send_output.close()

    def test_apply_cfg_command_int(self):
        self.tool.location = '/'

        self.assertEqual((1, MultiConfigData.DEFAULT),
                         self.tool.config_data.get_value("/foo/an_int"))

        cmd = cmdparse.BindCmdParse("config set identifier=\"foo/an_int\" value=\"5\"")
        self.tool.apply_config_cmd(cmd)
        self.assertEqual((5, MultiConfigData.LOCAL),
                         self.tool.config_data.get_value("/foo/an_int"))

        # this should raise a NotFoundError
        cmd = cmdparse.BindCmdParse("config set identifier=\"foo/bar\" value=\"[]\"")
        self.assertRaises(isc.cc.data.DataNotFoundError, self.tool.apply_config_cmd, cmd)

        # this should raise a TypeError
        cmd = cmdparse.BindCmdParse("config set identifier=\"foo/an_int\" value=\"[]\"")
        self.assertRaises(isc.cc.data.DataTypeError, self.tool.apply_config_cmd, cmd)

    # this is a very specific one for use with a set of list tests
    # to try out the flexibility of the parser (only in the next test)
    def clt(self, full_cmd_string, item_value):
        cmd = cmdparse.BindCmdParse(full_cmd_string)
        self.tool.apply_config_cmd(cmd)
        self.assertEqual(([item_value], MultiConfigData.LOCAL),
                         self.tool.config_data.get_value("/foo/a_list"))

    def test_apply_cfg_command_list(self):
        self.tool.location = '/'

        self.assertEqual(([], MultiConfigData.DEFAULT),
                         self.tool.config_data.get_value("/foo/a_list"))

        self.clt("config set identifier=\"foo/a_list\" value=[\"a\"]", "a")
        self.clt("config set identifier=\"foo/a_list\" value =[\"b\"]", "b")
        self.clt("config set identifier=\"foo/a_list\" value= [\"c\"]", "c")
        self.clt("config set identifier=\"foo/a_list\" value = [\"d\"]", "d")
        self.clt("config set identifier =\"foo/a_list\" value=[\"e\"]", "e")
        self.clt("config set identifier= \"foo/a_list\" value=[\"f\"]", "f")
        self.clt("config set identifier = \"foo/a_list\" value=[\"g\"]", "g")
        self.clt("config set identifier = \"foo/a_list\" value = [\"h\"]", "h")
        self.clt("config set identifier = \"foo/a_list\" value=[\"i\" ]", "i")
        self.clt("config set identifier = \"foo/a_list\" value=[ \"j\"]", "j")
        self.clt("config set identifier = \"foo/a_list\" value=[ \"k\" ]", "k")

        # this should raise a TypeError
        cmd = cmdparse.BindCmdParse("config set identifier=\"foo/a_list\" value=\"a\"")
        self.assertRaises(isc.cc.data.DataTypeError, self.tool.apply_config_cmd, cmd)

        cmd = cmdparse.BindCmdParse("config set identifier=\"foo/a_list\" value=[1]")
        self.assertRaises(isc.cc.data.DataTypeError, self.tool.apply_config_cmd, cmd)

<<<<<<< HEAD
    def tearDown(self):
        sys.stdout = self.stdout_backup


class FakeBindCmdInterpreter(bindcmd.BindCmdInterpreter):
    def __init__(self):
        pass

=======
>>>>>>> df2502bc
class TestBindCmdInterpreter(unittest.TestCase):

    def _create_invalid_csv_file(self, csvfilename):
        import csv
        csvfile = open(csvfilename, 'w')
        writer = csv.writer(csvfile)
        writer.writerow(['name1'])
        writer.writerow(['name2'])
        csvfile.close()

    def test_csv_file_dir(self):
        # Checking default value
        if "HOME" in os.environ:
            home_dir = os.environ["HOME"]
        else:
            home_dir = pwd.getpwnam(getpass.getuser()).pw_dir
        self.assertEqual(home_dir + os.sep + '.bind10' + os.sep,
                         bindcmd.BindCmdInterpreter().csv_file_dir)

        new_csv_dir = '/something/different/'
        custom_cmd = bindcmd.BindCmdInterpreter(csv_file_dir=new_csv_dir)
        self.assertEqual(new_csv_dir, custom_cmd.csv_file_dir)

    def test_get_saved_user_info(self):
<<<<<<< HEAD
        old_stdout = sys.stdout
        sys.stdout = open(os.devnull, 'w')
        cmd = FakeBindCmdInterpreter()
        users = cmd._get_saved_user_info('/notexist', 'cvs_file.cvs')
=======
        cmd = bindcmd.BindCmdInterpreter()
        users = cmd._get_saved_user_info('/notexist', 'csv_file.csv')
>>>>>>> df2502bc
        self.assertEqual([], users)

        csvfilename = 'csv_file.csv'
        self._create_invalid_csv_file(csvfilename)
        users = cmd._get_saved_user_info('./', csvfilename)
        self.assertEqual([], users)
        os.remove(csvfilename)
        sys.stdout = old_stdout


class TestCommandLineOptions(unittest.TestCase):
    class FakeParserError(Exception):
        """An exception thrown from FakeOptionParser on parser error.
        """
        pass

    class FakeOptionParser(OptionParser):
        """This fake class emulates the OptionParser class with customized
        error handling for the convenient of tests.
        """
        def __init__(self):
            OptionParser.__init__(self)

        def error(self, msg):
            raise TestCommandLineOptions.FakeParserError

    def setUp(self):
        self.parser = self.FakeOptionParser()
        set_bindctl_options(self.parser)

    def test_csv_file_dir(self):
        # by default the option is "undefined"
        (options, _) = self.parser.parse_args([])
        self.assertEqual(None, options.csv_file_dir)

        # specify the option, valid case.
        (options, _) = self.parser.parse_args(['--csv-file-dir', 'some_dir'])
        self.assertEqual('some_dir', options.csv_file_dir)

        # missing option arg; should trigger parser error.
        self.assertRaises(self.FakeParserError, self.parser.parse_args,
                          ['--csv-file-dir'])

if __name__== "__main__":
    unittest.main()
    <|MERGE_RESOLUTION|>--- conflicted
+++ resolved
@@ -17,16 +17,13 @@
 import unittest
 import isc.cc.data
 import os
-<<<<<<< HEAD
 import io
 import sys
 import socket
 import http.client
-=======
 import pwd
 import getpass
 from optparse import OptionParser
->>>>>>> df2502bc
 from isc.config.config_data import ConfigData, MultiConfigData
 from isc.config.module_spec import ModuleSpec
 from bindctl_main import set_bindctl_options
@@ -409,17 +406,13 @@
         cmd = cmdparse.BindCmdParse("config set identifier=\"foo/a_list\" value=[1]")
         self.assertRaises(isc.cc.data.DataTypeError, self.tool.apply_config_cmd, cmd)
 
-<<<<<<< HEAD
     def tearDown(self):
         sys.stdout = self.stdout_backup
-
 
 class FakeBindCmdInterpreter(bindcmd.BindCmdInterpreter):
     def __init__(self):
         pass
 
-=======
->>>>>>> df2502bc
 class TestBindCmdInterpreter(unittest.TestCase):
 
     def _create_invalid_csv_file(self, csvfilename):
@@ -444,15 +437,10 @@
         self.assertEqual(new_csv_dir, custom_cmd.csv_file_dir)
 
     def test_get_saved_user_info(self):
-<<<<<<< HEAD
         old_stdout = sys.stdout
         sys.stdout = open(os.devnull, 'w')
-        cmd = FakeBindCmdInterpreter()
-        users = cmd._get_saved_user_info('/notexist', 'cvs_file.cvs')
-=======
         cmd = bindcmd.BindCmdInterpreter()
         users = cmd._get_saved_user_info('/notexist', 'csv_file.csv')
->>>>>>> df2502bc
         self.assertEqual([], users)
 
         csvfilename = 'csv_file.csv'
