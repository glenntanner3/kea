// A Bison parser, made by GNU Bison 3.0.4.

// Skeleton interface for Bison LALR(1) parsers in C++

// Copyright (C) 2002-2015 Free Software Foundation, Inc.

// This program is free software: you can redistribute it and/or modify
// it under the terms of the GNU General Public License as published by
// the Free Software Foundation, either version 3 of the License, or
// (at your option) any later version.

// This program is distributed in the hope that it will be useful,
// but WITHOUT ANY WARRANTY; without even the implied warranty of
// MERCHANTABILITY or FITNESS FOR A PARTICULAR PURPOSE.  See the
// GNU General Public License for more details.

// You should have received a copy of the GNU General Public License
// along with this program.  If not, see <http://www.gnu.org/licenses/>.

// As a special exception, you may create a larger work that contains
// part or all of the Bison parser skeleton and distribute that work
// under terms of your choice, so long as that work isn't itself a
// parser generator using the skeleton or a modified version thereof
// as a parser skeleton.  Alternatively, if you modify or redistribute
// the parser skeleton itself, you may (at your option) remove this
// special exception, which will cause the skeleton and the resulting
// Bison output files to be licensed under the GNU General Public
// License without this special exception.

// This special exception was added by the Free Software Foundation in
// version 2.2 of Bison.

/**
 ** \file dhcp4_parser.h
 ** Define the isc::dhcp::parser class.
 */

// C++ LALR(1) parser skeleton written by Akim Demaille.

#ifndef YY_PARSER4_DHCP4_PARSER_H_INCLUDED
# define YY_PARSER4_DHCP4_PARSER_H_INCLUDED
// //                    "%code requires" blocks.
#line 17 "dhcp4_parser.yy" // lalr1.cc:377

#include <string>
#include <cc/data.h>
#include <dhcp/option.h>
#include <boost/lexical_cast.hpp>
#include <dhcp4/parser_context_decl.h>

using namespace isc::dhcp;
using namespace isc::data;
using namespace std;

#line 56 "dhcp4_parser.h" // lalr1.cc:377

# include <cassert>
# include <cstdlib> // std::abort
# include <iostream>
# include <stdexcept>
# include <string>
# include <vector>
# include "stack.hh"
# include "location.hh"
#include <typeinfo>
#ifndef YYASSERT
# include <cassert>
# define YYASSERT assert
#endif


#ifndef YY_ATTRIBUTE
# if (defined __GNUC__                                               \
      && (2 < __GNUC__ || (__GNUC__ == 2 && 96 <= __GNUC_MINOR__)))  \
     || defined __SUNPRO_C && 0x5110 <= __SUNPRO_C
#  define YY_ATTRIBUTE(Spec) __attribute__(Spec)
# else
#  define YY_ATTRIBUTE(Spec) /* empty */
# endif
#endif

#ifndef YY_ATTRIBUTE_PURE
# define YY_ATTRIBUTE_PURE   YY_ATTRIBUTE ((__pure__))
#endif

#ifndef YY_ATTRIBUTE_UNUSED
# define YY_ATTRIBUTE_UNUSED YY_ATTRIBUTE ((__unused__))
#endif

#if !defined _Noreturn \
     && (!defined __STDC_VERSION__ || __STDC_VERSION__ < 201112)
# if defined _MSC_VER && 1200 <= _MSC_VER
#  define _Noreturn __declspec (noreturn)
# else
#  define _Noreturn YY_ATTRIBUTE ((__noreturn__))
# endif
#endif

/* Suppress unused-variable warnings by "using" E.  */
#if ! defined lint || defined __GNUC__
# define YYUSE(E) ((void) (E))
#else
# define YYUSE(E) /* empty */
#endif

#if defined __GNUC__ && 407 <= __GNUC__ * 100 + __GNUC_MINOR__
/* Suppress an incorrect diagnostic about yylval being uninitialized.  */
# define YY_IGNORE_MAYBE_UNINITIALIZED_BEGIN \
    _Pragma ("GCC diagnostic push") \
    _Pragma ("GCC diagnostic ignored \"-Wuninitialized\"")\
    _Pragma ("GCC diagnostic ignored \"-Wmaybe-uninitialized\"")
# define YY_IGNORE_MAYBE_UNINITIALIZED_END \
    _Pragma ("GCC diagnostic pop")
#else
# define YY_INITIAL_VALUE(Value) Value
#endif
#ifndef YY_IGNORE_MAYBE_UNINITIALIZED_BEGIN
# define YY_IGNORE_MAYBE_UNINITIALIZED_BEGIN
# define YY_IGNORE_MAYBE_UNINITIALIZED_END
#endif
#ifndef YY_INITIAL_VALUE
# define YY_INITIAL_VALUE(Value) /* Nothing. */
#endif

/* Debug traces.  */
#ifndef PARSER4_DEBUG
# if defined YYDEBUG
#if YYDEBUG
#   define PARSER4_DEBUG 1
#  else
#   define PARSER4_DEBUG 0
#  endif
# else /* ! defined YYDEBUG */
#  define PARSER4_DEBUG 1
# endif /* ! defined YYDEBUG */
#endif  /* ! defined PARSER4_DEBUG */

#line 14 "dhcp4_parser.yy" // lalr1.cc:377
namespace isc { namespace dhcp {
#line 141 "dhcp4_parser.h" // lalr1.cc:377



  /// A char[S] buffer to store and retrieve objects.
  ///
  /// Sort of a variant, but does not keep track of the nature
  /// of the stored data, since that knowledge is available
  /// via the current state.
  template <size_t S>
  struct variant
  {
    /// Type of *this.
    typedef variant<S> self_type;

    /// Empty construction.
    variant ()
      : yytypeid_ (YY_NULLPTR)
    {}

    /// Construct and fill.
    template <typename T>
    variant (const T& t)
      : yytypeid_ (&typeid (T))
    {
      YYASSERT (sizeof (T) <= S);
      new (yyas_<T> ()) T (t);
    }

    /// Destruction, allowed only if empty.
    ~variant ()
    {
      YYASSERT (!yytypeid_);
    }

    /// Instantiate an empty \a T in here.
    template <typename T>
    T&
    build ()
    {
      YYASSERT (!yytypeid_);
      YYASSERT (sizeof (T) <= S);
      yytypeid_ = & typeid (T);
      return *new (yyas_<T> ()) T;
    }

    /// Instantiate a \a T in here from \a t.
    template <typename T>
    T&
    build (const T& t)
    {
      YYASSERT (!yytypeid_);
      YYASSERT (sizeof (T) <= S);
      yytypeid_ = & typeid (T);
      return *new (yyas_<T> ()) T (t);
    }

    /// Accessor to a built \a T.
    template <typename T>
    T&
    as ()
    {
      YYASSERT (*yytypeid_ == typeid (T));
      YYASSERT (sizeof (T) <= S);
      return *yyas_<T> ();
    }

    /// Const accessor to a built \a T (for %printer).
    template <typename T>
    const T&
    as () const
    {
      YYASSERT (*yytypeid_ == typeid (T));
      YYASSERT (sizeof (T) <= S);
      return *yyas_<T> ();
    }

    /// Swap the content with \a other, of same type.
    ///
    /// Both variants must be built beforehand, because swapping the actual
    /// data requires reading it (with as()), and this is not possible on
    /// unconstructed variants: it would require some dynamic testing, which
    /// should not be the variant's responsibility.
    /// Swapping between built and (possibly) non-built is done with
    /// variant::move ().
    template <typename T>
    void
    swap (self_type& other)
    {
      YYASSERT (yytypeid_);
      YYASSERT (*yytypeid_ == *other.yytypeid_);
      std::swap (as<T> (), other.as<T> ());
    }

    /// Move the content of \a other to this.
    ///
    /// Destroys \a other.
    template <typename T>
    void
    move (self_type& other)
    {
      build<T> ();
      swap<T> (other);
      other.destroy<T> ();
    }

    /// Copy the content of \a other to this.
    template <typename T>
    void
    copy (const self_type& other)
    {
      build<T> (other.as<T> ());
    }

    /// Destroy the stored \a T.
    template <typename T>
    void
    destroy ()
    {
      as<T> ().~T ();
      yytypeid_ = YY_NULLPTR;
    }

  private:
    /// Prohibit blind copies.
    self_type& operator=(const self_type&);
    variant (const self_type&);

    /// Accessor to raw memory as \a T.
    template <typename T>
    T*
    yyas_ ()
    {
      void *yyp = yybuffer_.yyraw;
      return static_cast<T*> (yyp);
     }

    /// Const accessor to raw memory as \a T.
    template <typename T>
    const T*
    yyas_ () const
    {
      const void *yyp = yybuffer_.yyraw;
      return static_cast<const T*> (yyp);
     }

    union
    {
      /// Strongest alignment constraints.
      long double yyalign_me;
      /// A buffer large enough to store any of the semantic values.
      char yyraw[S];
    } yybuffer_;

    /// Whether the content is built: if defined, the name of the stored type.
    const std::type_info *yytypeid_;
  };


  /// A Bison parser.
  class Dhcp4Parser
  {
  public:
#ifndef PARSER4_STYPE
    /// An auxiliary type to compute the largest semantic type.
    union union_type
    {
      // value
      // map_value
      // socket_type
      // db_type
      // hr_mode
      // ncr_protocol_value
      // replace_client_name_value
      char dummy1[sizeof(ElementPtr)];

      // "boolean"
      char dummy2[sizeof(bool)];

      // "floating point"
      char dummy3[sizeof(double)];

      // "integer"
      char dummy4[sizeof(int64_t)];

      // "constant string"
      char dummy5[sizeof(std::string)];
};

    /// Symbol semantic values.
    typedef variant<sizeof(union_type)> semantic_type;
#else
    typedef PARSER4_STYPE semantic_type;
#endif
    /// Symbol locations.
    typedef location location_type;

    /// Syntax errors thrown from user actions.
    struct syntax_error : std::runtime_error
    {
      syntax_error (const location_type& l, const std::string& m);
      location_type location;
    };

    /// Tokens.
    struct token
    {
      enum yytokentype
      {
        TOKEN_END = 0,
        TOKEN_COMMA = 258,
        TOKEN_COLON = 259,
        TOKEN_LSQUARE_BRACKET = 260,
        TOKEN_RSQUARE_BRACKET = 261,
        TOKEN_LCURLY_BRACKET = 262,
        TOKEN_RCURLY_BRACKET = 263,
        TOKEN_NULL_TYPE = 264,
        TOKEN_DHCP4 = 265,
        TOKEN_INTERFACES_CONFIG = 266,
        TOKEN_INTERFACES = 267,
        TOKEN_DHCP_SOCKET_TYPE = 268,
        TOKEN_RAW = 269,
        TOKEN_UDP = 270,
        TOKEN_RE_DETECT = 271,
        TOKEN_ECHO_CLIENT_ID = 272,
        TOKEN_MATCH_CLIENT_ID = 273,
        TOKEN_NEXT_SERVER = 274,
        TOKEN_SERVER_HOSTNAME = 275,
        TOKEN_BOOT_FILE_NAME = 276,
        TOKEN_LEASE_DATABASE = 277,
        TOKEN_HOSTS_DATABASE = 278,
        TOKEN_TYPE = 279,
        TOKEN_MEMFILE = 280,
        TOKEN_MYSQL = 281,
        TOKEN_POSTGRESQL = 282,
        TOKEN_CQL = 283,
        TOKEN_USER = 284,
        TOKEN_PASSWORD = 285,
        TOKEN_HOST = 286,
        TOKEN_PORT = 287,
        TOKEN_PERSIST = 288,
        TOKEN_LFC_INTERVAL = 289,
        TOKEN_READONLY = 290,
        TOKEN_CONNECT_TIMEOUT = 291,
        TOKEN_CONTACT_POINTS = 292,
        TOKEN_KEYSPACE = 293,
        TOKEN_VALID_LIFETIME = 294,
        TOKEN_RENEW_TIMER = 295,
        TOKEN_REBIND_TIMER = 296,
        TOKEN_DECLINE_PROBATION_PERIOD = 297,
        TOKEN_SUBNET4 = 298,
        TOKEN_SUBNET_4O6_INTERFACE = 299,
        TOKEN_SUBNET_4O6_INTERFACE_ID = 300,
        TOKEN_SUBNET_4O6_SUBNET = 301,
        TOKEN_OPTION_DEF = 302,
        TOKEN_OPTION_DATA = 303,
        TOKEN_NAME = 304,
        TOKEN_DATA = 305,
        TOKEN_CODE = 306,
        TOKEN_SPACE = 307,
        TOKEN_CSV_FORMAT = 308,
<<<<<<< HEAD
        TOKEN_RECORD_TYPES = 309,
        TOKEN_ENCAPSULATE = 310,
        TOKEN_ARRAY = 311,
        TOKEN_POOLS = 312,
        TOKEN_POOL = 313,
        TOKEN_USER_CONTEXT = 314,
        TOKEN_SUBNET = 315,
        TOKEN_INTERFACE = 316,
        TOKEN_INTERFACE_ID = 317,
        TOKEN_ID = 318,
        TOKEN_RAPID_COMMIT = 319,
        TOKEN_RESERVATION_MODE = 320,
        TOKEN_DISABLED = 321,
        TOKEN_OUT_OF_POOL = 322,
        TOKEN_ALL = 323,
        TOKEN_HOST_RESERVATION_IDENTIFIERS = 324,
        TOKEN_CLIENT_CLASSES = 325,
        TOKEN_TEST = 326,
        TOKEN_CLIENT_CLASS = 327,
        TOKEN_RESERVATIONS = 328,
        TOKEN_DUID = 329,
        TOKEN_HW_ADDRESS = 330,
        TOKEN_CIRCUIT_ID = 331,
        TOKEN_CLIENT_ID = 332,
        TOKEN_HOSTNAME = 333,
        TOKEN_FLEX_ID = 334,
        TOKEN_RELAY = 335,
        TOKEN_IP_ADDRESS = 336,
        TOKEN_HOOKS_LIBRARIES = 337,
        TOKEN_LIBRARY = 338,
        TOKEN_PARAMETERS = 339,
        TOKEN_EXPIRED_LEASES_PROCESSING = 340,
        TOKEN_RECLAIM_TIMER_WAIT_TIME = 341,
        TOKEN_FLUSH_RECLAIMED_TIMER_WAIT_TIME = 342,
        TOKEN_HOLD_RECLAIMED_TIME = 343,
        TOKEN_MAX_RECLAIM_LEASES = 344,
        TOKEN_MAX_RECLAIM_TIME = 345,
        TOKEN_UNWARNED_RECLAIM_CYCLES = 346,
        TOKEN_DHCP4O6_PORT = 347,
        TOKEN_CONTROL_SOCKET = 348,
        TOKEN_SOCKET_TYPE = 349,
        TOKEN_SOCKET_NAME = 350,
        TOKEN_DHCP_DDNS = 351,
        TOKEN_ENABLE_UPDATES = 352,
        TOKEN_QUALIFYING_SUFFIX = 353,
        TOKEN_SERVER_IP = 354,
        TOKEN_SERVER_PORT = 355,
        TOKEN_SENDER_IP = 356,
        TOKEN_SENDER_PORT = 357,
        TOKEN_MAX_QUEUE_SIZE = 358,
        TOKEN_NCR_PROTOCOL = 359,
        TOKEN_NCR_FORMAT = 360,
        TOKEN_ALWAYS_INCLUDE_FQDN = 361,
        TOKEN_OVERRIDE_NO_UPDATE = 362,
        TOKEN_OVERRIDE_CLIENT_UPDATE = 363,
        TOKEN_REPLACE_CLIENT_NAME = 364,
        TOKEN_GENERATED_PREFIX = 365,
        TOKEN_TCP = 366,
        TOKEN_JSON = 367,
        TOKEN_WHEN_PRESENT = 368,
        TOKEN_NEVER = 369,
        TOKEN_ALWAYS = 370,
        TOKEN_WHEN_NOT_PRESENT = 371,
        TOKEN_LOGGING = 372,
        TOKEN_LOGGERS = 373,
        TOKEN_OUTPUT_OPTIONS = 374,
        TOKEN_OUTPUT = 375,
        TOKEN_DEBUGLEVEL = 376,
        TOKEN_SEVERITY = 377,
        TOKEN_FLUSH = 378,
        TOKEN_MAXSIZE = 379,
        TOKEN_MAXVER = 380,
        TOKEN_DHCP6 = 381,
        TOKEN_DHCPDDNS = 382,
        TOKEN_CONTROL_AGENT = 383,
=======
        TOKEN_ALWAYS_SEND = 309,
        TOKEN_RECORD_TYPES = 310,
        TOKEN_ENCAPSULATE = 311,
        TOKEN_ARRAY = 312,
        TOKEN_POOLS = 313,
        TOKEN_POOL = 314,
        TOKEN_USER_CONTEXT = 315,
        TOKEN_SUBNET = 316,
        TOKEN_INTERFACE = 317,
        TOKEN_INTERFACE_ID = 318,
        TOKEN_ID = 319,
        TOKEN_RAPID_COMMIT = 320,
        TOKEN_RESERVATION_MODE = 321,
        TOKEN_DISABLED = 322,
        TOKEN_OUT_OF_POOL = 323,
        TOKEN_ALL = 324,
        TOKEN_HOST_RESERVATION_IDENTIFIERS = 325,
        TOKEN_CLIENT_CLASSES = 326,
        TOKEN_TEST = 327,
        TOKEN_CLIENT_CLASS = 328,
        TOKEN_RESERVATIONS = 329,
        TOKEN_DUID = 330,
        TOKEN_HW_ADDRESS = 331,
        TOKEN_CIRCUIT_ID = 332,
        TOKEN_CLIENT_ID = 333,
        TOKEN_HOSTNAME = 334,
        TOKEN_FLEX_ID = 335,
        TOKEN_RELAY = 336,
        TOKEN_IP_ADDRESS = 337,
        TOKEN_HOOKS_LIBRARIES = 338,
        TOKEN_LIBRARY = 339,
        TOKEN_PARAMETERS = 340,
        TOKEN_EXPIRED_LEASES_PROCESSING = 341,
        TOKEN_RECLAIM_TIMER_WAIT_TIME = 342,
        TOKEN_FLUSH_RECLAIMED_TIMER_WAIT_TIME = 343,
        TOKEN_HOLD_RECLAIMED_TIME = 344,
        TOKEN_MAX_RECLAIM_LEASES = 345,
        TOKEN_MAX_RECLAIM_TIME = 346,
        TOKEN_UNWARNED_RECLAIM_CYCLES = 347,
        TOKEN_DHCP4O6_PORT = 348,
        TOKEN_CONTROL_SOCKET = 349,
        TOKEN_SOCKET_TYPE = 350,
        TOKEN_SOCKET_NAME = 351,
        TOKEN_DHCP_DDNS = 352,
        TOKEN_ENABLE_UPDATES = 353,
        TOKEN_QUALIFYING_SUFFIX = 354,
        TOKEN_SERVER_IP = 355,
        TOKEN_SERVER_PORT = 356,
        TOKEN_SENDER_IP = 357,
        TOKEN_SENDER_PORT = 358,
        TOKEN_MAX_QUEUE_SIZE = 359,
        TOKEN_NCR_PROTOCOL = 360,
        TOKEN_NCR_FORMAT = 361,
        TOKEN_ALWAYS_INCLUDE_FQDN = 362,
        TOKEN_OVERRIDE_NO_UPDATE = 363,
        TOKEN_OVERRIDE_CLIENT_UPDATE = 364,
        TOKEN_REPLACE_CLIENT_NAME = 365,
        TOKEN_GENERATED_PREFIX = 366,
        TOKEN_TCP = 367,
        TOKEN_JSON = 368,
        TOKEN_WHEN_PRESENT = 369,
        TOKEN_NEVER = 370,
        TOKEN_ALWAYS = 371,
        TOKEN_WHEN_NOT_PRESENT = 372,
        TOKEN_LOGGING = 373,
        TOKEN_LOGGERS = 374,
        TOKEN_OUTPUT_OPTIONS = 375,
        TOKEN_OUTPUT = 376,
        TOKEN_DEBUGLEVEL = 377,
        TOKEN_SEVERITY = 378,
        TOKEN_FLUSH = 379,
        TOKEN_MAXSIZE = 380,
        TOKEN_MAXVER = 381,
        TOKEN_DHCP6 = 382,
        TOKEN_DHCPDDNS = 383,
>>>>>>> 4c7bf159
        TOKEN_TOPLEVEL_JSON = 384,
        TOKEN_TOPLEVEL_DHCP4 = 385,
        TOKEN_SUB_DHCP4 = 386,
        TOKEN_SUB_INTERFACES4 = 387,
        TOKEN_SUB_SUBNET4 = 388,
        TOKEN_SUB_POOL4 = 389,
        TOKEN_SUB_RESERVATION = 390,
        TOKEN_SUB_OPTION_DEF = 391,
        TOKEN_SUB_OPTION_DATA = 392,
        TOKEN_SUB_HOOKS_LIBRARY = 393,
        TOKEN_SUB_DHCP_DDNS = 394,
        TOKEN_STRING = 395,
        TOKEN_INTEGER = 396,
        TOKEN_FLOAT = 397,
        TOKEN_BOOLEAN = 398
      };
    };

    /// (External) token type, as returned by yylex.
    typedef token::yytokentype token_type;

    /// Symbol type: an internal symbol number.
    typedef int symbol_number_type;

    /// The symbol type number to denote an empty symbol.
    enum { empty_symbol = -2 };

    /// Internal symbol number for tokens (subsumed by symbol_number_type).
    typedef unsigned char token_number_type;

    /// A complete symbol.
    ///
    /// Expects its Base type to provide access to the symbol type
    /// via type_get().
    ///
    /// Provide access to semantic value and location.
    template <typename Base>
    struct basic_symbol : Base
    {
      /// Alias to Base.
      typedef Base super_type;

      /// Default constructor.
      basic_symbol ();

      /// Copy constructor.
      basic_symbol (const basic_symbol& other);

      /// Constructor for valueless symbols, and symbols from each type.

  basic_symbol (typename Base::kind_type t, const location_type& l);

  basic_symbol (typename Base::kind_type t, const ElementPtr v, const location_type& l);

  basic_symbol (typename Base::kind_type t, const bool v, const location_type& l);

  basic_symbol (typename Base::kind_type t, const double v, const location_type& l);

  basic_symbol (typename Base::kind_type t, const int64_t v, const location_type& l);

  basic_symbol (typename Base::kind_type t, const std::string v, const location_type& l);


      /// Constructor for symbols with semantic value.
      basic_symbol (typename Base::kind_type t,
                    const semantic_type& v,
                    const location_type& l);

      /// Destroy the symbol.
      ~basic_symbol ();

      /// Destroy contents, and record that is empty.
      void clear ();

      /// Whether empty.
      bool empty () const;

      /// Destructive move, \a s is emptied into this.
      void move (basic_symbol& s);

      /// The semantic value.
      semantic_type value;

      /// The location.
      location_type location;

    private:
      /// Assignment operator.
      basic_symbol& operator= (const basic_symbol& other);
    };

    /// Type access provider for token (enum) based symbols.
    struct by_type
    {
      /// Default constructor.
      by_type ();

      /// Copy constructor.
      by_type (const by_type& other);

      /// The symbol type as needed by the constructor.
      typedef token_type kind_type;

      /// Constructor from (external) token numbers.
      by_type (kind_type t);

      /// Record that this symbol is empty.
      void clear ();

      /// Steal the symbol type from \a that.
      void move (by_type& that);

      /// The (internal) type number (corresponding to \a type).
      /// \a empty when empty.
      symbol_number_type type_get () const;

      /// The token.
      token_type token () const;

      /// The symbol type.
      /// \a empty_symbol when empty.
      /// An int, not token_number_type, to be able to store empty_symbol.
      int type;
    };

    /// "External" symbols: returned by the scanner.
    typedef basic_symbol<by_type> symbol_type;

    // Symbol constructors declarations.
    static inline
    symbol_type
    make_END (const location_type& l);

    static inline
    symbol_type
    make_COMMA (const location_type& l);

    static inline
    symbol_type
    make_COLON (const location_type& l);

    static inline
    symbol_type
    make_LSQUARE_BRACKET (const location_type& l);

    static inline
    symbol_type
    make_RSQUARE_BRACKET (const location_type& l);

    static inline
    symbol_type
    make_LCURLY_BRACKET (const location_type& l);

    static inline
    symbol_type
    make_RCURLY_BRACKET (const location_type& l);

    static inline
    symbol_type
    make_NULL_TYPE (const location_type& l);

    static inline
    symbol_type
    make_DHCP4 (const location_type& l);

    static inline
    symbol_type
    make_INTERFACES_CONFIG (const location_type& l);

    static inline
    symbol_type
    make_INTERFACES (const location_type& l);

    static inline
    symbol_type
    make_DHCP_SOCKET_TYPE (const location_type& l);

    static inline
    symbol_type
    make_RAW (const location_type& l);

    static inline
    symbol_type
    make_UDP (const location_type& l);

    static inline
    symbol_type
    make_RE_DETECT (const location_type& l);

    static inline
    symbol_type
    make_ECHO_CLIENT_ID (const location_type& l);

    static inline
    symbol_type
    make_MATCH_CLIENT_ID (const location_type& l);

    static inline
    symbol_type
    make_NEXT_SERVER (const location_type& l);

    static inline
    symbol_type
    make_SERVER_HOSTNAME (const location_type& l);

    static inline
    symbol_type
    make_BOOT_FILE_NAME (const location_type& l);

    static inline
    symbol_type
    make_LEASE_DATABASE (const location_type& l);

    static inline
    symbol_type
    make_HOSTS_DATABASE (const location_type& l);

    static inline
    symbol_type
    make_TYPE (const location_type& l);

    static inline
    symbol_type
    make_MEMFILE (const location_type& l);

    static inline
    symbol_type
    make_MYSQL (const location_type& l);

    static inline
    symbol_type
    make_POSTGRESQL (const location_type& l);

    static inline
    symbol_type
    make_CQL (const location_type& l);

    static inline
    symbol_type
    make_USER (const location_type& l);

    static inline
    symbol_type
    make_PASSWORD (const location_type& l);

    static inline
    symbol_type
    make_HOST (const location_type& l);

    static inline
    symbol_type
    make_PORT (const location_type& l);

    static inline
    symbol_type
    make_PERSIST (const location_type& l);

    static inline
    symbol_type
    make_LFC_INTERVAL (const location_type& l);

    static inline
    symbol_type
    make_READONLY (const location_type& l);

    static inline
    symbol_type
    make_CONNECT_TIMEOUT (const location_type& l);

    static inline
    symbol_type
    make_CONTACT_POINTS (const location_type& l);

    static inline
    symbol_type
    make_KEYSPACE (const location_type& l);

    static inline
    symbol_type
    make_VALID_LIFETIME (const location_type& l);

    static inline
    symbol_type
    make_RENEW_TIMER (const location_type& l);

    static inline
    symbol_type
    make_REBIND_TIMER (const location_type& l);

    static inline
    symbol_type
    make_DECLINE_PROBATION_PERIOD (const location_type& l);

    static inline
    symbol_type
    make_SUBNET4 (const location_type& l);

    static inline
    symbol_type
    make_SUBNET_4O6_INTERFACE (const location_type& l);

    static inline
    symbol_type
    make_SUBNET_4O6_INTERFACE_ID (const location_type& l);

    static inline
    symbol_type
    make_SUBNET_4O6_SUBNET (const location_type& l);

    static inline
    symbol_type
    make_OPTION_DEF (const location_type& l);

    static inline
    symbol_type
    make_OPTION_DATA (const location_type& l);

    static inline
    symbol_type
    make_NAME (const location_type& l);

    static inline
    symbol_type
    make_DATA (const location_type& l);

    static inline
    symbol_type
    make_CODE (const location_type& l);

    static inline
    symbol_type
    make_SPACE (const location_type& l);

    static inline
    symbol_type
    make_CSV_FORMAT (const location_type& l);

    static inline
    symbol_type
    make_ALWAYS_SEND (const location_type& l);

    static inline
    symbol_type
    make_RECORD_TYPES (const location_type& l);

    static inline
    symbol_type
    make_ENCAPSULATE (const location_type& l);

    static inline
    symbol_type
    make_ARRAY (const location_type& l);

    static inline
    symbol_type
    make_POOLS (const location_type& l);

    static inline
    symbol_type
    make_POOL (const location_type& l);

    static inline
    symbol_type
    make_USER_CONTEXT (const location_type& l);

    static inline
    symbol_type
    make_SUBNET (const location_type& l);

    static inline
    symbol_type
    make_INTERFACE (const location_type& l);

    static inline
    symbol_type
    make_INTERFACE_ID (const location_type& l);

    static inline
    symbol_type
    make_ID (const location_type& l);

    static inline
    symbol_type
    make_RAPID_COMMIT (const location_type& l);

    static inline
    symbol_type
    make_RESERVATION_MODE (const location_type& l);

    static inline
    symbol_type
    make_DISABLED (const location_type& l);

    static inline
    symbol_type
    make_OUT_OF_POOL (const location_type& l);

    static inline
    symbol_type
    make_ALL (const location_type& l);

    static inline
    symbol_type
    make_HOST_RESERVATION_IDENTIFIERS (const location_type& l);

    static inline
    symbol_type
    make_CLIENT_CLASSES (const location_type& l);

    static inline
    symbol_type
    make_TEST (const location_type& l);

    static inline
    symbol_type
    make_CLIENT_CLASS (const location_type& l);

    static inline
    symbol_type
    make_RESERVATIONS (const location_type& l);

    static inline
    symbol_type
    make_DUID (const location_type& l);

    static inline
    symbol_type
    make_HW_ADDRESS (const location_type& l);

    static inline
    symbol_type
    make_CIRCUIT_ID (const location_type& l);

    static inline
    symbol_type
    make_CLIENT_ID (const location_type& l);

    static inline
    symbol_type
    make_HOSTNAME (const location_type& l);

    static inline
    symbol_type
    make_FLEX_ID (const location_type& l);

    static inline
    symbol_type
    make_RELAY (const location_type& l);

    static inline
    symbol_type
    make_IP_ADDRESS (const location_type& l);

    static inline
    symbol_type
    make_HOOKS_LIBRARIES (const location_type& l);

    static inline
    symbol_type
    make_LIBRARY (const location_type& l);

    static inline
    symbol_type
    make_PARAMETERS (const location_type& l);

    static inline
    symbol_type
    make_EXPIRED_LEASES_PROCESSING (const location_type& l);

    static inline
    symbol_type
    make_RECLAIM_TIMER_WAIT_TIME (const location_type& l);

    static inline
    symbol_type
    make_FLUSH_RECLAIMED_TIMER_WAIT_TIME (const location_type& l);

    static inline
    symbol_type
    make_HOLD_RECLAIMED_TIME (const location_type& l);

    static inline
    symbol_type
    make_MAX_RECLAIM_LEASES (const location_type& l);

    static inline
    symbol_type
    make_MAX_RECLAIM_TIME (const location_type& l);

    static inline
    symbol_type
    make_UNWARNED_RECLAIM_CYCLES (const location_type& l);

    static inline
    symbol_type
    make_DHCP4O6_PORT (const location_type& l);

    static inline
    symbol_type
    make_CONTROL_SOCKET (const location_type& l);

    static inline
    symbol_type
    make_SOCKET_TYPE (const location_type& l);

    static inline
    symbol_type
    make_SOCKET_NAME (const location_type& l);

    static inline
    symbol_type
    make_DHCP_DDNS (const location_type& l);

    static inline
    symbol_type
    make_ENABLE_UPDATES (const location_type& l);

    static inline
    symbol_type
    make_QUALIFYING_SUFFIX (const location_type& l);

    static inline
    symbol_type
    make_SERVER_IP (const location_type& l);

    static inline
    symbol_type
    make_SERVER_PORT (const location_type& l);

    static inline
    symbol_type
    make_SENDER_IP (const location_type& l);

    static inline
    symbol_type
    make_SENDER_PORT (const location_type& l);

    static inline
    symbol_type
    make_MAX_QUEUE_SIZE (const location_type& l);

    static inline
    symbol_type
    make_NCR_PROTOCOL (const location_type& l);

    static inline
    symbol_type
    make_NCR_FORMAT (const location_type& l);

    static inline
    symbol_type
    make_ALWAYS_INCLUDE_FQDN (const location_type& l);

    static inline
    symbol_type
    make_OVERRIDE_NO_UPDATE (const location_type& l);

    static inline
    symbol_type
    make_OVERRIDE_CLIENT_UPDATE (const location_type& l);

    static inline
    symbol_type
    make_REPLACE_CLIENT_NAME (const location_type& l);

    static inline
    symbol_type
    make_GENERATED_PREFIX (const location_type& l);

    static inline
    symbol_type
    make_TCP (const location_type& l);

    static inline
    symbol_type
    make_JSON (const location_type& l);

    static inline
    symbol_type
    make_WHEN_PRESENT (const location_type& l);

    static inline
    symbol_type
    make_NEVER (const location_type& l);

    static inline
    symbol_type
    make_ALWAYS (const location_type& l);

    static inline
    symbol_type
    make_WHEN_NOT_PRESENT (const location_type& l);

    static inline
    symbol_type
    make_LOGGING (const location_type& l);

    static inline
    symbol_type
    make_LOGGERS (const location_type& l);

    static inline
    symbol_type
    make_OUTPUT_OPTIONS (const location_type& l);

    static inline
    symbol_type
    make_OUTPUT (const location_type& l);

    static inline
    symbol_type
    make_DEBUGLEVEL (const location_type& l);

    static inline
    symbol_type
    make_SEVERITY (const location_type& l);

    static inline
    symbol_type
    make_FLUSH (const location_type& l);

    static inline
    symbol_type
    make_MAXSIZE (const location_type& l);

    static inline
    symbol_type
    make_MAXVER (const location_type& l);

    static inline
    symbol_type
    make_DHCP6 (const location_type& l);

    static inline
    symbol_type
    make_DHCPDDNS (const location_type& l);

    static inline
    symbol_type
    make_CONTROL_AGENT (const location_type& l);

    static inline
    symbol_type
    make_TOPLEVEL_JSON (const location_type& l);

    static inline
    symbol_type
    make_TOPLEVEL_DHCP4 (const location_type& l);

    static inline
    symbol_type
    make_SUB_DHCP4 (const location_type& l);

    static inline
    symbol_type
    make_SUB_INTERFACES4 (const location_type& l);

    static inline
    symbol_type
    make_SUB_SUBNET4 (const location_type& l);

    static inline
    symbol_type
    make_SUB_POOL4 (const location_type& l);

    static inline
    symbol_type
    make_SUB_RESERVATION (const location_type& l);

    static inline
    symbol_type
    make_SUB_OPTION_DEF (const location_type& l);

    static inline
    symbol_type
    make_SUB_OPTION_DATA (const location_type& l);

    static inline
    symbol_type
    make_SUB_HOOKS_LIBRARY (const location_type& l);

    static inline
    symbol_type
    make_SUB_DHCP_DDNS (const location_type& l);

    static inline
    symbol_type
    make_STRING (const std::string& v, const location_type& l);

    static inline
    symbol_type
    make_INTEGER (const int64_t& v, const location_type& l);

    static inline
    symbol_type
    make_FLOAT (const double& v, const location_type& l);

    static inline
    symbol_type
    make_BOOLEAN (const bool& v, const location_type& l);


    /// Build a parser object.
    Dhcp4Parser (isc::dhcp::Parser4Context& ctx_yyarg);
    virtual ~Dhcp4Parser ();

    /// Parse.
    /// \returns  0 iff parsing succeeded.
    virtual int parse ();

#if PARSER4_DEBUG
    /// The current debugging stream.
    std::ostream& debug_stream () const YY_ATTRIBUTE_PURE;
    /// Set the current debugging stream.
    void set_debug_stream (std::ostream &);

    /// Type for debugging levels.
    typedef int debug_level_type;
    /// The current debugging level.
    debug_level_type debug_level () const YY_ATTRIBUTE_PURE;
    /// Set the current debugging level.
    void set_debug_level (debug_level_type l);
#endif

    /// Report a syntax error.
    /// \param loc    where the syntax error is found.
    /// \param msg    a description of the syntax error.
    virtual void error (const location_type& loc, const std::string& msg);

    /// Report a syntax error.
    void error (const syntax_error& err);

  private:
    /// This class is not copyable.
    Dhcp4Parser (const Dhcp4Parser&);
    Dhcp4Parser& operator= (const Dhcp4Parser&);

    /// State numbers.
    typedef int state_type;

    /// Generate an error message.
    /// \param yystate   the state where the error occurred.
    /// \param yyla      the lookahead token.
    virtual std::string yysyntax_error_ (state_type yystate,
                                         const symbol_type& yyla) const;

    /// Compute post-reduction state.
    /// \param yystate   the current state
    /// \param yysym     the nonterminal to push on the stack
    state_type yy_lr_goto_state_ (state_type yystate, int yysym);

    /// Whether the given \c yypact_ value indicates a defaulted state.
    /// \param yyvalue   the value to check
    static bool yy_pact_value_is_default_ (int yyvalue);

    /// Whether the given \c yytable_ value indicates a syntax error.
    /// \param yyvalue   the value to check
    static bool yy_table_value_is_error_ (int yyvalue);

    static const short int yypact_ninf_;
    static const signed char yytable_ninf_;

    /// Convert a scanner token number \a t to a symbol number.
    static token_number_type yytranslate_ (token_type t);

    // Tables.
  // YYPACT[STATE-NUM] -- Index in YYTABLE of the portion describing
  // STATE-NUM.
  static const short int yypact_[];

  // YYDEFACT[STATE-NUM] -- Default reduction number in state STATE-NUM.
  // Performed when YYTABLE does not specify something else to do.  Zero
  // means the default is an error.
  static const unsigned short int yydefact_[];

  // YYPGOTO[NTERM-NUM].
  static const short int yypgoto_[];

  // YYDEFGOTO[NTERM-NUM].
  static const short int yydefgoto_[];

  // YYTABLE[YYPACT[STATE-NUM]] -- What to do in state STATE-NUM.  If
  // positive, shift that token.  If negative, reduce the rule whose
  // number is the opposite.  If YYTABLE_NINF, syntax error.
  static const unsigned short int yytable_[];

  static const short int yycheck_[];

  // YYSTOS[STATE-NUM] -- The (internal number of the) accessing
  // symbol of state STATE-NUM.
  static const unsigned short int yystos_[];

  // YYR1[YYN] -- Symbol number of symbol that rule YYN derives.
  static const unsigned short int yyr1_[];

  // YYR2[YYN] -- Number of symbols on the right hand side of rule YYN.
  static const unsigned char yyr2_[];


    /// Convert the symbol name \a n to a form suitable for a diagnostic.
    static std::string yytnamerr_ (const char *n);


    /// For a symbol, its name in clear.
    static const char* const yytname_[];
#if PARSER4_DEBUG
  // YYRLINE[YYN] -- Source line where rule number YYN was defined.
  static const unsigned short int yyrline_[];
    /// Report on the debug stream that the rule \a r is going to be reduced.
    virtual void yy_reduce_print_ (int r);
    /// Print the state stack on the debug stream.
    virtual void yystack_print_ ();

    // Debugging.
    int yydebug_;
    std::ostream* yycdebug_;

    /// \brief Display a symbol type, value and location.
    /// \param yyo    The output stream.
    /// \param yysym  The symbol.
    template <typename Base>
    void yy_print_ (std::ostream& yyo, const basic_symbol<Base>& yysym) const;
#endif

    /// \brief Reclaim the memory associated to a symbol.
    /// \param yymsg     Why this token is reclaimed.
    ///                  If null, print nothing.
    /// \param yysym     The symbol.
    template <typename Base>
    void yy_destroy_ (const char* yymsg, basic_symbol<Base>& yysym) const;

  private:
    /// Type access provider for state based symbols.
    struct by_state
    {
      /// Default constructor.
      by_state ();

      /// The symbol type as needed by the constructor.
      typedef state_type kind_type;

      /// Constructor.
      by_state (kind_type s);

      /// Copy constructor.
      by_state (const by_state& other);

      /// Record that this symbol is empty.
      void clear ();

      /// Steal the symbol type from \a that.
      void move (by_state& that);

      /// The (internal) type number (corresponding to \a state).
      /// \a empty_symbol when empty.
      symbol_number_type type_get () const;

      /// The state number used to denote an empty symbol.
      enum { empty_state = -1 };

      /// The state.
      /// \a empty when empty.
      state_type state;
    };

    /// "Internal" symbol: element of the stack.
    struct stack_symbol_type : basic_symbol<by_state>
    {
      /// Superclass.
      typedef basic_symbol<by_state> super_type;
      /// Construct an empty symbol.
      stack_symbol_type ();
      /// Steal the contents from \a sym to build this.
      stack_symbol_type (state_type s, symbol_type& sym);
      /// Assignment, needed by push_back.
      stack_symbol_type& operator= (const stack_symbol_type& that);
    };

    /// Stack type.
    typedef stack<stack_symbol_type> stack_type;

    /// The stack.
    stack_type yystack_;

    /// Push a new state on the stack.
    /// \param m    a debug message to display
    ///             if null, no trace is output.
    /// \param s    the symbol
    /// \warning the contents of \a s.value is stolen.
    void yypush_ (const char* m, stack_symbol_type& s);

    /// Push a new look ahead token on the state on the stack.
    /// \param m    a debug message to display
    ///             if null, no trace is output.
    /// \param s    the state
    /// \param sym  the symbol (for its value and location).
    /// \warning the contents of \a s.value is stolen.
    void yypush_ (const char* m, state_type s, symbol_type& sym);

    /// Pop \a n symbols the three stacks.
    void yypop_ (unsigned int n = 1);

    /// Constants.
    enum
    {
      yyeof_ = 0,
<<<<<<< HEAD
      yylast_ = 748,     ///< Last index in yytable_.
      yynnts_ = 317,  ///< Number of nonterminal symbols.
=======
      yylast_ = 751,     ///< Last index in yytable_.
      yynnts_ = 316,  ///< Number of nonterminal symbols.
>>>>>>> 4c7bf159
      yyfinal_ = 24, ///< Termination state number.
      yyterror_ = 1,
      yyerrcode_ = 256,
      yyntokens_ = 144  ///< Number of tokens.
    };


    // User arguments.
    isc::dhcp::Parser4Context& ctx;
  };

  // Symbol number corresponding to token number t.
  inline
  Dhcp4Parser::token_number_type
  Dhcp4Parser::yytranslate_ (token_type t)
  {
    static
    const token_number_type
    translate_table[] =
    {
     0,     2,     2,     2,     2,     2,     2,     2,     2,     2,
       2,     2,     2,     2,     2,     2,     2,     2,     2,     2,
       2,     2,     2,     2,     2,     2,     2,     2,     2,     2,
       2,     2,     2,     2,     2,     2,     2,     2,     2,     2,
       2,     2,     2,     2,     2,     2,     2,     2,     2,     2,
       2,     2,     2,     2,     2,     2,     2,     2,     2,     2,
       2,     2,     2,     2,     2,     2,     2,     2,     2,     2,
       2,     2,     2,     2,     2,     2,     2,     2,     2,     2,
       2,     2,     2,     2,     2,     2,     2,     2,     2,     2,
       2,     2,     2,     2,     2,     2,     2,     2,     2,     2,
       2,     2,     2,     2,     2,     2,     2,     2,     2,     2,
       2,     2,     2,     2,     2,     2,     2,     2,     2,     2,
       2,     2,     2,     2,     2,     2,     2,     2,     2,     2,
       2,     2,     2,     2,     2,     2,     2,     2,     2,     2,
       2,     2,     2,     2,     2,     2,     2,     2,     2,     2,
       2,     2,     2,     2,     2,     2,     2,     2,     2,     2,
       2,     2,     2,     2,     2,     2,     2,     2,     2,     2,
       2,     2,     2,     2,     2,     2,     2,     2,     2,     2,
       2,     2,     2,     2,     2,     2,     2,     2,     2,     2,
       2,     2,     2,     2,     2,     2,     2,     2,     2,     2,
       2,     2,     2,     2,     2,     2,     2,     2,     2,     2,
       2,     2,     2,     2,     2,     2,     2,     2,     2,     2,
       2,     2,     2,     2,     2,     2,     2,     2,     2,     2,
       2,     2,     2,     2,     2,     2,     2,     2,     2,     2,
       2,     2,     2,     2,     2,     2,     2,     2,     2,     2,
       2,     2,     2,     2,     2,     2,     1,     2,     3,     4,
       5,     6,     7,     8,     9,    10,    11,    12,    13,    14,
      15,    16,    17,    18,    19,    20,    21,    22,    23,    24,
      25,    26,    27,    28,    29,    30,    31,    32,    33,    34,
      35,    36,    37,    38,    39,    40,    41,    42,    43,    44,
      45,    46,    47,    48,    49,    50,    51,    52,    53,    54,
      55,    56,    57,    58,    59,    60,    61,    62,    63,    64,
      65,    66,    67,    68,    69,    70,    71,    72,    73,    74,
      75,    76,    77,    78,    79,    80,    81,    82,    83,    84,
      85,    86,    87,    88,    89,    90,    91,    92,    93,    94,
      95,    96,    97,    98,    99,   100,   101,   102,   103,   104,
     105,   106,   107,   108,   109,   110,   111,   112,   113,   114,
     115,   116,   117,   118,   119,   120,   121,   122,   123,   124,
     125,   126,   127,   128,   129,   130,   131,   132,   133,   134,
     135,   136,   137,   138,   139,   140,   141,   142,   143
    };
    const unsigned int user_token_number_max_ = 398;
    const token_number_type undef_token_ = 2;

    if (static_cast<int>(t) <= yyeof_)
      return yyeof_;
    else if (static_cast<unsigned int> (t) <= user_token_number_max_)
      return translate_table[t];
    else
      return undef_token_;
  }

  inline
  Dhcp4Parser::syntax_error::syntax_error (const location_type& l, const std::string& m)
    : std::runtime_error (m)
    , location (l)
  {}

  // basic_symbol.
  template <typename Base>
  inline
  Dhcp4Parser::basic_symbol<Base>::basic_symbol ()
    : value ()
  {}

  template <typename Base>
  inline
  Dhcp4Parser::basic_symbol<Base>::basic_symbol (const basic_symbol& other)
    : Base (other)
    , value ()
    , location (other.location)
  {
      switch (other.type_get ())
    {
      case 157: // value
      case 161: // map_value
      case 199: // socket_type
      case 209: // db_type
      case 286: // hr_mode
<<<<<<< HEAD
      case 418: // ncr_protocol_value
      case 426: // replace_client_name_value
=======
      case 419: // ncr_protocol_value
      case 427: // replace_client_name_value
>>>>>>> 4c7bf159
        value.copy< ElementPtr > (other.value);
        break;

      case 143: // "boolean"
        value.copy< bool > (other.value);
        break;

      case 142: // "floating point"
        value.copy< double > (other.value);
        break;

      case 141: // "integer"
        value.copy< int64_t > (other.value);
        break;

      case 140: // "constant string"
        value.copy< std::string > (other.value);
        break;

      default:
        break;
    }

  }


  template <typename Base>
  inline
  Dhcp4Parser::basic_symbol<Base>::basic_symbol (typename Base::kind_type t, const semantic_type& v, const location_type& l)
    : Base (t)
    , value ()
    , location (l)
  {
    (void) v;
      switch (this->type_get ())
    {
      case 157: // value
      case 161: // map_value
      case 199: // socket_type
      case 209: // db_type
      case 286: // hr_mode
<<<<<<< HEAD
      case 418: // ncr_protocol_value
      case 426: // replace_client_name_value
=======
      case 419: // ncr_protocol_value
      case 427: // replace_client_name_value
>>>>>>> 4c7bf159
        value.copy< ElementPtr > (v);
        break;

      case 143: // "boolean"
        value.copy< bool > (v);
        break;

      case 142: // "floating point"
        value.copy< double > (v);
        break;

      case 141: // "integer"
        value.copy< int64_t > (v);
        break;

      case 140: // "constant string"
        value.copy< std::string > (v);
        break;

      default:
        break;
    }
}


  // Implementation of basic_symbol constructor for each type.

  template <typename Base>
  Dhcp4Parser::basic_symbol<Base>::basic_symbol (typename Base::kind_type t, const location_type& l)
    : Base (t)
    , value ()
    , location (l)
  {}

  template <typename Base>
  Dhcp4Parser::basic_symbol<Base>::basic_symbol (typename Base::kind_type t, const ElementPtr v, const location_type& l)
    : Base (t)
    , value (v)
    , location (l)
  {}

  template <typename Base>
  Dhcp4Parser::basic_symbol<Base>::basic_symbol (typename Base::kind_type t, const bool v, const location_type& l)
    : Base (t)
    , value (v)
    , location (l)
  {}

  template <typename Base>
  Dhcp4Parser::basic_symbol<Base>::basic_symbol (typename Base::kind_type t, const double v, const location_type& l)
    : Base (t)
    , value (v)
    , location (l)
  {}

  template <typename Base>
  Dhcp4Parser::basic_symbol<Base>::basic_symbol (typename Base::kind_type t, const int64_t v, const location_type& l)
    : Base (t)
    , value (v)
    , location (l)
  {}

  template <typename Base>
  Dhcp4Parser::basic_symbol<Base>::basic_symbol (typename Base::kind_type t, const std::string v, const location_type& l)
    : Base (t)
    , value (v)
    , location (l)
  {}


  template <typename Base>
  inline
  Dhcp4Parser::basic_symbol<Base>::~basic_symbol ()
  {
    clear ();
  }

  template <typename Base>
  inline
  void
  Dhcp4Parser::basic_symbol<Base>::clear ()
  {
    // User destructor.
    symbol_number_type yytype = this->type_get ();
    basic_symbol<Base>& yysym = *this;
    (void) yysym;
    switch (yytype)
    {
   default:
      break;
    }

    // Type destructor.
    switch (yytype)
    {
      case 157: // value
      case 161: // map_value
      case 199: // socket_type
      case 209: // db_type
      case 286: // hr_mode
<<<<<<< HEAD
      case 418: // ncr_protocol_value
      case 426: // replace_client_name_value
=======
      case 419: // ncr_protocol_value
      case 427: // replace_client_name_value
>>>>>>> 4c7bf159
        value.template destroy< ElementPtr > ();
        break;

      case 143: // "boolean"
        value.template destroy< bool > ();
        break;

      case 142: // "floating point"
        value.template destroy< double > ();
        break;

      case 141: // "integer"
        value.template destroy< int64_t > ();
        break;

      case 140: // "constant string"
        value.template destroy< std::string > ();
        break;

      default:
        break;
    }

    Base::clear ();
  }

  template <typename Base>
  inline
  bool
  Dhcp4Parser::basic_symbol<Base>::empty () const
  {
    return Base::type_get () == empty_symbol;
  }

  template <typename Base>
  inline
  void
  Dhcp4Parser::basic_symbol<Base>::move (basic_symbol& s)
  {
    super_type::move(s);
      switch (this->type_get ())
    {
      case 157: // value
      case 161: // map_value
      case 199: // socket_type
      case 209: // db_type
      case 286: // hr_mode
<<<<<<< HEAD
      case 418: // ncr_protocol_value
      case 426: // replace_client_name_value
=======
      case 419: // ncr_protocol_value
      case 427: // replace_client_name_value
>>>>>>> 4c7bf159
        value.move< ElementPtr > (s.value);
        break;

      case 143: // "boolean"
        value.move< bool > (s.value);
        break;

      case 142: // "floating point"
        value.move< double > (s.value);
        break;

      case 141: // "integer"
        value.move< int64_t > (s.value);
        break;

      case 140: // "constant string"
        value.move< std::string > (s.value);
        break;

      default:
        break;
    }

    location = s.location;
  }

  // by_type.
  inline
  Dhcp4Parser::by_type::by_type ()
    : type (empty_symbol)
  {}

  inline
  Dhcp4Parser::by_type::by_type (const by_type& other)
    : type (other.type)
  {}

  inline
  Dhcp4Parser::by_type::by_type (token_type t)
    : type (yytranslate_ (t))
  {}

  inline
  void
  Dhcp4Parser::by_type::clear ()
  {
    type = empty_symbol;
  }

  inline
  void
  Dhcp4Parser::by_type::move (by_type& that)
  {
    type = that.type;
    that.clear ();
  }

  inline
  int
  Dhcp4Parser::by_type::type_get () const
  {
    return type;
  }

  inline
  Dhcp4Parser::token_type
  Dhcp4Parser::by_type::token () const
  {
    // YYTOKNUM[NUM] -- (External) token number corresponding to the
    // (internal) symbol number NUM (which must be that of a token).  */
    static
    const unsigned short int
    yytoken_number_[] =
    {
       0,   256,   257,   258,   259,   260,   261,   262,   263,   264,
     265,   266,   267,   268,   269,   270,   271,   272,   273,   274,
     275,   276,   277,   278,   279,   280,   281,   282,   283,   284,
     285,   286,   287,   288,   289,   290,   291,   292,   293,   294,
     295,   296,   297,   298,   299,   300,   301,   302,   303,   304,
     305,   306,   307,   308,   309,   310,   311,   312,   313,   314,
     315,   316,   317,   318,   319,   320,   321,   322,   323,   324,
     325,   326,   327,   328,   329,   330,   331,   332,   333,   334,
     335,   336,   337,   338,   339,   340,   341,   342,   343,   344,
     345,   346,   347,   348,   349,   350,   351,   352,   353,   354,
     355,   356,   357,   358,   359,   360,   361,   362,   363,   364,
     365,   366,   367,   368,   369,   370,   371,   372,   373,   374,
     375,   376,   377,   378,   379,   380,   381,   382,   383,   384,
     385,   386,   387,   388,   389,   390,   391,   392,   393,   394,
     395,   396,   397,   398
    };
    return static_cast<token_type> (yytoken_number_[type]);
  }
  // Implementation of make_symbol for each symbol type.
  Dhcp4Parser::symbol_type
  Dhcp4Parser::make_END (const location_type& l)
  {
    return symbol_type (token::TOKEN_END, l);
  }

  Dhcp4Parser::symbol_type
  Dhcp4Parser::make_COMMA (const location_type& l)
  {
    return symbol_type (token::TOKEN_COMMA, l);
  }

  Dhcp4Parser::symbol_type
  Dhcp4Parser::make_COLON (const location_type& l)
  {
    return symbol_type (token::TOKEN_COLON, l);
  }

  Dhcp4Parser::symbol_type
  Dhcp4Parser::make_LSQUARE_BRACKET (const location_type& l)
  {
    return symbol_type (token::TOKEN_LSQUARE_BRACKET, l);
  }

  Dhcp4Parser::symbol_type
  Dhcp4Parser::make_RSQUARE_BRACKET (const location_type& l)
  {
    return symbol_type (token::TOKEN_RSQUARE_BRACKET, l);
  }

  Dhcp4Parser::symbol_type
  Dhcp4Parser::make_LCURLY_BRACKET (const location_type& l)
  {
    return symbol_type (token::TOKEN_LCURLY_BRACKET, l);
  }

  Dhcp4Parser::symbol_type
  Dhcp4Parser::make_RCURLY_BRACKET (const location_type& l)
  {
    return symbol_type (token::TOKEN_RCURLY_BRACKET, l);
  }

  Dhcp4Parser::symbol_type
  Dhcp4Parser::make_NULL_TYPE (const location_type& l)
  {
    return symbol_type (token::TOKEN_NULL_TYPE, l);
  }

  Dhcp4Parser::symbol_type
  Dhcp4Parser::make_DHCP4 (const location_type& l)
  {
    return symbol_type (token::TOKEN_DHCP4, l);
  }

  Dhcp4Parser::symbol_type
  Dhcp4Parser::make_INTERFACES_CONFIG (const location_type& l)
  {
    return symbol_type (token::TOKEN_INTERFACES_CONFIG, l);
  }

  Dhcp4Parser::symbol_type
  Dhcp4Parser::make_INTERFACES (const location_type& l)
  {
    return symbol_type (token::TOKEN_INTERFACES, l);
  }

  Dhcp4Parser::symbol_type
  Dhcp4Parser::make_DHCP_SOCKET_TYPE (const location_type& l)
  {
    return symbol_type (token::TOKEN_DHCP_SOCKET_TYPE, l);
  }

  Dhcp4Parser::symbol_type
  Dhcp4Parser::make_RAW (const location_type& l)
  {
    return symbol_type (token::TOKEN_RAW, l);
  }

  Dhcp4Parser::symbol_type
  Dhcp4Parser::make_UDP (const location_type& l)
  {
    return symbol_type (token::TOKEN_UDP, l);
  }

  Dhcp4Parser::symbol_type
  Dhcp4Parser::make_RE_DETECT (const location_type& l)
  {
    return symbol_type (token::TOKEN_RE_DETECT, l);
  }

  Dhcp4Parser::symbol_type
  Dhcp4Parser::make_ECHO_CLIENT_ID (const location_type& l)
  {
    return symbol_type (token::TOKEN_ECHO_CLIENT_ID, l);
  }

  Dhcp4Parser::symbol_type
  Dhcp4Parser::make_MATCH_CLIENT_ID (const location_type& l)
  {
    return symbol_type (token::TOKEN_MATCH_CLIENT_ID, l);
  }

  Dhcp4Parser::symbol_type
  Dhcp4Parser::make_NEXT_SERVER (const location_type& l)
  {
    return symbol_type (token::TOKEN_NEXT_SERVER, l);
  }

  Dhcp4Parser::symbol_type
  Dhcp4Parser::make_SERVER_HOSTNAME (const location_type& l)
  {
    return symbol_type (token::TOKEN_SERVER_HOSTNAME, l);
  }

  Dhcp4Parser::symbol_type
  Dhcp4Parser::make_BOOT_FILE_NAME (const location_type& l)
  {
    return symbol_type (token::TOKEN_BOOT_FILE_NAME, l);
  }

  Dhcp4Parser::symbol_type
  Dhcp4Parser::make_LEASE_DATABASE (const location_type& l)
  {
    return symbol_type (token::TOKEN_LEASE_DATABASE, l);
  }

  Dhcp4Parser::symbol_type
  Dhcp4Parser::make_HOSTS_DATABASE (const location_type& l)
  {
    return symbol_type (token::TOKEN_HOSTS_DATABASE, l);
  }

  Dhcp4Parser::symbol_type
  Dhcp4Parser::make_TYPE (const location_type& l)
  {
    return symbol_type (token::TOKEN_TYPE, l);
  }

  Dhcp4Parser::symbol_type
  Dhcp4Parser::make_MEMFILE (const location_type& l)
  {
    return symbol_type (token::TOKEN_MEMFILE, l);
  }

  Dhcp4Parser::symbol_type
  Dhcp4Parser::make_MYSQL (const location_type& l)
  {
    return symbol_type (token::TOKEN_MYSQL, l);
  }

  Dhcp4Parser::symbol_type
  Dhcp4Parser::make_POSTGRESQL (const location_type& l)
  {
    return symbol_type (token::TOKEN_POSTGRESQL, l);
  }

  Dhcp4Parser::symbol_type
  Dhcp4Parser::make_CQL (const location_type& l)
  {
    return symbol_type (token::TOKEN_CQL, l);
  }

  Dhcp4Parser::symbol_type
  Dhcp4Parser::make_USER (const location_type& l)
  {
    return symbol_type (token::TOKEN_USER, l);
  }

  Dhcp4Parser::symbol_type
  Dhcp4Parser::make_PASSWORD (const location_type& l)
  {
    return symbol_type (token::TOKEN_PASSWORD, l);
  }

  Dhcp4Parser::symbol_type
  Dhcp4Parser::make_HOST (const location_type& l)
  {
    return symbol_type (token::TOKEN_HOST, l);
  }

  Dhcp4Parser::symbol_type
  Dhcp4Parser::make_PORT (const location_type& l)
  {
    return symbol_type (token::TOKEN_PORT, l);
  }

  Dhcp4Parser::symbol_type
  Dhcp4Parser::make_PERSIST (const location_type& l)
  {
    return symbol_type (token::TOKEN_PERSIST, l);
  }

  Dhcp4Parser::symbol_type
  Dhcp4Parser::make_LFC_INTERVAL (const location_type& l)
  {
    return symbol_type (token::TOKEN_LFC_INTERVAL, l);
  }

  Dhcp4Parser::symbol_type
  Dhcp4Parser::make_READONLY (const location_type& l)
  {
    return symbol_type (token::TOKEN_READONLY, l);
  }

  Dhcp4Parser::symbol_type
  Dhcp4Parser::make_CONNECT_TIMEOUT (const location_type& l)
  {
    return symbol_type (token::TOKEN_CONNECT_TIMEOUT, l);
  }

  Dhcp4Parser::symbol_type
  Dhcp4Parser::make_CONTACT_POINTS (const location_type& l)
  {
    return symbol_type (token::TOKEN_CONTACT_POINTS, l);
  }

  Dhcp4Parser::symbol_type
  Dhcp4Parser::make_KEYSPACE (const location_type& l)
  {
    return symbol_type (token::TOKEN_KEYSPACE, l);
  }

  Dhcp4Parser::symbol_type
  Dhcp4Parser::make_VALID_LIFETIME (const location_type& l)
  {
    return symbol_type (token::TOKEN_VALID_LIFETIME, l);
  }

  Dhcp4Parser::symbol_type
  Dhcp4Parser::make_RENEW_TIMER (const location_type& l)
  {
    return symbol_type (token::TOKEN_RENEW_TIMER, l);
  }

  Dhcp4Parser::symbol_type
  Dhcp4Parser::make_REBIND_TIMER (const location_type& l)
  {
    return symbol_type (token::TOKEN_REBIND_TIMER, l);
  }

  Dhcp4Parser::symbol_type
  Dhcp4Parser::make_DECLINE_PROBATION_PERIOD (const location_type& l)
  {
    return symbol_type (token::TOKEN_DECLINE_PROBATION_PERIOD, l);
  }

  Dhcp4Parser::symbol_type
  Dhcp4Parser::make_SUBNET4 (const location_type& l)
  {
    return symbol_type (token::TOKEN_SUBNET4, l);
  }

  Dhcp4Parser::symbol_type
  Dhcp4Parser::make_SUBNET_4O6_INTERFACE (const location_type& l)
  {
    return symbol_type (token::TOKEN_SUBNET_4O6_INTERFACE, l);
  }

  Dhcp4Parser::symbol_type
  Dhcp4Parser::make_SUBNET_4O6_INTERFACE_ID (const location_type& l)
  {
    return symbol_type (token::TOKEN_SUBNET_4O6_INTERFACE_ID, l);
  }

  Dhcp4Parser::symbol_type
  Dhcp4Parser::make_SUBNET_4O6_SUBNET (const location_type& l)
  {
    return symbol_type (token::TOKEN_SUBNET_4O6_SUBNET, l);
  }

  Dhcp4Parser::symbol_type
  Dhcp4Parser::make_OPTION_DEF (const location_type& l)
  {
    return symbol_type (token::TOKEN_OPTION_DEF, l);
  }

  Dhcp4Parser::symbol_type
  Dhcp4Parser::make_OPTION_DATA (const location_type& l)
  {
    return symbol_type (token::TOKEN_OPTION_DATA, l);
  }

  Dhcp4Parser::symbol_type
  Dhcp4Parser::make_NAME (const location_type& l)
  {
    return symbol_type (token::TOKEN_NAME, l);
  }

  Dhcp4Parser::symbol_type
  Dhcp4Parser::make_DATA (const location_type& l)
  {
    return symbol_type (token::TOKEN_DATA, l);
  }

  Dhcp4Parser::symbol_type
  Dhcp4Parser::make_CODE (const location_type& l)
  {
    return symbol_type (token::TOKEN_CODE, l);
  }

  Dhcp4Parser::symbol_type
  Dhcp4Parser::make_SPACE (const location_type& l)
  {
    return symbol_type (token::TOKEN_SPACE, l);
  }

  Dhcp4Parser::symbol_type
  Dhcp4Parser::make_CSV_FORMAT (const location_type& l)
  {
    return symbol_type (token::TOKEN_CSV_FORMAT, l);
  }

  Dhcp4Parser::symbol_type
  Dhcp4Parser::make_ALWAYS_SEND (const location_type& l)
  {
    return symbol_type (token::TOKEN_ALWAYS_SEND, l);
  }

  Dhcp4Parser::symbol_type
  Dhcp4Parser::make_RECORD_TYPES (const location_type& l)
  {
    return symbol_type (token::TOKEN_RECORD_TYPES, l);
  }

  Dhcp4Parser::symbol_type
  Dhcp4Parser::make_ENCAPSULATE (const location_type& l)
  {
    return symbol_type (token::TOKEN_ENCAPSULATE, l);
  }

  Dhcp4Parser::symbol_type
  Dhcp4Parser::make_ARRAY (const location_type& l)
  {
    return symbol_type (token::TOKEN_ARRAY, l);
  }

  Dhcp4Parser::symbol_type
  Dhcp4Parser::make_POOLS (const location_type& l)
  {
    return symbol_type (token::TOKEN_POOLS, l);
  }

  Dhcp4Parser::symbol_type
  Dhcp4Parser::make_POOL (const location_type& l)
  {
    return symbol_type (token::TOKEN_POOL, l);
  }

  Dhcp4Parser::symbol_type
  Dhcp4Parser::make_USER_CONTEXT (const location_type& l)
  {
    return symbol_type (token::TOKEN_USER_CONTEXT, l);
  }

  Dhcp4Parser::symbol_type
  Dhcp4Parser::make_SUBNET (const location_type& l)
  {
    return symbol_type (token::TOKEN_SUBNET, l);
  }

  Dhcp4Parser::symbol_type
  Dhcp4Parser::make_INTERFACE (const location_type& l)
  {
    return symbol_type (token::TOKEN_INTERFACE, l);
  }

  Dhcp4Parser::symbol_type
  Dhcp4Parser::make_INTERFACE_ID (const location_type& l)
  {
    return symbol_type (token::TOKEN_INTERFACE_ID, l);
  }

  Dhcp4Parser::symbol_type
  Dhcp4Parser::make_ID (const location_type& l)
  {
    return symbol_type (token::TOKEN_ID, l);
  }

  Dhcp4Parser::symbol_type
  Dhcp4Parser::make_RAPID_COMMIT (const location_type& l)
  {
    return symbol_type (token::TOKEN_RAPID_COMMIT, l);
  }

  Dhcp4Parser::symbol_type
  Dhcp4Parser::make_RESERVATION_MODE (const location_type& l)
  {
    return symbol_type (token::TOKEN_RESERVATION_MODE, l);
  }

  Dhcp4Parser::symbol_type
  Dhcp4Parser::make_DISABLED (const location_type& l)
  {
    return symbol_type (token::TOKEN_DISABLED, l);
  }

  Dhcp4Parser::symbol_type
  Dhcp4Parser::make_OUT_OF_POOL (const location_type& l)
  {
    return symbol_type (token::TOKEN_OUT_OF_POOL, l);
  }

  Dhcp4Parser::symbol_type
  Dhcp4Parser::make_ALL (const location_type& l)
  {
    return symbol_type (token::TOKEN_ALL, l);
  }

  Dhcp4Parser::symbol_type
  Dhcp4Parser::make_HOST_RESERVATION_IDENTIFIERS (const location_type& l)
  {
    return symbol_type (token::TOKEN_HOST_RESERVATION_IDENTIFIERS, l);
  }

  Dhcp4Parser::symbol_type
  Dhcp4Parser::make_CLIENT_CLASSES (const location_type& l)
  {
    return symbol_type (token::TOKEN_CLIENT_CLASSES, l);
  }

  Dhcp4Parser::symbol_type
  Dhcp4Parser::make_TEST (const location_type& l)
  {
    return symbol_type (token::TOKEN_TEST, l);
  }

  Dhcp4Parser::symbol_type
  Dhcp4Parser::make_CLIENT_CLASS (const location_type& l)
  {
    return symbol_type (token::TOKEN_CLIENT_CLASS, l);
  }

  Dhcp4Parser::symbol_type
  Dhcp4Parser::make_RESERVATIONS (const location_type& l)
  {
    return symbol_type (token::TOKEN_RESERVATIONS, l);
  }

  Dhcp4Parser::symbol_type
  Dhcp4Parser::make_DUID (const location_type& l)
  {
    return symbol_type (token::TOKEN_DUID, l);
  }

  Dhcp4Parser::symbol_type
  Dhcp4Parser::make_HW_ADDRESS (const location_type& l)
  {
    return symbol_type (token::TOKEN_HW_ADDRESS, l);
  }

  Dhcp4Parser::symbol_type
  Dhcp4Parser::make_CIRCUIT_ID (const location_type& l)
  {
    return symbol_type (token::TOKEN_CIRCUIT_ID, l);
  }

  Dhcp4Parser::symbol_type
  Dhcp4Parser::make_CLIENT_ID (const location_type& l)
  {
    return symbol_type (token::TOKEN_CLIENT_ID, l);
  }

  Dhcp4Parser::symbol_type
  Dhcp4Parser::make_HOSTNAME (const location_type& l)
  {
    return symbol_type (token::TOKEN_HOSTNAME, l);
  }

  Dhcp4Parser::symbol_type
  Dhcp4Parser::make_FLEX_ID (const location_type& l)
  {
    return symbol_type (token::TOKEN_FLEX_ID, l);
  }

  Dhcp4Parser::symbol_type
  Dhcp4Parser::make_RELAY (const location_type& l)
  {
    return symbol_type (token::TOKEN_RELAY, l);
  }

  Dhcp4Parser::symbol_type
  Dhcp4Parser::make_IP_ADDRESS (const location_type& l)
  {
    return symbol_type (token::TOKEN_IP_ADDRESS, l);
  }

  Dhcp4Parser::symbol_type
  Dhcp4Parser::make_HOOKS_LIBRARIES (const location_type& l)
  {
    return symbol_type (token::TOKEN_HOOKS_LIBRARIES, l);
  }

  Dhcp4Parser::symbol_type
  Dhcp4Parser::make_LIBRARY (const location_type& l)
  {
    return symbol_type (token::TOKEN_LIBRARY, l);
  }

  Dhcp4Parser::symbol_type
  Dhcp4Parser::make_PARAMETERS (const location_type& l)
  {
    return symbol_type (token::TOKEN_PARAMETERS, l);
  }

  Dhcp4Parser::symbol_type
  Dhcp4Parser::make_EXPIRED_LEASES_PROCESSING (const location_type& l)
  {
    return symbol_type (token::TOKEN_EXPIRED_LEASES_PROCESSING, l);
  }

  Dhcp4Parser::symbol_type
  Dhcp4Parser::make_RECLAIM_TIMER_WAIT_TIME (const location_type& l)
  {
    return symbol_type (token::TOKEN_RECLAIM_TIMER_WAIT_TIME, l);
  }

  Dhcp4Parser::symbol_type
  Dhcp4Parser::make_FLUSH_RECLAIMED_TIMER_WAIT_TIME (const location_type& l)
  {
    return symbol_type (token::TOKEN_FLUSH_RECLAIMED_TIMER_WAIT_TIME, l);
  }

  Dhcp4Parser::symbol_type
  Dhcp4Parser::make_HOLD_RECLAIMED_TIME (const location_type& l)
  {
    return symbol_type (token::TOKEN_HOLD_RECLAIMED_TIME, l);
  }

  Dhcp4Parser::symbol_type
  Dhcp4Parser::make_MAX_RECLAIM_LEASES (const location_type& l)
  {
    return symbol_type (token::TOKEN_MAX_RECLAIM_LEASES, l);
  }

  Dhcp4Parser::symbol_type
  Dhcp4Parser::make_MAX_RECLAIM_TIME (const location_type& l)
  {
    return symbol_type (token::TOKEN_MAX_RECLAIM_TIME, l);
  }

  Dhcp4Parser::symbol_type
  Dhcp4Parser::make_UNWARNED_RECLAIM_CYCLES (const location_type& l)
  {
    return symbol_type (token::TOKEN_UNWARNED_RECLAIM_CYCLES, l);
  }

  Dhcp4Parser::symbol_type
  Dhcp4Parser::make_DHCP4O6_PORT (const location_type& l)
  {
    return symbol_type (token::TOKEN_DHCP4O6_PORT, l);
  }

  Dhcp4Parser::symbol_type
  Dhcp4Parser::make_CONTROL_SOCKET (const location_type& l)
  {
    return symbol_type (token::TOKEN_CONTROL_SOCKET, l);
  }

  Dhcp4Parser::symbol_type
  Dhcp4Parser::make_SOCKET_TYPE (const location_type& l)
  {
    return symbol_type (token::TOKEN_SOCKET_TYPE, l);
  }

  Dhcp4Parser::symbol_type
  Dhcp4Parser::make_SOCKET_NAME (const location_type& l)
  {
    return symbol_type (token::TOKEN_SOCKET_NAME, l);
  }

  Dhcp4Parser::symbol_type
  Dhcp4Parser::make_DHCP_DDNS (const location_type& l)
  {
    return symbol_type (token::TOKEN_DHCP_DDNS, l);
  }

  Dhcp4Parser::symbol_type
  Dhcp4Parser::make_ENABLE_UPDATES (const location_type& l)
  {
    return symbol_type (token::TOKEN_ENABLE_UPDATES, l);
  }

  Dhcp4Parser::symbol_type
  Dhcp4Parser::make_QUALIFYING_SUFFIX (const location_type& l)
  {
    return symbol_type (token::TOKEN_QUALIFYING_SUFFIX, l);
  }

  Dhcp4Parser::symbol_type
  Dhcp4Parser::make_SERVER_IP (const location_type& l)
  {
    return symbol_type (token::TOKEN_SERVER_IP, l);
  }

  Dhcp4Parser::symbol_type
  Dhcp4Parser::make_SERVER_PORT (const location_type& l)
  {
    return symbol_type (token::TOKEN_SERVER_PORT, l);
  }

  Dhcp4Parser::symbol_type
  Dhcp4Parser::make_SENDER_IP (const location_type& l)
  {
    return symbol_type (token::TOKEN_SENDER_IP, l);
  }

  Dhcp4Parser::symbol_type
  Dhcp4Parser::make_SENDER_PORT (const location_type& l)
  {
    return symbol_type (token::TOKEN_SENDER_PORT, l);
  }

  Dhcp4Parser::symbol_type
  Dhcp4Parser::make_MAX_QUEUE_SIZE (const location_type& l)
  {
    return symbol_type (token::TOKEN_MAX_QUEUE_SIZE, l);
  }

  Dhcp4Parser::symbol_type
  Dhcp4Parser::make_NCR_PROTOCOL (const location_type& l)
  {
    return symbol_type (token::TOKEN_NCR_PROTOCOL, l);
  }

  Dhcp4Parser::symbol_type
  Dhcp4Parser::make_NCR_FORMAT (const location_type& l)
  {
    return symbol_type (token::TOKEN_NCR_FORMAT, l);
  }

  Dhcp4Parser::symbol_type
  Dhcp4Parser::make_ALWAYS_INCLUDE_FQDN (const location_type& l)
  {
    return symbol_type (token::TOKEN_ALWAYS_INCLUDE_FQDN, l);
  }

  Dhcp4Parser::symbol_type
  Dhcp4Parser::make_OVERRIDE_NO_UPDATE (const location_type& l)
  {
    return symbol_type (token::TOKEN_OVERRIDE_NO_UPDATE, l);
  }

  Dhcp4Parser::symbol_type
  Dhcp4Parser::make_OVERRIDE_CLIENT_UPDATE (const location_type& l)
  {
    return symbol_type (token::TOKEN_OVERRIDE_CLIENT_UPDATE, l);
  }

  Dhcp4Parser::symbol_type
  Dhcp4Parser::make_REPLACE_CLIENT_NAME (const location_type& l)
  {
    return symbol_type (token::TOKEN_REPLACE_CLIENT_NAME, l);
  }

  Dhcp4Parser::symbol_type
  Dhcp4Parser::make_GENERATED_PREFIX (const location_type& l)
  {
    return symbol_type (token::TOKEN_GENERATED_PREFIX, l);
  }

  Dhcp4Parser::symbol_type
  Dhcp4Parser::make_TCP (const location_type& l)
  {
    return symbol_type (token::TOKEN_TCP, l);
  }

  Dhcp4Parser::symbol_type
  Dhcp4Parser::make_JSON (const location_type& l)
  {
    return symbol_type (token::TOKEN_JSON, l);
  }

  Dhcp4Parser::symbol_type
  Dhcp4Parser::make_WHEN_PRESENT (const location_type& l)
  {
    return symbol_type (token::TOKEN_WHEN_PRESENT, l);
  }

  Dhcp4Parser::symbol_type
  Dhcp4Parser::make_NEVER (const location_type& l)
  {
    return symbol_type (token::TOKEN_NEVER, l);
  }

  Dhcp4Parser::symbol_type
  Dhcp4Parser::make_ALWAYS (const location_type& l)
  {
    return symbol_type (token::TOKEN_ALWAYS, l);
  }

  Dhcp4Parser::symbol_type
  Dhcp4Parser::make_WHEN_NOT_PRESENT (const location_type& l)
  {
    return symbol_type (token::TOKEN_WHEN_NOT_PRESENT, l);
  }

  Dhcp4Parser::symbol_type
  Dhcp4Parser::make_LOGGING (const location_type& l)
  {
    return symbol_type (token::TOKEN_LOGGING, l);
  }

  Dhcp4Parser::symbol_type
  Dhcp4Parser::make_LOGGERS (const location_type& l)
  {
    return symbol_type (token::TOKEN_LOGGERS, l);
  }

  Dhcp4Parser::symbol_type
  Dhcp4Parser::make_OUTPUT_OPTIONS (const location_type& l)
  {
    return symbol_type (token::TOKEN_OUTPUT_OPTIONS, l);
  }

  Dhcp4Parser::symbol_type
  Dhcp4Parser::make_OUTPUT (const location_type& l)
  {
    return symbol_type (token::TOKEN_OUTPUT, l);
  }

  Dhcp4Parser::symbol_type
  Dhcp4Parser::make_DEBUGLEVEL (const location_type& l)
  {
    return symbol_type (token::TOKEN_DEBUGLEVEL, l);
  }

  Dhcp4Parser::symbol_type
  Dhcp4Parser::make_SEVERITY (const location_type& l)
  {
    return symbol_type (token::TOKEN_SEVERITY, l);
  }

  Dhcp4Parser::symbol_type
  Dhcp4Parser::make_FLUSH (const location_type& l)
  {
    return symbol_type (token::TOKEN_FLUSH, l);
  }

  Dhcp4Parser::symbol_type
  Dhcp4Parser::make_MAXSIZE (const location_type& l)
  {
    return symbol_type (token::TOKEN_MAXSIZE, l);
  }

  Dhcp4Parser::symbol_type
  Dhcp4Parser::make_MAXVER (const location_type& l)
  {
    return symbol_type (token::TOKEN_MAXVER, l);
  }

  Dhcp4Parser::symbol_type
  Dhcp4Parser::make_DHCP6 (const location_type& l)
  {
    return symbol_type (token::TOKEN_DHCP6, l);
  }

  Dhcp4Parser::symbol_type
  Dhcp4Parser::make_DHCPDDNS (const location_type& l)
  {
    return symbol_type (token::TOKEN_DHCPDDNS, l);
  }

  Dhcp4Parser::symbol_type
  Dhcp4Parser::make_CONTROL_AGENT (const location_type& l)
  {
    return symbol_type (token::TOKEN_CONTROL_AGENT, l);
  }

  Dhcp4Parser::symbol_type
  Dhcp4Parser::make_TOPLEVEL_JSON (const location_type& l)
  {
    return symbol_type (token::TOKEN_TOPLEVEL_JSON, l);
  }

  Dhcp4Parser::symbol_type
  Dhcp4Parser::make_TOPLEVEL_DHCP4 (const location_type& l)
  {
    return symbol_type (token::TOKEN_TOPLEVEL_DHCP4, l);
  }

  Dhcp4Parser::symbol_type
  Dhcp4Parser::make_SUB_DHCP4 (const location_type& l)
  {
    return symbol_type (token::TOKEN_SUB_DHCP4, l);
  }

  Dhcp4Parser::symbol_type
  Dhcp4Parser::make_SUB_INTERFACES4 (const location_type& l)
  {
    return symbol_type (token::TOKEN_SUB_INTERFACES4, l);
  }

  Dhcp4Parser::symbol_type
  Dhcp4Parser::make_SUB_SUBNET4 (const location_type& l)
  {
    return symbol_type (token::TOKEN_SUB_SUBNET4, l);
  }

  Dhcp4Parser::symbol_type
  Dhcp4Parser::make_SUB_POOL4 (const location_type& l)
  {
    return symbol_type (token::TOKEN_SUB_POOL4, l);
  }

  Dhcp4Parser::symbol_type
  Dhcp4Parser::make_SUB_RESERVATION (const location_type& l)
  {
    return symbol_type (token::TOKEN_SUB_RESERVATION, l);
  }

  Dhcp4Parser::symbol_type
  Dhcp4Parser::make_SUB_OPTION_DEF (const location_type& l)
  {
    return symbol_type (token::TOKEN_SUB_OPTION_DEF, l);
  }

  Dhcp4Parser::symbol_type
  Dhcp4Parser::make_SUB_OPTION_DATA (const location_type& l)
  {
    return symbol_type (token::TOKEN_SUB_OPTION_DATA, l);
  }

  Dhcp4Parser::symbol_type
  Dhcp4Parser::make_SUB_HOOKS_LIBRARY (const location_type& l)
  {
    return symbol_type (token::TOKEN_SUB_HOOKS_LIBRARY, l);
  }

  Dhcp4Parser::symbol_type
  Dhcp4Parser::make_SUB_DHCP_DDNS (const location_type& l)
  {
    return symbol_type (token::TOKEN_SUB_DHCP_DDNS, l);
  }

  Dhcp4Parser::symbol_type
  Dhcp4Parser::make_STRING (const std::string& v, const location_type& l)
  {
    return symbol_type (token::TOKEN_STRING, v, l);
  }

  Dhcp4Parser::symbol_type
  Dhcp4Parser::make_INTEGER (const int64_t& v, const location_type& l)
  {
    return symbol_type (token::TOKEN_INTEGER, v, l);
  }

  Dhcp4Parser::symbol_type
  Dhcp4Parser::make_FLOAT (const double& v, const location_type& l)
  {
    return symbol_type (token::TOKEN_FLOAT, v, l);
  }

  Dhcp4Parser::symbol_type
  Dhcp4Parser::make_BOOLEAN (const bool& v, const location_type& l)
  {
    return symbol_type (token::TOKEN_BOOLEAN, v, l);
  }


#line 14 "dhcp4_parser.yy" // lalr1.cc:377
} } // isc::dhcp
#line 2624 "dhcp4_parser.h" // lalr1.cc:377




#endif // !YY_PARSER4_DHCP4_PARSER_H_INCLUDED<|MERGE_RESOLUTION|>--- conflicted
+++ resolved
@@ -219,7 +219,7 @@
     /// Both variants must be built beforehand, because swapping the actual
     /// data requires reading it (with as()), and this is not possible on
     /// unconstructed variants: it would require some dynamic testing, which
-    /// should not be the variant's responsibility.
+    /// should not be the variant's responsability.
     /// Swapping between built and (possibly) non-built is done with
     /// variant::move ().
     template <typename T>
@@ -398,83 +398,6 @@
         TOKEN_CODE = 306,
         TOKEN_SPACE = 307,
         TOKEN_CSV_FORMAT = 308,
-<<<<<<< HEAD
-        TOKEN_RECORD_TYPES = 309,
-        TOKEN_ENCAPSULATE = 310,
-        TOKEN_ARRAY = 311,
-        TOKEN_POOLS = 312,
-        TOKEN_POOL = 313,
-        TOKEN_USER_CONTEXT = 314,
-        TOKEN_SUBNET = 315,
-        TOKEN_INTERFACE = 316,
-        TOKEN_INTERFACE_ID = 317,
-        TOKEN_ID = 318,
-        TOKEN_RAPID_COMMIT = 319,
-        TOKEN_RESERVATION_MODE = 320,
-        TOKEN_DISABLED = 321,
-        TOKEN_OUT_OF_POOL = 322,
-        TOKEN_ALL = 323,
-        TOKEN_HOST_RESERVATION_IDENTIFIERS = 324,
-        TOKEN_CLIENT_CLASSES = 325,
-        TOKEN_TEST = 326,
-        TOKEN_CLIENT_CLASS = 327,
-        TOKEN_RESERVATIONS = 328,
-        TOKEN_DUID = 329,
-        TOKEN_HW_ADDRESS = 330,
-        TOKEN_CIRCUIT_ID = 331,
-        TOKEN_CLIENT_ID = 332,
-        TOKEN_HOSTNAME = 333,
-        TOKEN_FLEX_ID = 334,
-        TOKEN_RELAY = 335,
-        TOKEN_IP_ADDRESS = 336,
-        TOKEN_HOOKS_LIBRARIES = 337,
-        TOKEN_LIBRARY = 338,
-        TOKEN_PARAMETERS = 339,
-        TOKEN_EXPIRED_LEASES_PROCESSING = 340,
-        TOKEN_RECLAIM_TIMER_WAIT_TIME = 341,
-        TOKEN_FLUSH_RECLAIMED_TIMER_WAIT_TIME = 342,
-        TOKEN_HOLD_RECLAIMED_TIME = 343,
-        TOKEN_MAX_RECLAIM_LEASES = 344,
-        TOKEN_MAX_RECLAIM_TIME = 345,
-        TOKEN_UNWARNED_RECLAIM_CYCLES = 346,
-        TOKEN_DHCP4O6_PORT = 347,
-        TOKEN_CONTROL_SOCKET = 348,
-        TOKEN_SOCKET_TYPE = 349,
-        TOKEN_SOCKET_NAME = 350,
-        TOKEN_DHCP_DDNS = 351,
-        TOKEN_ENABLE_UPDATES = 352,
-        TOKEN_QUALIFYING_SUFFIX = 353,
-        TOKEN_SERVER_IP = 354,
-        TOKEN_SERVER_PORT = 355,
-        TOKEN_SENDER_IP = 356,
-        TOKEN_SENDER_PORT = 357,
-        TOKEN_MAX_QUEUE_SIZE = 358,
-        TOKEN_NCR_PROTOCOL = 359,
-        TOKEN_NCR_FORMAT = 360,
-        TOKEN_ALWAYS_INCLUDE_FQDN = 361,
-        TOKEN_OVERRIDE_NO_UPDATE = 362,
-        TOKEN_OVERRIDE_CLIENT_UPDATE = 363,
-        TOKEN_REPLACE_CLIENT_NAME = 364,
-        TOKEN_GENERATED_PREFIX = 365,
-        TOKEN_TCP = 366,
-        TOKEN_JSON = 367,
-        TOKEN_WHEN_PRESENT = 368,
-        TOKEN_NEVER = 369,
-        TOKEN_ALWAYS = 370,
-        TOKEN_WHEN_NOT_PRESENT = 371,
-        TOKEN_LOGGING = 372,
-        TOKEN_LOGGERS = 373,
-        TOKEN_OUTPUT_OPTIONS = 374,
-        TOKEN_OUTPUT = 375,
-        TOKEN_DEBUGLEVEL = 376,
-        TOKEN_SEVERITY = 377,
-        TOKEN_FLUSH = 378,
-        TOKEN_MAXSIZE = 379,
-        TOKEN_MAXVER = 380,
-        TOKEN_DHCP6 = 381,
-        TOKEN_DHCPDDNS = 382,
-        TOKEN_CONTROL_AGENT = 383,
-=======
         TOKEN_ALWAYS_SEND = 309,
         TOKEN_RECORD_TYPES = 310,
         TOKEN_ENCAPSULATE = 311,
@@ -550,7 +473,6 @@
         TOKEN_MAXVER = 381,
         TOKEN_DHCP6 = 382,
         TOKEN_DHCPDDNS = 383,
->>>>>>> 4c7bf159
         TOKEN_TOPLEVEL_JSON = 384,
         TOKEN_TOPLEVEL_DHCP4 = 385,
         TOKEN_SUB_DHCP4 = 386,
@@ -1190,10 +1112,6 @@
 
     static inline
     symbol_type
-    make_CONTROL_AGENT (const location_type& l);
-
-    static inline
-    symbol_type
     make_TOPLEVEL_JSON (const location_type& l);
 
     static inline
@@ -1457,13 +1375,8 @@
     enum
     {
       yyeof_ = 0,
-<<<<<<< HEAD
-      yylast_ = 748,     ///< Last index in yytable_.
-      yynnts_ = 317,  ///< Number of nonterminal symbols.
-=======
       yylast_ = 751,     ///< Last index in yytable_.
       yynnts_ = 316,  ///< Number of nonterminal symbols.
->>>>>>> 4c7bf159
       yyfinal_ = 24, ///< Termination state number.
       yyterror_ = 1,
       yyerrcode_ = 256,
@@ -1563,13 +1476,8 @@
       case 199: // socket_type
       case 209: // db_type
       case 286: // hr_mode
-<<<<<<< HEAD
-      case 418: // ncr_protocol_value
-      case 426: // replace_client_name_value
-=======
       case 419: // ncr_protocol_value
       case 427: // replace_client_name_value
->>>>>>> 4c7bf159
         value.copy< ElementPtr > (other.value);
         break;
 
@@ -1611,13 +1519,8 @@
       case 199: // socket_type
       case 209: // db_type
       case 286: // hr_mode
-<<<<<<< HEAD
-      case 418: // ncr_protocol_value
-      case 426: // replace_client_name_value
-=======
       case 419: // ncr_protocol_value
       case 427: // replace_client_name_value
->>>>>>> 4c7bf159
         value.copy< ElementPtr > (v);
         break;
 
@@ -1718,13 +1621,8 @@
       case 199: // socket_type
       case 209: // db_type
       case 286: // hr_mode
-<<<<<<< HEAD
-      case 418: // ncr_protocol_value
-      case 426: // replace_client_name_value
-=======
       case 419: // ncr_protocol_value
       case 427: // replace_client_name_value
->>>>>>> 4c7bf159
         value.template destroy< ElementPtr > ();
         break;
 
@@ -1772,13 +1670,8 @@
       case 199: // socket_type
       case 209: // db_type
       case 286: // hr_mode
-<<<<<<< HEAD
-      case 418: // ncr_protocol_value
-      case 426: // replace_client_name_value
-=======
       case 419: // ncr_protocol_value
       case 427: // replace_client_name_value
->>>>>>> 4c7bf159
         value.move< ElementPtr > (s.value);
         break;
 
@@ -2635,12 +2528,6 @@
   }
 
   Dhcp4Parser::symbol_type
-  Dhcp4Parser::make_CONTROL_AGENT (const location_type& l)
-  {
-    return symbol_type (token::TOKEN_CONTROL_AGENT, l);
-  }
-
-  Dhcp4Parser::symbol_type
   Dhcp4Parser::make_TOPLEVEL_JSON (const location_type& l)
   {
     return symbol_type (token::TOKEN_TOPLEVEL_JSON, l);
