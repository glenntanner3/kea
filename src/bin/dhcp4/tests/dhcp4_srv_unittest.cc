--- conflicted
+++ resolved
@@ -3309,7 +3309,70 @@
     EXPECT_FALSE(dis2->inClass("docsis3.0"));
 }
 
-<<<<<<< HEAD
+// Checks if the client-class field is indeed used for subnet selection.
+// Note that packet classification is already checked in Dhcpv4SrvTest
+// .clientClassification above.
+TEST_F(Dhcpv4SrvTest, clientClassify2) {
+
+    NakedDhcpv4Srv srv(0);
+
+    ConstElementPtr status;
+
+    // This test configures 2 subnets. We actually only need the
+    // first one, but since there's still this ugly hack that picks
+    // the pool if there is only one, we must use more than one
+    // subnet. That ugly hack will be removed in #3242, currently
+    // under review.
+
+    // The second subnet does not play any role here. The client's
+    // IP address belongs to the first subnet, so only that first
+    // subnet it being tested.
+    string config = "{ \"interfaces\": [ \"*\" ],"
+        "\"rebind-timer\": 2000, "
+        "\"renew-timer\": 1000, "
+        "\"subnet4\": [ "
+        "{   \"pool\": [ \"192.0.2.1 - 192.0.2.100\" ],"
+        "    \"client-class\": \"foo\", "
+        "    \"subnet\": \"192.0.2.0/24\" }, "
+        "{   \"pool\": [ \"192.0.3.1 - 192.0.3.100\" ],"
+        "    \"client-class\": \"xyzzy\", "
+        "    \"subnet\": \"192.0.3.0/24\" } "
+        "],"
+        "\"valid-lifetime\": 4000 }";
+
+    ElementPtr json = Element::fromJSON(config);
+
+    EXPECT_NO_THROW(status = configureDhcp4Server(srv, json));
+
+    // check if returned status is OK
+    ASSERT_TRUE(status);
+    comment_ = config::parseAnswer(rcode_, status);
+    ASSERT_EQ(0, rcode_);
+
+    Pkt4Ptr dis = Pkt4Ptr(new Pkt4(DHCPDISCOVER, 1234));
+    dis->setRemoteAddr(IOAddress("192.0.2.1"));
+    dis->setCiaddr(IOAddress("192.0.2.1"));
+    dis->setIface("eth0");
+    OptionPtr clientid = generateClientId();
+    dis->addOption(clientid);
+
+    // This discover does not belong to foo class, so it will not
+    // be serviced
+    EXPECT_FALSE(srv.selectSubnet(dis));
+
+    // Let's add the packet to bar class and try again.
+    dis->addClass("bar");
+
+    // Still not supported, because it belongs to wrong class.
+    EXPECT_FALSE(srv.selectSubnet(dis));
+
+    // Let's add it to maching class.
+    dis->addClass("foo");
+
+    // This time it should work
+    EXPECT_TRUE(srv.selectSubnet(dis));
+}
+
 // This test verifies that the direct message is dropped when it has been
 // received by the server via an interface for which there is no subnet
 // configured. It also checks that the message is not dropped (is processed)
@@ -3404,70 +3467,4 @@
     }
 }
 
-=======
-// Checks if the client-class field is indeed used for subnet selection.
-// Note that packet classification is already checked in Dhcpv4SrvTest
-// .clientClassification above.
-TEST_F(Dhcpv4SrvTest, clientClassify2) {
-
-    NakedDhcpv4Srv srv(0);
-
-    ConstElementPtr status;
-
-    // This test configures 2 subnets. We actually only need the
-    // first one, but since there's still this ugly hack that picks
-    // the pool if there is only one, we must use more than one
-    // subnet. That ugly hack will be removed in #3242, currently
-    // under review.
-
-    // The second subnet does not play any role here. The client's
-    // IP address belongs to the first subnet, so only that first
-    // subnet it being tested.
-    string config = "{ \"interfaces\": [ \"*\" ],"
-        "\"rebind-timer\": 2000, "
-        "\"renew-timer\": 1000, "
-        "\"subnet4\": [ "
-        "{   \"pool\": [ \"192.0.2.1 - 192.0.2.100\" ],"
-        "    \"client-class\": \"foo\", "
-        "    \"subnet\": \"192.0.2.0/24\" }, "
-        "{   \"pool\": [ \"192.0.3.1 - 192.0.3.100\" ],"
-        "    \"client-class\": \"xyzzy\", "
-        "    \"subnet\": \"192.0.3.0/24\" } "
-        "],"
-        "\"valid-lifetime\": 4000 }";
-
-    ElementPtr json = Element::fromJSON(config);
-
-    EXPECT_NO_THROW(status = configureDhcp4Server(srv, json));
-
-    // check if returned status is OK
-    ASSERT_TRUE(status);
-    comment_ = config::parseAnswer(rcode_, status);
-    ASSERT_EQ(0, rcode_);
-
-    Pkt4Ptr dis = Pkt4Ptr(new Pkt4(DHCPDISCOVER, 1234));
-    dis->setRemoteAddr(IOAddress("192.0.2.1"));
-    dis->setIface("eth0");
-    OptionPtr clientid = generateClientId();
-    dis->addOption(clientid);
-
-    // This discover does not belong to foo class, so it will not
-    // be serviced
-    EXPECT_FALSE(srv.selectSubnet(dis));
-
-    // Let's add the packet to bar class and try again.
-    dis->addClass("bar");
-
-    // Still not supported, because it belongs to wrong class.
-    EXPECT_FALSE(srv.selectSubnet(dis));
-
-    // Let's add it to maching class.
-    dis->addClass("foo");
-
-    // This time it should work
-    EXPECT_TRUE(srv.selectSubnet(dis));
-}
-
-
->>>>>>> 1791d198
 }; // end of anonymous namespace