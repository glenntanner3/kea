--- conflicted
+++ resolved
@@ -254,8 +254,6 @@
     createPacketFromBuffer(const Pkt4Ptr& src_pkt,
                            Pkt4Ptr& dst_pkt);
 
-<<<<<<< HEAD
-=======
     /// @brief returns captured DISCOVER that went through a relay
     ///
     /// See method code for a detailed explanation. This is a discover from
@@ -263,7 +261,6 @@
     ///
     /// @return relayed DISCOVER
     Pkt4Ptr captureRelayedDiscover2();
->>>>>>> afea612c
 
     /// @brief generates a DHCPv4 packet based on provided hex string
     ///
