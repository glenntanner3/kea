// Copyright (C) 2017-2018 Internet Systems Consortium, Inc. ("ISC")
//
// This Source Code Form is subject to the terms of the Mozilla Public
// License, v. 2.0. If a copy of the MPL was not distributed with this
// file, You can obtain one at http://mozilla.org/MPL/2.0/.

#include <config.h>
#include <asiolink/io_address.h>
#include <cc/data.h>
#include <dhcp/dhcp4.h>
#include <dhcp/tests/iface_mgr_test_config.h>
#include <dhcp/option.h>
#include <dhcp/option_int.h>
#include <dhcp/option_string.h>
#include <dhcpsrv/cfgmgr.h>
#include <dhcpsrv/cfg_subnets4.h>
#include <dhcpsrv/lease_mgr_factory.h>
#include <dhcp4/json_config_parser.h>
#include <dhcp4/tests/dhcp4_client.h>
#include <dhcp4/tests/dhcp4_test_utils.h>
#include <stats/stats_mgr.h>
#include <boost/pointer_cast.hpp>
#include <boost/shared_ptr.hpp>
#include <functional>

using namespace isc;
using namespace isc::asiolink;
using namespace isc::data;
using namespace isc::dhcp;
using namespace isc::dhcp::test;
using namespace isc::stats;

namespace {

/// @brief Array of server configurations used throughout the tests.
const char* NETWORKS_CONFIG[] = {
// Configuration #0
// - 1 shared network with 2 subnets (interface specified)
// - 1 "plain" subnet (different interface specified)
    "{"
    "    \"interfaces-config\": {"
    "        \"interfaces\": [ \"*\" ]"
    "    },"
    "    \"valid-lifetime\": 600,"
    "    \"shared-networks\": ["
    "        {"
    "            \"name\": \"frog\","
    "            \"interface\": \"eth1\","
    "            \"comment\": \"example\","
    "            \"subnet4\": ["
    "                {"
    "                    \"subnet\": \"192.0.2.0/26\","
    "                    \"id\": 10,"
    "                    \"pools\": ["
    "                        {"
    "                            \"pool\": \"192.0.2.63 - 192.0.2.63\""
    "                        }"
    "                    ]"
    "                },"
    "                {"
    "                    \"subnet\": \"10.0.0.0/24\","
    "                    \"id\": 100,"
    "                    \"pools\": ["
    "                        {"
    "                            \"pool\": \"10.0.0.16 - 10.0.0.16\""
    "                        }"
    "                    ]"
    "                }"
    "            ]"
    "        }"
    "    ],"
    "    \"subnet4\": ["
    "        {"
    "            \"subnet\": \"192.0.2.64/26\","
    "            \"id\": 1000,"
    "            \"interface\": \"eth0\","
    "            \"pools\": ["
    "                {"
    "                    \"pool\": \"192.0.2.65 - 192.0.2.65\""
    "                }"
    "            ]"
    "        }"
    "    ]"
    "}",

// Configuration #1
// - 1 shared networks with 1 subnet, relay ip specified
// - 1 "plain" subnet, relay ip specified
    "{"
    "    \"interfaces-config\": {"
    "        \"interfaces\": [ \"*\" ]"
    "    },"
    "    \"valid-lifetime\": 600,"
    "    \"shared-networks\": ["
    "        {"
    "            \"name\": \"frog\","
    "            \"relay\": {"
    "                \"ip-address\": \"192.3.5.6\""
    "            },"
    "            \"subnet4\": ["
    "                {"
    "                    \"subnet\": \"192.0.2.0/26\","
    "                    \"id\": 10,"
    "                    \"pools\": ["
    "                        {"
    "                            \"pool\": \"192.0.2.63 - 192.0.2.63\""
    "                        }"
    "                    ]"
    "                }"
    "            ]"
    "        }"
    "    ],"
    "    \"subnet4\": ["
    "        {"
    "            \"subnet\": \"192.0.2.64/26\","
    "            \"id\": 1000,"
    "            \"relay\": {"
    "                \"ip-address\": \"192.1.2.3\""
    "            },"
    "            \"pools\": ["
    "                {"
    "                    \"pool\": \"192.0.2.65 - 192.0.2.65\""
    "                }"
    "            ]"
    "        }"
    "    ]"
    "}",

// Configuration #2
// - 2 classes defined
// - 1 shared network with 2 subnets (first has class restriction)
    "{"
    "    \"interfaces-config\": {"
    "        \"interfaces\": [ \"*\" ]"
    "    },"
    "    \"valid-lifetime\": 600,"
    "    \"client-classes\": ["
    "        {"
    "            \"name\": \"a-devices\","
    "            \"test\": \"option[93].hex == 0x0001\""
    "        },"
    "        {"
    "            \"name\": \"b-devices\","
    "            \"test\": \"option[93].hex == 0x0002\""
    "        }"
    "    ],"
    "    \"shared-networks\": ["
    "        {"
    "            \"name\": \"frog\","
    "            \"relay\": {"
    "                \"ip-address\": \"192.3.5.6\""
    "            },"
    "            \"subnet4\": ["
    "                {"
    "                    \"subnet\": \"192.0.2.0/26\","
    "                    \"id\": 10,"
    "                    \"pools\": ["
    "                        {"
    "                            \"pool\": \"192.0.2.63 - 192.0.2.63\""
    "                        }"
    "                    ],"
    "                    \"client-class\": \"a-devices\""
    "                },"
    "                {"
    "                    \"subnet\": \"10.0.0.0/24\","
    "                    \"id\": 100,"
    "                    \"pools\": ["
    "                        {"
    "                            \"pool\": \"10.0.0.16 - 10.0.0.16\""
    "                        }"
    "                    ]"
    "                }"
    "            ]"
    "        }"
    "    ]"
    "}",

// Configuration #3
// - 2 classes specified
// - 1 shared network with 2 subnets (each with class restriction)
    "{"
    "    \"interfaces-config\": {"
    "        \"interfaces\": [ \"*\" ]"
    "    },"
    "    \"valid-lifetime\": 600,"
    "    \"client-classes\": ["
    "        {"
    "            \"name\": \"a-devices\","
    "            \"test\": \"option[93].hex == 0x0001\""
    "        },"
    "        {"
    "            \"name\": \"b-devices\","
    "            \"test\": \"option[93].hex == 0x0002\""
    "        }"
    "    ],"
    "    \"shared-networks\": ["
    "        {"
    "            \"name\": \"frog\","
    "            \"relay\": {"
    "                \"ip-address\": \"192.3.5.6\""
    "            },"
    "            \"subnet4\": ["
    "                {"
    "                    \"subnet\": \"192.0.2.0/26\","
    "                    \"id\": 10,"
    "                    \"pools\": ["
    "                        {"
    "                            \"pool\": \"192.0.2.63 - 192.0.2.63\""
    "                        }"
    "                    ],"
    "                    \"client-class\": \"a-devices\""
    "                },"
    "                {"
    "                    \"subnet\": \"10.0.0.0/24\","
    "                    \"id\": 100,"
    "                    \"pools\": ["
    "                        {"
    "                            \"pool\": \"10.0.0.16 - 10.0.0.16\""
    "                        }"
    "                    ],"
    "                    \"client-class\": \"b-devices\""
    "                }"
    "            ]"
    "        }"
    "    ]"
    "}",

// Configuration #4
// - 1 shared network with 2 subnets, each has one host reservation
    "{"
    "    \"interfaces-config\": {"
    "        \"interfaces\": [ \"*\" ]"
    "    },"
    "    \"valid-lifetime\": 600,"
    "    \"shared-networks\": ["
    "        {"
    "            \"name\": \"frog\","
    "            \"relay\": {"
    "                \"ip-address\": \"192.3.5.6\""
    "            },"
    "            \"subnet4\": ["
    "                {"
    "                    \"subnet\": \"192.0.2.0/26\","
    "                    \"id\": 10,"
    "                    \"pools\": ["
    "                        {"
    "                            \"pool\": \"192.0.2.1 - 192.0.2.63\""
    "                        }"
    "                    ],"
    "                    \"reservations\": ["
    "                        {"
    "                            \"hw-address\": \"aa:bb:cc:dd:ee:ff\","
    "                            \"ip-address\": \"192.0.2.28\""
    "                        }"
    "                    ]"
    "                },"
    "                {"
    "                    \"subnet\": \"10.0.0.0/24\","
    "                    \"id\": 100,"
    "                    \"pools\": ["
    "                        {"
    "                            \"pool\": \"10.0.0.1 - 10.0.0.254\""
    "                        }"
    "                    ],"
    "                    \"reservations\": ["
    "                        {"
    "                            \"hw-address\": \"11:22:33:44:55:66\","
    "                            \"ip-address\": \"10.0.0.29\""
    "                        }"
    "                    ]"
    "                }"
    "            ]"
    "        }"
    "    ]"
    "}",

// Configuration #5
// - 1 shared network, with 2 subnets. Each has host reservation
// - similar to config #4, but with different hw-address reserved
    "{"
    "    \"interfaces-config\": {"
    "        \"interfaces\": [ \"*\" ]"
    "    },"
    "    \"valid-lifetime\": 600,"
    "    \"shared-networks\": ["
    "        {"
    "            \"name\": \"frog\","
    "            \"relay\": {"
    "                \"ip-address\": \"192.3.5.6\""
    "            },"
    "            \"subnet4\": ["
    "                {"
    "                    \"subnet\": \"192.0.2.0/26\","
    "                    \"id\": 10,"
    "                    \"pools\": ["
    "                        {"
    "                            \"pool\": \"192.0.2.1 - 192.0.2.63\""
    "                        }"
    "                    ],"
    "                    \"reservations\": ["
    "                        {"
    "                            \"hw-address\": \"11:22:33:44:55:66\","
    "                            \"ip-address\": \"192.0.2.28\""
    "                        }"
    "                    ]"
    "                },"
    "                {"
    "                    \"subnet\": \"10.0.0.0/24\","
    "                    \"id\": 100,"
    "                    \"pools\": ["
    "                        {"
    "                            \"pool\": \"10.0.0.1 - 10.0.0.254\""
    "                        }"
    "                    ],"
    "                    \"reservations\": ["
    "                        {"
    "                            \"hw-address\": \"aa:bb:cc:dd:ee:ff\","
    "                            \"ip-address\": \"10.0.0.29\""
    "                        }"
    "                    ]"
    "                }"
    "            ]"
    "        }"
    "    ]"
    "}",

// Configuration #6
// - 1 class
// - 1 shared network, with 2 subnets. First has class restriction and
//     host reservation
    "{"
    "    \"interfaces-config\": {"
    "        \"interfaces\": [ \"*\" ]"
    "    },"
    "    \"valid-lifetime\": 600,"
    "    \"client-classes\": ["
    "        {"
    "            \"name\": \"a-devices\","
    "            \"test\": \"option[93].hex == 0x0001\""
    "        }"
    "    ],"
    "    \"shared-networks\": ["
    "        {"
    "            \"name\": \"frog\","
    "            \"relay\": {"
    "                \"ip-address\": \"192.3.5.6\""
    "            },"
    "            \"subnet4\": ["
    "                {"
    "                    \"subnet\": \"192.0.2.0/26\","
    "                    \"id\": 10,"
    "                    \"pools\": ["
    "                        {"
    "                            \"pool\": \"192.0.2.1 - 192.0.2.63\""
    "                        }"
    "                    ],"
    "                    \"client-class\": \"a-devices\","
    "                    \"reservations\": ["
    "                        {"
    "                            \"hw-address\": \"aa:bb:cc:dd:ee:ff\","
    "                            \"ip-address\": \"192.0.2.28\""
    "                        }"
    "                    ]"
    "                },"
    "                {"
    "                    \"subnet\": \"10.0.0.0/24\","
    "                    \"id\": 100,"
    "                    \"pools\": ["
    "                        {"
    "                            \"pool\": \"10.0.0.16 - 10.0.0.16\""
    "                        }"
    "                    ]"
    "                }"
    "            ]"
    "        }"
    "    ]"
    "}",

// Configuration #7
// - 1 global option
// - 1 shared network with some options and 2 subnets (the first one has extra
//     options)
// - 1 plain subnet (that has an option)
    "{"
    "    \"interfaces-config\": {"
    "        \"interfaces\": [ \"*\" ]"
    "    },"
    "    \"valid-lifetime\": 600,"
    "    \"option-data\": ["
    "        {"
    "            \"name\": \"log-servers\","
    "            \"data\": \"1.2.3.4\""
    "        }"
    "    ],"
    "    \"shared-networks\": ["
    "        {"
    "            \"name\": \"frog\","
    "            \"interface\": \"eth1\","
    "            \"option-data\": ["
    "                {"
    "                    \"name\": \"domain-name-servers\","
    "                    \"data\": \"10.1.2.3\""
    "                },"
    "                {"
    "                    \"name\": \"cookie-servers\","
    "                    \"data\": \"10.6.5.4\""
    "                }"
    "            ],"
    "            \"subnet4\": ["
    "                {"
    "                    \"subnet\": \"192.0.2.0/26\","
    "                    \"id\": 10,"
    "                    \"option-data\": ["
    "                        {"
    "                            \"name\": \"routers\","
    "                            \"data\": \"192.0.2.5\""
    "                        },"
    "                        {"
    "                            \"name\": \"cookie-servers\","
    "                            \"data\": \"10.5.4.3\""
    "                        }"
    "                    ],"
    "                    \"pools\": ["
    "                        {"
    "                            \"pool\": \"192.0.2.63 - 192.0.2.63\""
    "                        }"
    "                    ]"
    "                },"
    "                {"
    "                    \"subnet\": \"10.0.0.0/24\","
    "                    \"id\": 100,"
    "                    \"pools\": ["
    "                        {"
    "                            \"pool\": \"10.0.0.16 - 10.0.0.16\""
    "                        }"
    "                    ]"
    "                }"
    "            ]"
    "        }"
    "    ],"
    "    \"subnet4\": ["
    "        {"
    "            \"subnet\": \"192.0.2.64/26\","
    "            \"id\": 1000,"
    "            \"interface\": \"eth0\","
    "            \"option-data\": ["
    "                {"
    "                    \"name\": \"cookie-servers\","
    "                    \"data\": \"10.1.1.1\""
    "                }"
    "            ],"
    "            \"pools\": ["
    "                {"
    "                    \"pool\": \"192.0.2.65 - 192.0.2.65\""
    "                }"
    "            ]"
    "        }"
    "    ]"
    "}",

// Configuration #8
// - two shared networks, each with two subnets (each with interface specified)
    "{"
    "    \"interfaces-config\": {"
    "        \"interfaces\": [ \"*\" ]"
    "    },"
    "    \"valid-lifetime\": 600,"
    "    \"shared-networks\": ["
    "        {"
    "            \"name\": \"frog\","
    "            \"interface\": \"eth1\","
    "            \"subnet4\": ["
    "                {"
    "                    \"subnet\": \"192.0.2.0/26\","
    "                    \"id\": 10,"
    "                    \"pools\": ["
    "                        {"
    "                            \"pool\": \"192.0.2.1 - 192.0.2.63\""
    "                        }"
    "                    ]"
    "                },"
    "                {"
    "                    \"subnet\": \"192.0.2.64/26\","
    "                    \"id\": 100,"
    "                    \"pools\": ["
    "                        {"
    "                            \"pool\": \"192.0.2.65 - 192.0.2.127\""
    "                        }"
    "                    ]"
    "                }"
    "            ]"
    "        },"
    "        {"
    "            \"name\": \"dog\","
    "            \"interface\": \"eth0\","
    "            \"subnet4\": ["
    "                {"
    "                    \"subnet\": \"10.0.0.0/26\","
    "                    \"id\": 1000,"
    "                    \"pools\": ["
    "                        {"
    "                            \"pool\": \"10.0.0.1 - 10.0.0.63\""
    "                        }"
    "                    ]"
    "                },"
    "                {"
    "                    \"subnet\": \"10.0.0.64/26\","
    "                    \"id\": 10000,"
    "                    \"pools\": ["
    "                        {"
    "                            \"pool\": \"10.0.0.65 - 10.0.0.127\""
    "                        }"
    "                    ]"
    "                }"
    "            ]"
    "        }"
    "    ]"
    "}",

// Configuration #9
// - 2 shared networks, each with relay ip address and 2 subnets
    "{"
    "    \"interfaces-config\": {"
    "        \"interfaces\": [ \"*\" ]"
    "    },"
    "    \"valid-lifetime\": 600,"
    "    \"shared-networks\": ["
    "        {"
    "            \"name\": \"frog\","
    "            \"relay\": { \"ip-address\": \"10.1.2.3\" },"
    "            \"subnet4\": ["
    "                {"
    "                    \"subnet\": \"192.0.2.0/26\","
    "                    \"id\": 10,"
    "                    \"pools\": ["
    "                        {"
    "                            \"pool\": \"192.0.2.1 - 192.0.2.63\""
    "                        }"
    "                    ]"
    "                },"
    "                {"
    "                    \"subnet\": \"192.0.2.64/26\","
    "                    \"id\": 100,"
    "                    \"pools\": ["
    "                        {"
    "                            \"pool\": \"192.0.2.65 - 192.0.2.127\""
    "                        }"
    "                    ]"
    "                }"
    "            ]"
    "        },"
    "        {"
    "            \"name\": \"dog\","
    "            \"relay\": { \"ip-address\": \"192.1.2.3\" },"
    "            \"subnet4\": ["
    "                {"
    "                    \"subnet\": \"10.0.0.0/26\","
    "                    \"id\": 1000,"
    "                    \"pools\": ["
    "                        {"
    "                            \"pool\": \"10.0.0.1 - 10.0.0.63\""
    "                        }"
    "                    ]"
    "                },"
    "                {"
    "                    \"subnet\": \"10.0.0.64/26\","
    "                    \"id\": 10000,"
    "                    \"pools\": ["
    "                        {"
    "                            \"pool\": \"10.0.0.65 - 10.0.0.127\""
    "                        }"
    "                    ]"
    "                }"
    "            ]"
    "        }"
    "    ]"
    "}",
// Configuration #10.
// - 1 client class
// - 1 shared network with two subnets (second has a host reservation)
    "{"
    "    \"interfaces-config\": {"
    "        \"interfaces\": [ \"*\" ]"
    "    },"
    "    \"valid-lifetime\": 600,"
    "    \"client-classes\": ["
    "        {"
    "            \"name\": \"class-with-bootfile\","
    "            \"boot-file-name\": \"/dev/null\""
    "        }"
    "    ],"
    "    \"shared-networks\": ["
    "        {"
    "            \"name\": \"frog\","
    "            \"relay\": {"
    "                \"ip-address\": \"192.3.5.6\""
    "            },"
    "            \"subnet4\": ["
    "                {"
    "                    \"subnet\": \"192.0.2.0/26\","
    "                    \"id\": 10,"
    "                    \"pools\": ["
    "                        {"
    "                            \"pool\": \"192.0.2.1 - 192.0.2.63\""
    "                        }"
    "                    ]"
    "                },"
    "                {"
    "                    \"subnet\": \"10.0.0.0/24\","
    "                    \"id\": 100,"
    "                    \"pools\": ["
    "                        {"
    "                            \"pool\": \"10.0.0.1 - 10.0.0.254\""
    "                        }"
    "                    ],"
    "                    \"reservations\": ["
    "                        {"
    "                            \"hw-address\": \"11:22:33:44:55:66\","
    "                            \"ip-address\": \"10.0.0.29\","
    "                            \"hostname\": \"test.example.org\","
    "                            \"next-server\": \"10.10.10.10\","
    "                            \"client-classes\": [ \"class-with-bootfile\" ]"
    "                        }"
    "                    ]"
    "                }"
    "            ]"
    "        }"
    "    ]"
    "}",

// Configuration #11.
// - global value of match-client-id set to false
// - 1 shared network (match-client-id set to true) with 2 subnets
// - the first subnet has match-client-id set to false
    "{"
    "    \"interfaces-config\": {"
    "        \"interfaces\": [ \"*\" ]"
    "    },"
    "    \"valid-lifetime\": 600,"
    "    \"match-client-id\": false,"
    "    \"shared-networks\": ["
    "        {"
    "            \"name\": \"frog\","
    "            \"interface\": \"eth1\","
    "            \"match-client-id\": true,"
    "            \"subnet4\": ["
    "                {"
    "                    \"subnet\": \"192.0.2.0/26\","
    "                    \"id\": 10,"
    "                    \"match-client-id\": false"
    "                },"
    "                {"
    "                    \"subnet\": \"192.0.2.64/26\","
    "                    \"id\": 100,"
    "                    \"pools\": ["
    "                        {"
    "                            \"pool\": \"192.0.2.65 - 192.0.2.127\""
    "                        }"
    "                    ]"
    "                }"
    "            ]"
    "        }"
    "    ]"
    "}",

// Configuration #12.
// - global value of match-client-id set to false
// - 1 shared network (match-client-id set to false) with 2 subnets
// - the first subnet has match-client-id set to false
    "{"
    "    \"interfaces-config\": {"
    "        \"interfaces\": [ \"*\" ]"
    "    },"
    "    \"valid-lifetime\": 600,"
    "    \"match-client-id\": false,"
    "    \"shared-networks\": ["
    "        {"
    "            \"name\": \"frog\","
    "            \"interface\": \"eth1\","
    "            \"match-client-id\": false,"
    "            \"subnet4\": ["
    "                {"
    "                    \"subnet\": \"192.0.2.0/26\","
    "                    \"id\": 10,"
    "                    \"match-client-id\": false"
    "                },"
    "                {"
    "                    \"subnet\": \"192.0.2.64/26\","
    "                    \"id\": 100,"
    "                    \"pools\": ["
    "                        {"
    "                            \"pool\": \"192.0.2.65 - 192.0.2.127\""
    "                        }"
    "                    ]"
    "                }"
    "            ]"
    "        }"
    "    ]"
    "}",

// Configuration #13.
// - 2 classes
// - 2 shared networks, each with 1 subnet and client class restriction
    "{"
    "    \"interfaces-config\": {"
    "        \"interfaces\": [ \"*\" ]"
    "    },"
    "    \"client-classes\": ["
    "        {"
    "            \"name\": \"a-devices\","
    "            \"test\": \"option[93].hex == 0x0001\""
    "        },"
    "        {"
    "            \"name\": \"b-devices\","
    "            \"test\": \"option[93].hex == 0x0002\""
    "        }"
    "    ],"
    "    \"valid-lifetime\": 600,"
    "    \"shared-networks\": ["
    "        {"
    "            \"name\": \"frog\","
    "            \"interface\": \"eth1\","
    "            \"client-class\": \"a-devices\","
    "            \"subnet4\": ["
    "                {"
    "                    \"subnet\": \"192.0.2.0/26\","
    "                    \"id\": 10,"
    "                    \"pools\": ["
    "                        {"
    "                            \"pool\": \"192.0.2.63 - 192.0.2.63\""
    "                        }"
    "                    ]"
    "                }"
    "            ]"
    "        },"
    "        {"
    "            \"name\": \"dog\","
    "            \"interface\": \"eth1\","
    "            \"client-class\": \"b-devices\","
    "            \"subnet4\": ["
    "                {"
    "                    \"subnet\": \"10.0.0.0/26\","
    "                    \"id\": 1000,"
    "                    \"pools\": ["
    "                        {"
    "                            \"pool\": \"10.0.0.63 - 10.0.0.63\""
    "                        }"
    "                    ]"
    "                }"
    "            ]"
    "        }"
    "    ]"
    "}",
// Configuration #14
// - 1 shared networks with 2 subnets, relay ip specified,
//     each relay has its own relay ip specified
// - 1 "plain" subnet, relay ip specified
    "{"
    "    \"interfaces-config\": {"
    "        \"interfaces\": [ \"*\" ]"
    "    },"
    "    \"valid-lifetime\": 600,"
    "    \"shared-networks\": ["
    "        {"
    "            \"name\": \"frog\","
    "            \"relay\": {"
    "                \"ip-address\": \"192.3.5.6\""
    "            },"
    "            \"subnet4\": ["
    "                {"
    "                    \"subnet\": \"192.0.2.0/26\","
    "                    \"id\": 10,"
    "                    \"relay\": {"
    "                        \"ip-address\": \"192.1.1.1\""
    "                    },"
    "                    \"pools\": ["
    "                        {"
    "                            \"pool\": \"192.0.2.63 - 192.0.2.63\""
    "                        }"
    "                    ]"
    "                },"
    "                {"
    "                    \"subnet\": \"10.0.0.0/24\","
    "                    \"id\": 100,"
    "                    \"relay\": {"
    "                        \"ip-address\": \"192.2.2.2\""
    "                    },"
    "                    \"pools\": ["
    "                        {"
    "                            \"pool\": \"10.0.0.16 - 10.0.0.16\""
    "                        }"
    "                    ]"
    "                }"
    "            ]"
    "        }"
    "    ],"
    "    \"subnet4\": ["
    "        {"
    "            \"subnet\": \"192.0.2.64/26\","
    "            \"id\": 1000,"
    "            \"relay\": {"
    "                \"ip-address\": \"192.3.3.3\""
    "            },"
    "            \"pools\": ["
    "                {"
    "                    \"pool\": \"192.0.2.65 - 192.0.2.65\""
    "                }"
    "            ]"
    "        }"
    "    ]"
    "}",

// Configuration #15
// - two shared networks, each comes with its own server identifier.
    "{"
    "    \"interfaces-config\": {"
    "        \"interfaces\": [ \"*\" ]"
    "    },"
    "    \"valid-lifetime\": 600,"
    "    \"shared-networks\": ["
    "        {"
    "            \"name\": \"frog\","
    "            \"interface\": \"eth1\","
    "            \"option-data\": ["
    "                {"
    "                    \"name\": \"dhcp-server-identifier\","
    "                    \"data\": \"1.2.3.4\""
    "                }"
    "            ],"
    "            \"subnet4\": ["
    "                {"
    "                    \"subnet\": \"192.0.2.0/26\","
    "                    \"id\": 10,"
    "                    \"pools\": ["
    "                        {"
    "                            \"pool\": \"192.0.2.1 - 192.0.2.63\""
    "                        }"
    "                    ]"
    "                }"
    "            ]"
    "        },"
    "        {"
    "            \"name\": \"dog\","
    "            \"interface\": \"eth0\","
    "            \"option-data\": ["
    "                {"
    "                    \"name\": \"dhcp-server-identifier\","
    "                    \"data\": \"2.3.4.5\""
    "                }"
    "            ],"
    "            \"subnet4\": ["
    "                {"
    "                    \"subnet\": \"10.0.0.0/26\","
    "                    \"id\": 1000,"
    "                    \"pools\": ["
    "                        {"
    "                            \"pool\": \"10.0.0.1 - 10.0.0.63\""
    "                        }"
    "                    ]"
    "                }"
    "            ]"
    "        }"
    "    ]"
    "}",

// Configuration #16
// - 1 shared network with 1 subnet and 2 pools (first pool has class restriction)
    "{"
    "    \"interfaces-config\": {"
    "        \"interfaces\": [ \"*\" ]"
    "    },"
    "    \"client-classes\": ["
    "        {"
    "            \"name\": \"a-devices\","
    "            \"test\": \"option[93].hex == 0x0001\""
    "        },"
    "        {"
    "            \"name\": \"b-devices\","
    "            \"test\": \"option[93].hex == 0x0002\""
    "        }"
    "    ],"
    "    \"valid-lifetime\": 600,"
    "    \"shared-networks\": ["
    "        {"
    "            \"name\": \"frog\","
    "            \"interface\": \"eth1\","
    "            \"subnet4\": ["
    "                {"
    "                    \"subnet\": \"192.0.2.0/24\","
    "                    \"id\": 10,"
    "                    \"pools\": ["
    "                        {"
    "                            \"pool\": \"192.0.2.1 - 192.0.2.63\","
    "                            \"client-class\": \"a-devices\""
    "                        },"
    "                        {"
    "                            \"pool\": \"192.0.2.100 - 192.0.2.100\""
    "                        }"
    "                    ]"
    "                }"
    "            ]"
    "        }"
    "    ]"
    "}",

// Configuration #17
// - 1 shared network with 1 subnet and 2 pools (each with class restriction)
    "{"
    "    \"interfaces-config\": {"
    "        \"interfaces\": [ \"*\" ]"
    "    },"
    "    \"client-classes\": ["
    "        {"
    "            \"name\": \"a-devices\","
    "            \"test\": \"option[93].hex == 0x0001\""
    "        },"
    "        {"
    "            \"name\": \"b-devices\","
    "            \"test\": \"option[93].hex == 0x0002\""
    "        }"
    "    ],"
    "    \"valid-lifetime\": 600,"
    "    \"shared-networks\": ["
    "        {"
    "            \"name\": \"frog\","
    "            \"interface\": \"eth1\","
    "            \"subnet4\": ["
    "                {"
    "                    \"subnet\": \"192.0.2.0/24\","
    "                    \"id\": 10,"
    "                    \"pools\": ["
    "                        {"
    "                            \"pool\": \"192.0.2.1 - 192.0.2.63\","
    "                            \"client-class\": \"a-devices\""
    "                        },"
    "                        {"
    "                            \"pool\": \"192.0.2.100 - 192.0.2.100\","
    "                            \"client-class\": \"b-devices\""
    "                        }"
    "                    ]"
    "                }"
    "            ]"
    "        }"
    "    ]"
    "}",

// Configuration #18
// - plain subnet and 2 pools (first pool has class restriction)
    "{"
    "    \"interfaces-config\": {"
    "        \"interfaces\": [ \"*\" ]"
    "    },"
    "    \"client-classes\": ["
    "        {"
    "            \"name\": \"a-devices\","
    "            \"test\": \"option[93].hex == 0x0001\""
    "        },"
    "        {"
    "            \"name\": \"b-devices\","
    "            \"test\": \"option[93].hex == 0x0002\""
    "        }"
    "    ],"
    "    \"valid-lifetime\": 600,"
    "    \"subnet4\": ["
    "        {"
    "            \"subnet\": \"192.0.2.0/24\","
    "            \"id\": 10,"
    "            \"interface\": \"eth1\","
    "            \"pools\": ["
    "                {"
    "                    \"pool\": \"192.0.2.1 - 192.0.2.63\","
    "                    \"client-class\": \"a-devices\""
    "                },"
    "                {"
    "                    \"pool\": \"192.0.2.100 - 192.0.2.100\""
    "                }"
    "            ]"
    "        }"
    "    ]"
    "}",

// Configuration #19
// - plain subnet and 2 pools (each with class restriction)
    "{"
    "    \"interfaces-config\": {"
    "        \"interfaces\": [ \"*\" ]"
    "    },"
    "    \"client-classes\": ["
    "        {"
    "            \"name\": \"a-devices\","
    "            \"test\": \"option[93].hex == 0x0001\""
    "        },"
    "        {"
    "            \"name\": \"b-devices\","
    "            \"test\": \"option[93].hex == 0x0002\""
    "        }"
    "    ],"
    "    \"valid-lifetime\": 600,"
    "    \"subnet4\": ["
    "        {"
    "            \"subnet\": \"192.0.2.0/24\","
    "            \"id\": 10,"
    "            \"interface\": \"eth1\","
    "            \"pools\": ["
    "                {"
    "                    \"pool\": \"192.0.2.1 - 192.0.2.63\","
    "                    \"client-class\": \"a-devices\""
    "                },"
    "                {"
    "                    \"pool\": \"192.0.2.100 - 192.0.2.100\","
    "                    \"client-class\": \"b-devices\""
    "                }"
    "            ]"
    "        }"
    "    ]"
    "}"

};

/// @Brief Test fixture class for DHCPv4 server using shared networks.
class Dhcpv4SharedNetworkTest : public Dhcpv4SrvTest {
public:

    /// @brief Constructor.
    Dhcpv4SharedNetworkTest()
        : Dhcpv4SrvTest(),
          iface_mgr_test_config_(true) {
        IfaceMgr::instance().openSockets4();
        StatsMgr::instance().removeAll();
    }

    /// @brief Returns subnet having specified address in range.
    ///
    /// @param address Address for which subnet is being searched.
    /// @return Pointer to the subnet having an address in range or null pointer
    /// if no subnet found.
    Subnet4Ptr getConfiguredSubnet(const IOAddress& address) {
        CfgSubnets4Ptr cfg = CfgMgr::instance().getCurrentCfg()->getCfgSubnets4();
        const Subnet4Collection* subnets = cfg->getAll();
        for (auto subnet_it = subnets->cbegin(); subnet_it != subnets->cend();
             ++subnet_it) {
            if ((*subnet_it)->inRange(address)) {
                return (*subnet_it);
            }
        }
        return (Subnet4Ptr());
    }

    /// @brief Perform DORA exchange and checks the result
    ///
    /// This convenience method conducts DORA exchange with client
    /// packets using hint values specified by third parameter.
    /// The response is expected to be either ACK (ack = true) or
    /// NAK (ack = false). The received address is checked against
    /// exp_addr
    ///
    /// @param client client to perform the DORA exchange
    /// @param exp_addr expected address (in yiaddr field)
    /// @param hint the address the client is supposed to sent
    ///             (empty string means send 0.0.0.0)
    /// @param ack expected response (true = ACK, false = NAK)
    void
    doDORA(Dhcp4Client& client, std::string exp_addr, std::string hint = "",
           bool ack = true) {

        if (hint.empty()) {
            ASSERT_NO_THROW(client.doDORA());
        } else {
            boost::shared_ptr<IOAddress> addr(new IOAddress(hint));
            ASSERT_NO_THROW(client.doDORA(addr));
        }
        Pkt4Ptr resp = client.getContext().response_;
        ASSERT_TRUE(resp);
        EXPECT_EQ((ack ? DHCPACK : DHCPNAK), resp->getType());
        if (ack) {
            EXPECT_EQ(exp_addr, resp->getYiaddr().toText());
            Lease4Ptr lease = LeaseMgrFactory::instance().getLease4(IOAddress(resp->getYiaddr()));
            ASSERT_TRUE(lease);
            // Make sure that the subnet id in the lease database is not messed up.
            Subnet4Ptr subnet = getConfiguredSubnet(resp->getYiaddr());
            ASSERT_TRUE(subnet);
            ASSERT_EQ(subnet->getID(), lease->subnet_id_);

        } else {
            EXPECT_EQ("0.0.0.0", resp->getYiaddr().toText());
        }
    }

    /// @brief Perform Discover/Offer exchange and checks the result
    ///
    /// This convenience method conducts Discover/Offer exchange with client
    /// packets using hint values specified by third parameter.
    /// The response is expected to be either ACK (ack = true) or
    /// NAK (ack = false). The received address is checked against
    /// exp_addr
    ///
    /// @param client client to perform the DORA exchange
    /// @param exp_addr expected address (in yiaddr field)
    /// @param hint the address the client is supposed to sent
    ///             (empty string means send 0.0.0.0)
    /// @param ack expected response (true = ACK, false = NAK)
    void
    doDiscover(Dhcp4Client& client, std::string exp_addr, std::string hint,
           bool ack = true) {

        if (hint.empty()) {
            ASSERT_NO_THROW(client.doDiscover());
        } else {
            boost::shared_ptr<IOAddress> addr(new IOAddress(hint));
            ASSERT_NO_THROW(client.doDiscover(addr));
        }
        Pkt4Ptr resp = client.getContext().response_;
        ASSERT_TRUE(resp);
        EXPECT_EQ((ack ? DHCPOFFER : DHCPNAK), resp->getType());
        if (ack) {
            EXPECT_EQ(exp_addr, resp->getYiaddr().toText());
        } else {
            EXPECT_EQ("0.0.0.0", resp->getYiaddr().toText());
        }
    }

    /// @brief Perform Request/Reply exchange and checks the result
    ///
    /// This convenience method conducts Request/Reply exchange with client
    /// packets using hint values specified by a parameter.  The response is
    /// expected to be either ACK if exp_addr has a non-empty length,
    /// or NAK when exp_addr context is empty.
    ///
    /// @param client client to perform the DORA exchange
    /// @param exp_addr expected address (in yiaddr field)
    void
    doRequest(Dhcp4Client& client, std::string exp_addr) {
        ASSERT_NO_THROW(client.doRequest());
        Pkt4Ptr resp = client.getContext().response_;
        ASSERT_TRUE(resp);
        if (exp_addr.empty()) {
            EXPECT_EQ(DHCPNAK, resp->getType());
            EXPECT_EQ("0.0.0.0", resp->getYiaddr().toText());
        } else {
            EXPECT_EQ(DHCPACK, resp->getType());
            EXPECT_EQ(exp_addr, resp->getYiaddr().toText());
            Lease4Ptr lease = LeaseMgrFactory::instance().getLease4(IOAddress(resp->getYiaddr()));
            ASSERT_TRUE(lease);
            // Make sure that the subnet id in the lease database is not messed up.
            Subnet4Ptr subnet = getConfiguredSubnet(resp->getYiaddr());
            ASSERT_TRUE(subnet);
            ASSERT_EQ(subnet->getID(), lease->subnet_id_);
        }
    }

    /// @brief Verifies lease statistics against values held by StatsMgr.
    ///
    /// This method retrieves lease statistics from the database and then compares it
    /// against values held by the StatsMgr. The compared statistics are number of
    /// assigned addresses and prefixes for a subnet.
    void verifyAssignedStats() {
        LeaseStatsQueryPtr query = LeaseMgrFactory::instance().startLeaseStatsQuery4();
        LeaseStatsRow row;
        while (query->getNextRow(row)) {
            // Only check valid leases.
            if (row.lease_state_ == Lease::STATE_DEFAULT) {
                ASSERT_EQ(row.state_count_, getStatsAssignedAddresses(row.subnet_id_))
                    << "test failed for subnet id " << row.subnet_id_;
            }
        }
    }

    /// @brief Retrieves subnet[id].assigned-addresses statistics for a subnet.
    ///
    /// @param subnet_id Identifier of a subnet for which statistics should be
    /// retrieved.
    /// @return Number of assigned addresses for a subnet.
    int64_t getStatsAssignedAddresses(const SubnetID& subnet_id) const {
        // Retrieve statistics name, e.g. subnet[1234].assigned-addresses.
        const std::string stats_name = StatsMgr::generateName("subnet", subnet_id, "assigned-addresses");
        // Top element is a map with a subnet[id].assigned-addresses parameter.
        ConstElementPtr top_element = StatsMgr::instance().get(stats_name);
        if (top_element && (top_element->getType() == Element::map)) {
            // It contains two lists (nested).
            ConstElementPtr first_list = top_element->get(stats_name);
            if (first_list && (first_list->getType() == Element::list) &&
                (first_list->size() > 0)) {
                // Get the nested list which should have two elements, of which first
                // is the statistics value we're looking for.
                ConstElementPtr second_list = first_list->get(0);
                if (second_list && (second_list->getType() == Element::list) &&
                    (second_list->size() == 2)) {
                    ConstElementPtr addresses_element = second_list->get(0);
                    if (addresses_element && (addresses_element->getType() == Element::integer)) {
                        return (addresses_element->intValue());
                    }
                }
            }
        }

        // Statistics invalid or not found.
        return (0);
    }

    /// @brief Launches specific operation and verifies lease statistics before and
    /// after this operation.
    ///
    /// @param operation Operation to be launched.
    void testAssigned(const std::function<void()>& operation) {
        ASSERT_NO_FATAL_FAILURE(verifyAssignedStats());
        operation();
        ASSERT_NO_FATAL_FAILURE(verifyAssignedStats());
    }

    /// @brief Check precedence.
    ///
    /// @param config the configuration.
    /// @param ns_address expected name server address.
    void testPrecedence(const std::string& config, const std::string& ns_address) {
        // Create client and set MAC address to the one that has a reservation.
        Dhcp4Client client(Dhcp4Client::SELECTING);
        client.setIfaceName("eth1");
        client.setHWAddress("aa:bb:cc:dd:ee:ff");
        // Request domain-name-servers.
        client.requestOptions(DHO_DOMAIN_NAME_SERVERS);

        // Create server configuration.
        configure(config, *client.getServer());

        // Perform a DORA.
        doDORA(client, "192.0.2.28", "192.0.2.28");

        // Check response.
        Pkt4Ptr resp = client.getContext().response_;
        ASSERT_TRUE(resp);
        EXPECT_EQ(DHCPACK, resp->getType());
        EXPECT_EQ("192.0.2.28", resp->getYiaddr().toText());

        // Check domain-name-servers option.
        OptionPtr opt = resp->getOption(DHO_DOMAIN_NAME_SERVERS);
        ASSERT_TRUE(opt);
        Option4AddrLstPtr servers =
            boost::dynamic_pointer_cast<Option4AddrLst>(opt);
        ASSERT_TRUE(servers);
        auto addrs = servers->getAddresses();
        ASSERT_EQ(1, addrs.size());
        EXPECT_EQ(ns_address, addrs[0].toText());
    }

    /// @brief Destructor.
    virtual ~Dhcpv4SharedNetworkTest() {
        StatsMgr::instance().removeAll();
    }

    /// @brief Interface Manager's fake configuration control.
    IfaceMgrTestConfig iface_mgr_test_config_;
};

// Check user-context parsing
TEST_F(Dhcpv4SharedNetworkTest, parse) {
    // Create client
    Dhcp4Client client1(Dhcp4Client::SELECTING);

    // Don't use configure from utils
    Parser4Context ctx;
    ConstElementPtr json;
    ASSERT_NO_THROW(json = parseDHCP4(NETWORKS_CONFIG[0], true));
    ConstElementPtr status;
    disableIfacesReDetect(json);
    EXPECT_NO_THROW(status = configureDhcp4Server(*client1.getServer(), json));
    ASSERT_TRUE(status);
    int rcode;
    ConstElementPtr comment = config::parseAnswer(rcode, status);
    ASSERT_EQ(0, rcode);
    ASSERT_NO_THROW( {
        CfgDbAccessPtr cfg_db = CfgMgr::instance().getStagingCfg()->getCfgDbAccess();
        cfg_db->setAppendedParameters("universe=4");
        cfg_db->createManagers();
    } );
    CfgMgr::instance().commit();

    CfgSharedNetworks4Ptr cfg = CfgMgr::instance().getCurrentCfg()->getCfgSharedNetworks4();
    SharedNetwork4Ptr network = cfg->getByName("frog");
    ConstElementPtr context = network->getContext();
    ASSERT_TRUE(context);
    ASSERT_EQ(1, context->size());
    ASSERT_TRUE(context->get("comment"));
    EXPECT_EQ("\"example\"", context->get("comment")->str());
}

// Running out of addresses within a subnet in a shared network.
TEST_F(Dhcpv4SharedNetworkTest, poolInSharedNetworkShortage) {
    // Create client #1
    Dhcp4Client client1(Dhcp4Client::SELECTING);
    client1.setIfaceName("eth1");

    // Configure the server with one shared network including two subnets and
    // one subnet outside of the shared network.
    configure(NETWORKS_CONFIG[0], *client1.getServer());

    // Client #1 requests an address in first subnet within a shared network.
    // We'll send a hint of 192.0.2.63 and expect to get it.
    testAssigned([this, &client1]() {
        doDORA(client1, "192.0.2.63", "192.0.2.63");
    });

    // Client #2 The second client will request a lease and should be assigned
    // an address from the second subnet.
    Dhcp4Client client2(client1.getServer(), Dhcp4Client::SELECTING);
    client2.setIfaceName("eth1");
    testAssigned([this, &client2]() {
        doDORA(client2, "10.0.0.16");
    });

    // Client #3. It sends DHCPDISCOVER which should be dropped by the server because
    // the server has no more addresses to assign.
    Dhcp4Client client3(client1.getServer(), Dhcp4Client::SELECTING);
    client3.setIfaceName("eth1");
    testAssigned([this, &client3]() {
        ASSERT_NO_THROW(client3.doDiscover());
        Pkt4Ptr resp3 = client3.getContext().response_;
        ASSERT_FALSE(resp3);
    });

    // Client #3 should be assigned an address if subnet 3 is selected for this client.
    client3.setIfaceName("eth0");
    testAssigned([this, &client3]() {
        doDORA(client3, "192.0.2.65");
    });

    // Client #1 should be able to renew its address.
    client1.setState(Dhcp4Client::RENEWING);
    testAssigned([this, &client1]() {
        doRequest(client1, "192.0.2.63");
    });

    // Client #2 should be able to renew its address.
    client2.setState(Dhcp4Client::RENEWING);
    testAssigned([this, &client2]() {
        doRequest(client2, "10.0.0.16");
    });
}

// Returning client sends 4-way exchange.
TEST_F(Dhcpv4SharedNetworkTest, returningClientStartsOver) {
    // Create client.
    Dhcp4Client client(Dhcp4Client::SELECTING);
    client.setIfaceName("eth1");
    client.includeClientId("01:02:03:04");

    // Configure the server with one shared network including two subnets and
    // one subnet outside of the shared network.
    configure(NETWORKS_CONFIG[0], *client.getServer());

    // Client requests an address in first subnet within a shared network.
    // We'll send a hint of 192.0.2.63 and expect to get it.
    testAssigned([this, &client]() {
        doDORA(client, "192.0.2.63", "192.0.2.63");
    });


    // The client reboots and performs 4-way exchange again without a hint.
    // It should be assigned the same (existing) lease.
    testAssigned([this, &client]() {
        doDORA(client, "192.0.2.63");
    });
}

// Shared network is selected based on giaddr value (relay specified
// on shared network level)
TEST_F(Dhcpv4SharedNetworkTest, sharedNetworkSelectedByRelay1) {
    // Create client #1. This is a relayed client which is using relay
    // address matching configured shared network.
    Dhcp4Client client1(Dhcp4Client::SELECTING);
    client1.useRelay(true, IOAddress("192.3.5.6"), IOAddress("10.0.0.2"));

    // Configure the server with one shared network and one subnet outside of the
    // shared network.
    configure(NETWORKS_CONFIG[1], *client1.getServer());

    // Client #1 should be assigned an address from shared network.
    testAssigned([this, &client1] {
        doDORA(client1, "192.0.2.63", "192.0.2.63");
    });

    // Create client #2. This is a relayed client which is using relay
    // address matching subnet outside of the shared network.
    Dhcp4Client client2(client1.getServer(), Dhcp4Client::SELECTING);
    client2.useRelay(true, IOAddress("192.1.2.3"), IOAddress("10.0.0.3"));
    testAssigned([this, &client2] {
        doDORA(client2, "192.0.2.65", "192.0.2.63");
    });
}

// Shared network is selected based on giaddr value (relay specified
// on subnet in shared network level). Note the relay ip is specified
// on the shared network level, but its value is overridden on subnet
// level.
TEST_F(Dhcpv4SharedNetworkTest, sharedNetworkSelectedByRelay2) {
    // Create client #1. This is a relayed client which is using relay
    // address matching configured subnet 1 in shared network.
    Dhcp4Client client1(Dhcp4Client::SELECTING);
    client1.useRelay(true, IOAddress("192.1.1.1"), IOAddress("10.0.0.2"));

    // Configure the server with one shared network and one subnet outside of the
    // shared network.
    configure(NETWORKS_CONFIG[14], *client1.getServer());

    // Client #1 should be assigned an address from shared network.
    testAssigned([this, &client1] {
        doDORA(client1, "192.0.2.63");
    });

    // Create client #2. This is a relayed client which is using relay
    // address that is used for subnet 2 in the shared network.
    Dhcp4Client client2(client1.getServer(), Dhcp4Client::SELECTING);
    client2.useRelay(true, IOAddress("192.2.2.2"), IOAddress("10.0.0.3"));
    testAssigned([this, &client2] {
        doDORA(client2, "10.0.0.16");
    });

    // Create client #3. This is a relayed client which is using relay
    // address matching subnet outside of the shared network.
    Dhcp4Client client3(client1.getServer(), Dhcp4Client::SELECTING);
    client3.useRelay(true, IOAddress("192.3.3.3"), IOAddress("10.0.0.4"));
    testAssigned([this, &client3] {
        doDORA(client3, "192.0.2.65");
    });
}

// Providing a hint for any address belonging to a shared network.
TEST_F(Dhcpv4SharedNetworkTest, hintWithinSharedNetwork) {
    // Create client.
    Dhcp4Client client(Dhcp4Client::SELECTING);
    client.setIfaceName("eth1");

    // Configure the server with one shared network including two subnets and
    // one subnet outside of the shared network.
    configure(NETWORKS_CONFIG[0], *client.getServer());

    // Provide a hint to an existing address within first subnet. This address
    // should be offered out of this subnet.
    testAssigned([this, &client] {
        doDiscover(client, "192.0.2.63", "192.0.2.63");
    });

    // Similarly, we should be offered an address from another subnet within
    // the same shared network when we ask for it.
    testAssigned([this, &client] {
        doDiscover(client, "10.0.0.16", "10.0.0.16");
    });

    // Asking for an address that is not in address pool should result in getting
    // an address from one of the subnets, but generally hard to tell from which one.
    testAssigned([this, &client] {
        ASSERT_NO_THROW(client.doDiscover(boost::shared_ptr<IOAddress>(new IOAddress("10.0.0.23"))));
    });

    Pkt4Ptr resp = client.getContext().response_;
    ASSERT_TRUE(resp);

    // We expect one of the two addresses available in this shared network.
    EXPECT_EQ(DHCPOFFER, resp->getType());
    if ((resp->getYiaddr() != IOAddress("10.0.0.16")) &&
        (resp->getYiaddr() != IOAddress("192.0.2.63"))) {
        ADD_FAILURE() << "Unexpected address offered by the server " << resp->getYiaddr();
    }
}

// Access to a subnet within shared network is restricted by client
// classification.
TEST_F(Dhcpv4SharedNetworkTest, subnetInSharedNetworkSelectedByClass) {
    // Create client #1
    Dhcp4Client client1(Dhcp4Client::SELECTING);
    client1.useRelay(true, IOAddress("192.3.5.6"));

    // Configure the server with one shared network including two subnets in
    // it. The access to one of the subnets is restricted by client classification.
    configure(NETWORKS_CONFIG[2], *client1.getServer());

    // Client #1 requests an address in the restricted subnet but can't be assigned
    // this address because the client doesn't belong to a certain class.
    testAssigned([this, &client1] {
        doDORA(client1, "10.0.0.16", "192.0.2.63");
    });

    // Release the lease that the client has got, because we'll need this address
    // further in the test.
    testAssigned([this, &client1] {
        ASSERT_NO_THROW(client1.doRelease());
    });

    // Add option93 which would cause the client to be classified as "a-devices".
    OptionPtr option93(new OptionUint16(Option::V4, 93, 0x0001));
    client1.addExtraOption(option93);

    // This time, the allocation of the address provided as hint should be successful.
    testAssigned([this, &client1] {
        doDORA(client1, "192.0.2.63", "192.0.2.63");
    });

    // Client 2 should be assigned an address from the unrestricted subnet.
    Dhcp4Client client2(client1.getServer(), Dhcp4Client::SELECTING);
    client2.useRelay(true, IOAddress("192.3.5.6"));
    client2.setIfaceName("eth1");
    testAssigned([this, &client2] {
        doDORA(client2, "10.0.0.16");
    });

    // Now, let's reconfigure the server to also apply restrictions on the
    // subnet to which client2 now belongs.
    configure(NETWORKS_CONFIG[3], *client1.getServer());

    // The client should be refused to renew the lease because it doesn't belong
    // to "b-devices" class.
    client2.setState(Dhcp4Client::RENEWING);
    testAssigned([this, &client2] {
        doRequest(client2, "");
    });

    // If we add option93 with a value matching this class, the lease should
    // get renewed.
    OptionPtr option93_bis(new OptionUint16(Option::V4, 93, 0x0002));
    client2.addExtraOption(option93_bis);

    testAssigned([this, &client2] {
        doRequest(client2, "10.0.0.16");
    });
}

// IPv4 address reservation exists in one of the subnets within
// shared network. This test also verifies that conflict resolution for
// reserved addresses is working properly in case of shared networks.
TEST_F(Dhcpv4SharedNetworkTest, reservationInSharedNetwork) {
    // Create client #1. Explicitly set client's MAC address to the one that
    // has a reservation in the first subnet within shared network.
    Dhcp4Client client1(Dhcp4Client::SELECTING);
    client1.useRelay(true, IOAddress("192.3.5.6"));
    client1.setHWAddress("11:22:33:44:55:66");

    // Create server configuration with a shared network including two subnets. There
    // is an IP address reservation in each subnet for two respective clients.
    configure(NETWORKS_CONFIG[4], *client1.getServer());

    // Client #1 should get his reserved address from the second subnet.
    testAssigned([this, &client1] {
        doDORA(client1, "10.0.0.29", "192.0.2.28");
    });

    // Create client #2
    Dhcp4Client client2(client1.getServer(), Dhcp4Client::SELECTING);
    client2.useRelay(true, IOAddress("192.3.5.6"));
    client2.setHWAddress("aa:bb:cc:dd:ee:ff");

    // Client #2 should get its reserved address from the first subnet.
    testAssigned([this, &client2] {
        doDORA(client2, "192.0.2.28");
    });

    // Reconfigure the server. Now, the first client gets second client's
    // reservation and vice versa.
    configure(NETWORKS_CONFIG[5], *client1.getServer());

    // The first client is trying to renew the lease and should get a DHCPNAK.
    client1.setState(Dhcp4Client::RENEWING);
    testAssigned([this, &client1] {
        doRequest(client1, "");
    });

    // Similarly, the second client is trying to renew the lease and should
    // get a DHCPNAK.
    client2.setState(Dhcp4Client::RENEWING);
    testAssigned([this, &client2] {
        doRequest(client2, "");
    });

    // But the client should get a lease, if it does 4-way exchange. However, it
    // must not get any of the reserved addresses because one of them is reserved
    // for another client and for another one there is a valid lease.
    client1.setState(Dhcp4Client::SELECTING);
    testAssigned([this, &client1] {
        ASSERT_NO_THROW(doDORA(client1, "192.0.2.29", "192.0.2.29"));
    });
    Pkt4Ptr resp1 = client1.getContext().response_;
    ASSERT_TRUE(resp1);
    EXPECT_EQ(DHCPACK, resp1->getType());
    EXPECT_NE("10.0.0.29", resp1->getYiaddr().toText());
    EXPECT_NE("192.0.2.28", resp1->getYiaddr().toText());

    // Client #2 is now doing 4-way exchange and should get its newly reserved
    // address, released by the 4-way transaction of client 1.
    client2.setState(Dhcp4Client::SELECTING);
    testAssigned([this, &client2] {
        doDORA(client2, "10.0.0.29");
    });

    // Same for client #1.
    client1.setState(Dhcp4Client::SELECTING);
    testAssigned([this, &client1] {
        doDORA(client1, "192.0.2.28");
    });
}

// Reserved address can't be assigned as long as access to a subnet is
// restricted by classification.
TEST_F(Dhcpv4SharedNetworkTest, reservationAccessRestrictedByClass) {
    // Create a client and set explicit MAC address for which there is a reservation
    // in first subnet belonging to a shared network.
    Dhcp4Client client(Dhcp4Client::SELECTING);
    client.useRelay(true, IOAddress("192.3.5.6"));
    client.setHWAddress("aa:bb:cc:dd:ee:ff");

    // Create configuration with a shared network including two subnets. Access to
    // one of the subnets is restricted by client classification.
    configure(NETWORKS_CONFIG[6], *client.getServer());

    // Assigned address should be allocated from the second subnet, because the
    // client doesn't belong to the "a-devices" class.
    testAssigned([this, &client] {
        doDORA(client, "10.0.0.16");
    });

    // Add option 93 which would cause the client to be classified as "a-devices".
    OptionPtr option93(new OptionUint16(Option::V4, 93, 0x0001));
    client.addExtraOption(option93);

    // Client renews its lease and should get DHCPNAK because this client now belongs
    // to the "a-devices" class and can be assigned a reserved address instead.
    client.setState(Dhcp4Client::RENEWING);
    testAssigned([this, &client] {
        doRequest(client, "");
    });

    // Perform 4-way exchange again. It should be assigned a reserved address this time.
    client.setState(Dhcp4Client::SELECTING);
    testAssigned([this, &client] {
        doDORA(client, "192.0.2.28");
    });
}

// Some options are specified on the shared subnet level, some on the
// subnets level.
TEST_F(Dhcpv4SharedNetworkTest, optionsDerivation) {
    // Client #1.
    Dhcp4Client client1(Dhcp4Client::SELECTING);
    client1.setIfaceName("eth1");
    client1.requestOptions(DHO_LOG_SERVERS, DHO_COOKIE_SERVERS, DHO_DOMAIN_NAME_SERVERS);

    configure(NETWORKS_CONFIG[7], *client1.getServer());

    // Client #1 belongs to shared network. By providing a hint "192.0.2.63" we force
    // the server to select first subnet within the shared network for this client.
    doDORA(client1, "192.0.2.63", "192.0.2.63");

    // This option is specified at the global level.
    ASSERT_EQ(1, client1.config_.log_servers_.size());
    EXPECT_EQ("1.2.3.4", client1.config_.log_servers_[0].toText());

    // This option is specified on the subnet level.
    ASSERT_EQ(1, client1.config_.routers_.size());
    EXPECT_EQ("192.0.2.5", client1.config_.routers_[0].toText());

    // This option is specified on the shared network level and the subnet level.
    // The instance on the subnet level should take precedence.
    ASSERT_EQ(1, client1.config_.quotes_servers_.size());
    EXPECT_EQ("10.5.4.3", client1.config_.quotes_servers_[0].toText());

    // This option is only specified on the shared network level and should be
    // inherited by all subnets within this network.
    ASSERT_EQ(1, client1.config_.dns_servers_.size());
    EXPECT_EQ("10.1.2.3", client1.config_.dns_servers_[0].toText());

    // Client #2.
    Dhcp4Client client2(Dhcp4Client::SELECTING);
    client2.setIfaceName("eth1");
    client2.requestOptions(DHO_LOG_SERVERS, DHO_COOKIE_SERVERS, DHO_DOMAIN_NAME_SERVERS);

    // Request an address from the second subnet within the shared network.
    doDORA(client2, "10.0.0.16", "10.0.0.16");

    // This option is specified at the global level.
    ASSERT_EQ(1, client2.config_.log_servers_.size());
    EXPECT_EQ("1.2.3.4", client2.config_.log_servers_[0].toText());

    // This option is only specified on the shared network level and should be
    // inherited by all subnets within this network.
    ASSERT_EQ(1, client2.config_.quotes_servers_.size());
    EXPECT_EQ("10.6.5.4", client2.config_.quotes_servers_[0].toText());

    // This option is only specified on the shared network level and should be
    // inherited by all subnets within this network.
    ASSERT_EQ(1, client2.config_.dns_servers_.size());
    EXPECT_EQ("10.1.2.3", client2.config_.dns_servers_[0].toText());

    // Client #3.
    Dhcp4Client client3(Dhcp4Client::SELECTING);
    client3.setIfaceName("eth0");
    client3.requestOptions(DHO_LOG_SERVERS, DHO_COOKIE_SERVERS, DHO_DOMAIN_NAME_SERVERS);

    // Client 3 should get an address from the subnet defined outside of the shared network.
    doDORA(client3, "192.0.2.65");

    // This option is specified at the global level.
    ASSERT_EQ(1, client3.config_.log_servers_.size());
    EXPECT_EQ("1.2.3.4", client3.config_.log_servers_[0].toText());

    // This option is specified on the subnet level.
    ASSERT_EQ(1, client3.config_.quotes_servers_.size());
    EXPECT_EQ("10.1.1.1", client3.config_.quotes_servers_[0].toText());

    // This option is only specified on the shared network level and thus it should
    // not be returned to this client, because the client doesn't belong to the
    // shared network.
    ASSERT_EQ(0, client3.config_.dns_servers_.size());
}

// Client has a lease in a subnet within shared network.
TEST_F(Dhcpv4SharedNetworkTest, initReboot) {
    // Create client #1.
    Dhcp4Client client1(Dhcp4Client::SELECTING);
    client1.setIfaceName("eth1");

    configure(NETWORKS_CONFIG[0], *client1.getServer());

    // Perform 4-way exchange to obtain a lease. The client should get the lease from
    // the second subnet.
    testAssigned([this, &client1] {
        doDORA(client1, "10.0.0.16", "10.0.0.16");
    });

    // The client1 transitions to INIT-REBOOT state in which the client1 remembers the
    // lease and sends DHCPREQUEST to all servers (server id) is not specified. If
    // the server doesn't know the client1 (doesn't have its lease), it should
    // drop the request. We want to make sure that the server responds (resp1) regardless
    // of the subnet from which the lease has been allocated.
    client1.setState(Dhcp4Client::INIT_REBOOT);
    testAssigned([this, &client1] {
        doRequest(client1, "10.0.0.16");
    });

    // Create client #2.
    Dhcp4Client client2(client1.getServer(), Dhcp4Client::SELECTING);
    client2.setIfaceName("eth1");

    // Let's make sure that the behavior is the same for the other subnet within the
    // same shared network.
    testAssigned([this, &client2] {
        doDORA(client2, "192.0.2.63", "192.0.2.63");
    });

    // The client2 transitions to INIT-REBOOT state in which the client2 remembers the
    // lease and sends DHCPREQUEST to all servers (server id) is not specified. If
    // the server doesn't know the client2 (doesn't have its lease), it should
    // drop the request. We want to make sure that the server responds (resp2) regardless
    // of the subnet from which the lease has been allocated.
    client2.setState(Dhcp4Client::INIT_REBOOT);
    testAssigned([this, &client2] {
        doRequest(client2, "192.0.2.63");
    });
}

// Host reservations include hostname, next server and client class.
TEST_F(Dhcpv4SharedNetworkTest, variousFieldsInReservation) {
    // Create client.
    Dhcp4Client client(Dhcp4Client::SELECTING);
    client.setIfaceName("eth1");
    client.setHWAddress("11:22:33:44:55:66");

    // Include hostname to force the server to return hostname to
    // the client.
    client.includeHostname("my.example.org");

    // Configure the server with a shared network including two subnets.
    // The client has address/hostname reservation in the second subnet.
    configure(NETWORKS_CONFIG[10], *client.getServer());

    // Perform 4-way exchange.
    testAssigned([this, &client] {
        ASSERT_NO_THROW(client.doDORA());
    });
    Pkt4Ptr resp = client.getContext().response_;
    ASSERT_TRUE(resp);
    EXPECT_EQ(DHCPACK, resp->getType());
    EXPECT_EQ("10.0.0.29", resp->getYiaddr().toText());

    // The client should get a hostname from the reservation, rather than
    // the hostname it has sent to the server. If there is a logic error,
    // the server would use the first subnet from the shared network to
    // assign the hostname. This subnet has no reservation so it would
    // return the same hostname that the client has sent. We expect
    // that the hostname being sent is the one that is incldued in the
    // reservations.
    OptionStringPtr hostname;
    hostname = boost::dynamic_pointer_cast<OptionString>(resp->getOption(DHO_HOST_NAME));
    ASSERT_TRUE(hostname);
    EXPECT_EQ("test.example.org", hostname->getValue());

    // The next server value should also be set according to the settings
    // in host reservations.
    EXPECT_EQ("10.10.10.10", resp->getSiaddr().toText());

    // The boot-file-name value should be derived from the client class
    // based on the static class reservations.
    const std::string expected_fname = "/dev/null";
    const OptionBuffer fname = resp->getFile();
    const std::string converted_fname(fname.cbegin(),
                                      fname.cbegin() + expected_fname.size());
    EXPECT_EQ(expected_fname, converted_fname);
}

// Different shared network is selected for different local interface.
TEST_F(Dhcpv4SharedNetworkTest, sharedNetworkSelectionByInterface) {
    // Create client #1. The server receives requests from this client
    // via interface eth1 and should assign shared network "frog" for
    // this client.
    Dhcp4Client client1(Dhcp4Client::SELECTING);
    client1.setIfaceName("eth1");

    // Create server configuration with two shared networks selected
    // by the local interface: eth1 and eth0.
    configure(NETWORKS_CONFIG[8], *client1.getServer());

    // Perform 4-way exchange.
    testAssigned([this, &client1] {
        ASSERT_NO_THROW(client1.doDORA());
    });
    Pkt4Ptr resp1 = client1.getContext().response_;
    ASSERT_TRUE(resp1);
    EXPECT_EQ(DHCPACK, resp1->getType());
    // The client should be assigned an address from the 192.0.2.X
    // address range.
    EXPECT_EQ("192.0.2", resp1->getYiaddr().toText().substr(0, 7));

    // Create client #2 which requests are received on eth0.
    Dhcp4Client client2(client1.getServer(), Dhcp4Client::SELECTING);
    client2.setIfaceName("eth0");

    // Perform 4-way exchange.
    testAssigned([this, &client2] {
        ASSERT_NO_THROW(client2.doDORA());
    });
    Pkt4Ptr resp2 = client2.getContext().response_;
    ASSERT_TRUE(resp2);
    EXPECT_EQ(DHCPACK, resp2->getType());
    // The client should be assigned an address from the 10.0.0.X
    // address range.
    EXPECT_EQ("10.0.0", resp2->getYiaddr().toText().substr(0, 6));
}

// Different shared network is selected for different relay address.
TEST_F(Dhcpv4SharedNetworkTest, sharedNetworkSelectionByRelay) {
    // Create relayed client #1.
    Dhcp4Client client1(Dhcp4Client::SELECTING);
    client1.useRelay(true, IOAddress("10.1.2.3"));

    // Create server configuration with two shared networks selected
    // by the relay address.
    configure(NETWORKS_CONFIG[9], *client1.getServer());

    // Perform 4-way exchange.
    testAssigned([this, &client1] {
        ASSERT_NO_THROW(client1.doDORA());
    });
    Pkt4Ptr resp1 = client1.getContext().response_;
    ASSERT_TRUE(resp1);
    EXPECT_EQ(DHCPACK, resp1->getType());
    // The client should be assigned an address from the 192.0.2.X
    // address range.
    EXPECT_EQ("192.0.2", resp1->getYiaddr().toText().substr(0, 7));

    // Create relayed client #2.
    Dhcp4Client client2(client1.getServer(), Dhcp4Client::SELECTING);
    client2.useRelay(true, IOAddress("192.1.2.3"));

    // Perform 4-way exchange.
    testAssigned([this, &client2] {
        ASSERT_NO_THROW(client2.doDORA());
    });
    Pkt4Ptr resp2 = client2.getContext().response_;
    ASSERT_TRUE(resp2);
    EXPECT_EQ(DHCPACK, resp2->getType());
    // The client should be assigned an address from the 10.0.0.X
    // address range.
    EXPECT_EQ("10.0.0", resp2->getYiaddr().toText().substr(0, 6));
}

// Client id matching gets disabled on the shared network level.
TEST_F(Dhcpv4SharedNetworkTest, matchClientId) {
    // Create client using client identifier besides MAC address.
    Dhcp4Client client(Dhcp4Client::SELECTING);
    client.includeClientId("01:02:03:04");
    client.setIfaceName("eth1");

    // Create server configuration with match-client-id value initially
    // set to true. The client should be allocated a lease and the
    // client identifier should be included in this lease.
    configure(NETWORKS_CONFIG[11], *client.getServer());

    // Perform 4-way exchange.
    testAssigned([this, &client] {
        ASSERT_NO_THROW(client.doDORA());
    });
    Pkt4Ptr resp1 = client.getContext().response_;
    ASSERT_TRUE(resp1);
    ASSERT_EQ(DHCPACK, resp1->getType());

    // Reconfigure the server and turn off client identifier matching
    // on the shared network level. The subnet from which the client
    // is allocated an address should derive the match-client-id value
    // and ignore the fact that the client identifier is not matching.
    configure(NETWORKS_CONFIG[12], *client.getServer());

    client.includeClientId("01:01:01:01");
    client.setState(Dhcp4Client::RENEWING);

    // Try to renew the lease with modified MAC address.
    testAssigned([this, &client] {
        ASSERT_NO_THROW(client.doRequest());
    });
    Pkt4Ptr resp2 = client.getContext().response_;
    ASSERT_TRUE(resp2);
    ASSERT_EQ(DHCPACK, resp2->getType());

    // The lease should get rewnewed.
    EXPECT_EQ(resp2->getYiaddr().toText(), resp1->getYiaddr().toText());
}

// Shared network is selected based on the client class specified.
TEST_F(Dhcpv4SharedNetworkTest, sharedNetworkSelectedByClass) {
   // Create client #1.
    Dhcp4Client client1(Dhcp4Client::SELECTING);
    client1.setIfaceName("eth1");

    // Add option93 which would cause the client1 to be classified as "b-devices".
    OptionPtr option93(new OptionUint16(Option::V4, 93, 0x0002));
    client1.addExtraOption(option93);

    // Configure the server with two shared networks which can be accessed
    // by clients belonging to "a-devices" and "b-devices" classes
    // respectively.
    configure(NETWORKS_CONFIG[13], *client1.getServer());

    // Simply send DHCPDISCOVER to avoid allocating a lease.
    testAssigned([this, &client1] {
        ASSERT_NO_THROW(client1.doDiscover());
    });
    Pkt4Ptr resp1 = client1.getContext().response_;
    ASSERT_TRUE(resp1);
    ASSERT_EQ(DHCPOFFER, resp1->getType());
    // The client should be offered a lease from the second shared network.
    EXPECT_EQ("10.0.0.63", resp1->getYiaddr().toText());

    // Create another client which will belong to a different class.
    Dhcp4Client client2(client1.getServer(), Dhcp4Client::SELECTING);
    client2.setIfaceName("eth1");

    // Add option93 which would cause the client1 to be classified as "a-devices".
    option93.reset(new OptionUint16(Option::V4, 93, 0x0001));
    client2.addExtraOption(option93);

    // Send DHCPDISCOVER. There is no lease in the lease database so the
    // client should be offered a lease based on the client class selection.
    testAssigned([this, &client2] {
        doDiscover(client2, "192.0.2.63", "");
    });
}

// This test verifies that custom server identifier can be specified for a
// shared network.
TEST_F(Dhcpv4SharedNetworkTest, customServerIdentifier) {
    Dhcp4Client client1(Dhcp4Client::SELECTING);
    client1.setIfaceName("eth1");

    // Configure DHCP server.
    ASSERT_NO_THROW(configure(NETWORKS_CONFIG[15], *client1.getServer()));

    testAssigned([this, &client1] {
        ASSERT_NO_THROW(client1.doDORA());
    });

    // Make sure that the server responded.
    ASSERT_TRUE(client1.getContext().response_);
    Pkt4Ptr resp = client1.getContext().response_;
    // Make sure that the server has responded with DHCPACK.
    ASSERT_EQ(DHCPACK, static_cast<int>(resp->getType()));
    // The explicitly configured server identifier should take precedence
    // over generated server identifier.
    EXPECT_EQ("1.2.3.4", client1.config_.serverid_.toText());

    // Create another client using different interface.
    Dhcp4Client client2(client1.getServer(), Dhcp4Client::SELECTING);
    client2.setIfaceName("eth0");

    testAssigned([this, &client2] {
        ASSERT_NO_THROW(client2.doDORA());
    });

    // Make sure that the server responded.
    ASSERT_TRUE(client2.getContext().response_);
    resp = client2.getContext().response_;
    // Make sure that the server has responded with DHCPACK.
    ASSERT_EQ(DHCPACK, static_cast<int>(resp->getType()));
    // The explicitly configured server identifier should take precedence
    // over generated server identifier.
    EXPECT_EQ("2.3.4.5", client2.config_.serverid_.toText());
}

// Access to a pool within shared network is restricted by client
// classification.
TEST_F(Dhcpv4SharedNetworkTest, poolInSharedNetworkSelectedByClass) {
    // Create client #1
    Dhcp4Client client1(Dhcp4Client::SELECTING);
    client1.setIfaceName("eth1");

    // Configure the server with one shared network including one subnet and
    // in 2 pools in it. The access to one of the pools is restricted
    // by client classification.
    configure(NETWORKS_CONFIG[16], *client1.getServer());

    // Client #1 requests an address in the restricted pool but can't be assigned
    // this address because the client doesn't belong to a certain class.
    testAssigned([this, &client1] {
        doDORA(client1, "192.0.2.100", "192.0.2.63");
    });

    // Release the lease that the client has got, because we'll need this address
    // further in the test.
    testAssigned([this, &client1] {
        ASSERT_NO_THROW(client1.doRelease());
    });

    // Add option93 which would cause the client to be classified as "a-devices".
    OptionPtr option93(new OptionUint16(Option::V4, 93, 0x0001));
    client1.addExtraOption(option93);

    // This time, the allocation of the address provided as hint should be successful.
    testAssigned([this, &client1] {
        doDORA(client1, "192.0.2.63", "192.0.2.63");
    });

    // Client 2 should be assigned an address from the unrestricted pool.
    Dhcp4Client client2(client1.getServer(), Dhcp4Client::SELECTING);
    client2.setIfaceName("eth1");
    testAssigned([this, &client2] {
        doDORA(client2, "192.0.2.100");
    });

    // Now, let's reconfigure the server to also apply restrictions on the
    // pool to which client2 now belongs.
    configure(NETWORKS_CONFIG[17], *client1.getServer());

    // The client should be refused to renew the lease because it doesn't belong
    // to "b-devices" class.
    client2.setState(Dhcp4Client::RENEWING);
    testAssigned([this, &client2] {
        doRequest(client2, "");
    });

    // If we add option93 with a value matching this class, the lease should
    // get renewed.
    OptionPtr option93_bis(new OptionUint16(Option::V4, 93, 0x0002));
    client2.addExtraOption(option93_bis);

    testAssigned([this, &client2] {
        doRequest(client2, "192.0.2.100");
    });
}

// Access to a pool within plain subnet is restricted by client classification.
TEST_F(Dhcpv4SharedNetworkTest, poolInSubnetSelectedByClass) {
    // Create client #1
    Dhcp4Client client1(Dhcp4Client::SELECTING);
    client1.setIfaceName("eth1");

    // Configure the server with one plain subnet including two pools.
    // The access to one of the pools is restricted by client classification.
    configure(NETWORKS_CONFIG[18], *client1.getServer());

    // Client #1 requests an address in the restricted pool but can't be assigned
    // this address because the client doesn't belong to a certain class.
    testAssigned([this, &client1] {
        doDORA(client1, "192.0.2.100", "192.0.2.63");
    });

    // Release the lease that the client has got, because we'll need this address
    // further in the test.
    testAssigned([this, &client1] {
        ASSERT_NO_THROW(client1.doRelease());
    });

    // Add option93 which would cause the client to be classified as "a-devices".
    OptionPtr option93(new OptionUint16(Option::V4, 93, 0x0001));
    client1.addExtraOption(option93);

    // This time, the allocation of the address provided as hint should be successful.
    testAssigned([this, &client1] {
        doDORA(client1, "192.0.2.63", "192.0.2.63");
    });

    // Client 2 should be assigned an address from the unrestricted pool.
    Dhcp4Client client2(client1.getServer(), Dhcp4Client::SELECTING);
    client2.setIfaceName("eth1");
    testAssigned([this, &client2] {
        doDORA(client2, "192.0.2.100");
    });

    // Now, let's reconfigure the server to also apply restrictions on the
    // pool to which client2 now belongs.
    configure(NETWORKS_CONFIG[19], *client1.getServer());

    // The client should be refused to renew the lease because it doesn't belong
    // to "b-devices" class.
    client2.setState(Dhcp4Client::RENEWING);
    testAssigned([this, &client2] {
        doRequest(client2, "");
    });

    // If we add option93 with a value matching this class, the lease should
    // get renewed.
    OptionPtr option93_bis(new OptionUint16(Option::V4, 93, 0x0002));
    client2.addExtraOption(option93_bis);

    testAssigned([this, &client2] {
        doRequest(client2, "192.0.2.100");
    });
}
<<<<<<< HEAD
=======

// Verify option processing precedence
// Order is global < class < shared-network < subnet < pool < host reservation
TEST_F(Dhcpv4SharedNetworkTest, precedenceGlobal) {
    const std::string config =
        "{"
        "    \"interfaces-config\": {"
        "        \"interfaces\": [ \"*\" ]"
        "    },"
        "    \"valid-lifetime\": 600,"
        "    \"option-data\": ["
        "        {"
        "           \"name\": \"domain-name-servers\","
        "           \"data\": \"192.0.2.1\""
        "        }"
        "    ],"
        "    \"shared-networks\": ["
        "        {"
        "            \"name\": \"frog\","
        "            \"interface\": \"eth1\","
        "            \"subnet4\": ["
        "                {"
        "                    \"subnet\": \"192.0.2.0/26\","
        "                    \"id\": 10,"
        "                    \"pools\": ["
        "                        {"
        "                            \"pool\": \"192.0.2.1 - 192.0.2.63\""
        "                        }"
        "                    ],"
        "                    \"reservations\": ["
        "                        {"
        "                            \"hw-address\": \"aa:bb:cc:dd:ee:ff\","
        "                            \"ip-address\": \"192.0.2.28\""
        "                        }"
        "                    ]"
        "                }"
        "            ]"
        "        }"
        "    ]"
        "}";

    testPrecedence(config, "192.0.2.1");
}

// Verify option processing precedence
// Order is global < class < shared-network < subnet < pool < host reservation
TEST_F(Dhcpv4SharedNetworkTest, precedenceClass) {
    const std::string config =
        "{"
        "    \"interfaces-config\": {"
        "        \"interfaces\": [ \"*\" ]"
        "    },"
        "    \"valid-lifetime\": 600,"
        "    \"option-data\": ["
        "        {"
        "           \"name\": \"domain-name-servers\","
        "           \"data\": \"192.0.2.1\""
        "        }"
        "    ],"
        "    \"client-classes\": ["
        "        {"
        "            \"name\": \"alpha\","
        "            \"test\": \"'' == ''\","
        "            \"option-data\": ["
        "                {"
        "                   \"name\": \"domain-name-servers\","
        "                   \"data\": \"192.0.2.2\""
        "                }"
        "            ]"
        "        }"
        "    ],"
        "    \"shared-networks\": ["
        "        {"
        "            \"name\": \"frog\","
        "            \"interface\": \"eth1\","
        "            \"subnet4\": ["
        "                {"
        "                    \"subnet\": \"192.0.2.0/26\","
        "                    \"id\": 10,"
        "                    \"pools\": ["
        "                        {"
        "                            \"pool\": \"192.0.2.1 - 192.0.2.63\""
        "                        }"
        "                    ],"
        "                    \"reservations\": ["
        "                        {"
        "                            \"hw-address\": \"aa:bb:cc:dd:ee:ff\","
        "                            \"ip-address\": \"192.0.2.28\""
        "                        }"
        "                    ]"
        "                }"
        "            ]"
        "        }"
        "    ]"
        "}";

    testPrecedence(config, "192.0.2.2");
}

// Verify option processing precedence
// Order is global < class < shared-network < subnet < pool < host reservation
TEST_F(Dhcpv4SharedNetworkTest, precedenceClasses) {
    const std::string config =
        "{"
        "    \"interfaces-config\": {"
        "        \"interfaces\": [ \"*\" ]"
        "    },"
        "    \"valid-lifetime\": 600,"
        "    \"option-data\": ["
        "        {"
        "           \"name\": \"domain-name-servers\","
        "           \"data\": \"192.0.2.1\""
        "        }"
        "    ],"
        "    \"client-classes\": ["
        "        {"
        "            \"name\": \"beta\","
        "            \"test\": \"'' == ''\","
        "            \"option-data\": ["
        "                {"
        "                   \"name\": \"domain-name-servers\","
        "                   \"data\": \"192.0.2.2\""
        "                }"
        "            ]"
        "        },"
        "        {"
        "            \"name\": \"alpha\","
        "            \"test\": \"'' == ''\","
        "            \"option-data\": ["
        "                {"
        "                   \"name\": \"domain-name-servers\","
        "                   \"data\": \"192.0.2.3\""
        "                }"
        "            ]"
        "        }"
        "    ],"
        "    \"shared-networks\": ["
        "        {"
        "            \"name\": \"frog\","
        "            \"interface\": \"eth1\","
        "            \"subnet4\": ["
        "                {"
        "                    \"subnet\": \"192.0.2.0/26\","
        "                    \"id\": 10,"
        "                    \"pools\": ["
        "                        {"
        "                            \"pool\": \"192.0.2.1 - 192.0.2.63\""
        "                        }"
        "                    ],"
        "                    \"reservations\": ["
        "                        {"
        "                            \"hw-address\": \"aa:bb:cc:dd:ee:ff\","
        "                            \"ip-address\": \"192.0.2.28\""
        "                        }"
        "                    ]"
        "                }"
        "            ]"
        "        }"
        "    ]"
        "}";

    // Class order is the insert order
    testPrecedence(config, "192.0.2.2");
}

// Verify option processing precedence
// Order is global < class < shared-network < subnet < pool < host reservation
TEST_F(Dhcpv4SharedNetworkTest, precedenceNetwork) {
    const std::string config =
        "{"
        "    \"interfaces-config\": {"
        "        \"interfaces\": [ \"*\" ]"
        "    },"
        "    \"valid-lifetime\": 600,"
        "    \"option-data\": ["
        "        {"
        "           \"name\": \"domain-name-servers\","
        "           \"data\": \"192.0.2.1\""
        "        }"
        "    ],"
        "    \"client-classes\": ["
        "        {"
        "            \"name\": \"alpha\","
        "            \"test\": \"'' == ''\","
        "            \"option-data\": ["
        "                {"
        "                   \"name\": \"domain-name-servers\","
        "                   \"data\": \"192.0.2.2\""
        "                }"
        "            ]"
        "        }"
        "    ],"
        "    \"shared-networks\": ["
        "        {"
        "            \"name\": \"frog\","
        "            \"interface\": \"eth1\","
        "            \"option-data\": ["
        "                {"
        "                   \"name\": \"domain-name-servers\","
        "                   \"data\": \"192.0.2.3\""
        "                }"
        "            ],"
        "            \"subnet4\": ["
        "                {"
        "                    \"subnet\": \"192.0.2.0/26\","
        "                    \"id\": 10,"
        "                    \"pools\": ["
        "                        {"
        "                            \"pool\": \"192.0.2.1 - 192.0.2.63\""
        "                        }"
        "                    ],"
        "                    \"reservations\": ["
        "                        {"
        "                            \"hw-address\": \"aa:bb:cc:dd:ee:ff\","
        "                            \"ip-address\": \"192.0.2.28\""
        "                        }"
        "                    ]"
        "                }"
        "            ]"
        "        }"
        "    ]"
        "}";

    testPrecedence(config, "192.0.2.3");
}

// Verify option processing precedence
// Order is global < class < shared-network < subnet < pool < host reservation
TEST_F(Dhcpv4SharedNetworkTest, precedenceSubnet) {
    const std::string config =
        "{"
        "    \"interfaces-config\": {"
        "        \"interfaces\": [ \"*\" ]"
        "    },"
        "    \"valid-lifetime\": 600,"
        "    \"option-data\": ["
        "        {"
        "           \"name\": \"domain-name-servers\","
        "           \"data\": \"192.0.2.1\""
        "        }"
        "    ],"
        "    \"client-classes\": ["
        "        {"
        "            \"name\": \"alpha\","
        "            \"test\": \"'' == ''\","
        "            \"option-data\": ["
        "                {"
        "                   \"name\": \"domain-name-servers\","
        "                   \"data\": \"192.0.2.2\""
        "                }"
        "            ]"
        "        }"
        "    ],"
        "    \"shared-networks\": ["
        "        {"
        "            \"name\": \"frog\","
        "            \"interface\": \"eth1\","
        "            \"option-data\": ["
        "                {"
        "                   \"name\": \"domain-name-servers\","
        "                   \"data\": \"192.0.2.3\""
        "                }"
        "            ],"
        "            \"subnet4\": ["
        "                {"
        "                    \"subnet\": \"192.0.2.0/26\","
        "                    \"id\": 10,"
        "                    \"option-data\": ["
        "                        {"
        "                           \"name\": \"domain-name-servers\","
        "                           \"data\": \"192.0.2.4\""
        "                        }"
        "                    ],"
        "                    \"pools\": ["
        "                        {"
        "                            \"pool\": \"192.0.2.1 - 192.0.2.63\""
        "                        }"
        "                    ],"
        "                    \"reservations\": ["
        "                        {"
        "                            \"hw-address\": \"aa:bb:cc:dd:ee:ff\","
        "                            \"ip-address\": \"192.0.2.28\""
        "                        }"
        "                    ]"
        "                }"
        "            ]"
        "        }"
        "    ]"
        "}";

    testPrecedence(config, "192.0.2.4");
}

// Verify option processing precedence
// Order is global < class < shared-network < subnet < pool < host reservation
TEST_F(Dhcpv4SharedNetworkTest, precedencePool) {
    const std::string config =
        "{"
        "    \"interfaces-config\": {"
        "        \"interfaces\": [ \"*\" ]"
        "    },"
        "    \"valid-lifetime\": 600,"
        "    \"option-data\": ["
        "        {"
        "           \"name\": \"domain-name-servers\","
        "           \"data\": \"192.0.2.1\""
        "        }"
        "    ],"
        "    \"client-classes\": ["
        "        {"
        "            \"name\": \"alpha\","
        "            \"test\": \"'' == ''\","
        "            \"option-data\": ["
        "                {"
        "                   \"name\": \"domain-name-servers\","
        "                   \"data\": \"192.0.2.2\""
        "                }"
        "            ]"
        "        }"
        "    ],"
        "    \"shared-networks\": ["
        "        {"
        "            \"name\": \"frog\","
        "            \"interface\": \"eth1\","
        "            \"option-data\": ["
        "                {"
        "                   \"name\": \"domain-name-servers\","
        "                   \"data\": \"192.0.2.3\""
        "                }"
        "            ],"
        "            \"subnet4\": ["
        "                {"
        "                    \"subnet\": \"192.0.2.0/26\","
        "                    \"id\": 10,"
        "                    \"option-data\": ["
        "                        {"
        "                           \"name\": \"domain-name-servers\","
        "                           \"data\": \"192.0.2.4\""
        "                        }"
        "                    ],"
        "                    \"pools\": ["
        "                        {"
        "                            \"pool\": \"192.0.2.1 - 192.0.2.63\","
        "                            \"option-data\": ["
        "                                {"
        "                                   \"name\": \"domain-name-servers\","
        "                                   \"data\": \"192.0.2.5\""
        "                                }"
        "                            ]"
        "                        }"
        "                    ],"
        "                    \"reservations\": ["
        "                        {"
        "                            \"hw-address\": \"aa:bb:cc:dd:ee:ff\","
        "                            \"ip-address\": \"192.0.2.28\""
        "                        }"
        "                    ]"
        "                }"
        "            ]"
        "        }"
        "    ]"
        "}";

    testPrecedence(config, "192.0.2.5");
}

// Verify option processing precedence
// Order is global < class < shared-network < subnet < pool < host reservation
TEST_F(Dhcpv4SharedNetworkTest, precedenceReservation) {
    const std::string config =
        "{"
        "    \"interfaces-config\": {"
        "        \"interfaces\": [ \"*\" ]"
        "    },"
        "    \"valid-lifetime\": 600,"
        "    \"option-data\": ["
        "        {"
        "           \"name\": \"domain-name-servers\","
        "           \"data\": \"192.0.2.1\""
        "        }"
        "    ],"
        "    \"client-classes\": ["
        "        {"
        "            \"name\": \"alpha\","
        "            \"test\": \"'' == ''\","
        "            \"option-data\": ["
        "                {"
        "                   \"name\": \"domain-name-servers\","
        "                   \"data\": \"192.0.2.2\""
        "                }"
        "            ]"
        "        }"
        "    ],"
        "    \"shared-networks\": ["
        "        {"
        "            \"name\": \"frog\","
        "            \"interface\": \"eth1\","
        "            \"option-data\": ["
        "                {"
        "                   \"name\": \"domain-name-servers\","
        "                   \"data\": \"192.0.2.3\""
        "                }"
        "            ],"
        "            \"subnet4\": ["
        "                {"
        "                    \"subnet\": \"192.0.2.0/26\","
        "                    \"id\": 10,"
        "                    \"option-data\": ["
        "                        {"
        "                           \"name\": \"domain-name-servers\","
        "                           \"data\": \"192.0.2.4\""
        "                        }"
        "                    ],"
        "                    \"pools\": ["
        "                        {"
        "                            \"pool\": \"192.0.2.1 - 192.0.2.63\","
        "                            \"option-data\": ["
        "                                {"
        "                                   \"name\": \"domain-name-servers\","
        "                                   \"data\": \"192.0.2.5\""
        "                                }"
        "                            ]"
        "                        }"
        "                    ],"
        "                    \"reservations\": ["
        "                        {"
        "                            \"hw-address\": \"aa:bb:cc:dd:ee:ff\","
        "                            \"ip-address\": \"192.0.2.28\","
        "                            \"option-data\": ["
        "                                {"
        "                                   \"name\": \"domain-name-servers\","
        "                                   \"data\": \"192.0.2.6\""
        "                                }"
        "                            ]"
        "                        }"
        "                    ]"
        "                }"
        "            ]"
        "        }"
        "    ]"
        "}";

    testPrecedence(config, "192.0.2.6");
}

>>>>>>> 44f874d6
} // end of anonymous namespace<|MERGE_RESOLUTION|>--- conflicted
+++ resolved
@@ -2119,8 +2119,6 @@
         doRequest(client2, "192.0.2.100");
     });
 }
-<<<<<<< HEAD
-=======
 
 // Verify option processing precedence
 // Order is global < class < shared-network < subnet < pool < host reservation
@@ -2566,5 +2564,4 @@
     testPrecedence(config, "192.0.2.6");
 }
 
->>>>>>> 44f874d6
 } // end of anonymous namespace