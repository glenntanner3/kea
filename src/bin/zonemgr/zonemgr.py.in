#!@PYTHON@

# Copyright (C) 2010  Internet Systems Consortium.
# Copyright (C) 2010  CZ NIC
#
# Permission to use, copy, modify, and distribute this software for any
# purpose with or without fee is hereby granted, provided that the above
# copyright notice and this permission notice appear in all copies.
#
# THE SOFTWARE IS PROVIDED "AS IS" AND INTERNET SYSTEMS CONSORTIUM
# DISCLAIMS ALL WARRANTIES WITH REGARD TO THIS SOFTWARE INCLUDING ALL
# IMPLIED WARRANTIES OF MERCHANTABILITY AND FITNESS. IN NO EVENT SHALL
# INTERNET SYSTEMS CONSORTIUM BE LIABLE FOR ANY SPECIAL, DIRECT,
# INDIRECT, OR CONSEQUENTIAL DAMAGES OR ANY DAMAGES WHATSOEVER RESULTING
# FROM LOSS OF USE, DATA OR PROFITS, WHETHER IN AN ACTION OF CONTRACT,
# NEGLIGENCE OR OTHER TORTIOUS ACTION, ARISING OUT OF OR IN CONNECTION
# WITH THE USE OR PERFORMANCE OF THIS SOFTWARE.

"""
This file implements the Secondary Manager program.

The secondary manager is one of the co-operating processes
of BIND10, which keeps track of timers and other information
necessary for BIND10 to act as a slave.
"""

import sys; sys.path.append ('@@PYTHONPATH@@')
import os
import time
import signal
import isc
import random
import threading
import select
import socket
import errno
from isc.datasrc import sqlite3_ds
from optparse import OptionParser, OptionValueError
from isc.config.ccsession import *
import isc.utils.process

isc.utils.process.rename()

# If B10_FROM_BUILD is set in the environment, we use data files
# from a directory relative to that, otherwise we use the ones
# installed on the system
if "B10_FROM_BUILD" in os.environ:
    SPECFILE_PATH = os.environ["B10_FROM_BUILD"] + "/src/bin/zonemgr"
    AUTH_SPECFILE_PATH = os.environ["B10_FROM_BUILD"] + "/src/bin/auth"
else:
    PREFIX = "@prefix@"
    DATAROOTDIR = "@datarootdir@"
    SPECFILE_PATH = "@datadir@/@PACKAGE@".replace("${datarootdir}", DATAROOTDIR).replace("${prefix}", PREFIX)
    AUTH_SPECFILE_PATH = SPECFILE_PATH

SPECFILE_LOCATION = SPECFILE_PATH + "/zonemgr.spec"
AUTH_SPECFILE_LOCATION = AUTH_SPECFILE_PATH + "/auth.spec"

__version__ = "BIND10"

# define module name
XFRIN_MODULE_NAME = 'Xfrin'
AUTH_MODULE_NAME = 'Auth'

# define command name
ZONE_XFRIN_FAILED_COMMAND = 'zone_xfrin_failed'
ZONE_XFRIN_SUCCESS_COMMAND = 'zone_new_data_ready'
ZONE_REFRESH_COMMAND = 'refresh_from_zonemgr'
ZONE_NOTIFY_COMMAND = 'notify'

# define zone state
ZONE_OK = 0
ZONE_REFRESHING = 1
ZONE_EXPIRED = 2

# offsets of fields in the SOA RDATA
REFRESH_OFFSET = 3
RETRY_OFFSET = 4
EXPIRED_OFFSET = 5

# verbose mode
VERBOSE_MODE = False

def log_msg(msg):
    if VERBOSE_MODE:
        sys.stdout.write("[b10-zonemgr] %s\n" % str(msg))

class ZonemgrException(Exception):
    pass

class ZonemgrRefresh:
    """This class will maintain and manage zone refresh info.
    It also provides methods to keep track of zone timers and 
<<<<<<< HEAD
    do zone refresh. 
=======
    do zone refresh.
>>>>>>> cb446975
    Zone timers can be started by calling run_timer(), and it 
    can be stopped by calling shutdown() in another thread.

    """

    def __init__(self, cc, db_file, slave_socket, config_data):
        self._cc = cc
        self._check_sock = slave_socket 
        self._db_file = db_file
        self.update_config_data(config_data)
        self._zonemgr_refresh_info = {} 
        self._build_zonemgr_refresh_info()
        self._running = False
    
    def _random_jitter(self, max, jitter):
        """Imposes some random jitters for refresh and
        retry timers to avoid many zones need to do refresh
        at the same time. 
        The value should be between (max - jitter) and max.
        """
        if 0 == jitter:
            return max
        return random.uniform(max - jitter, max)

    def _get_current_time(self):
        return time.time()

    def _set_zone_timer(self, zone_name_class, max, jitter):
        """Set zone next refresh time. 
        jitter should not be bigger than half the original value."""
        self._set_zone_next_refresh_time(zone_name_class, self._get_current_time() + \
                                            self._random_jitter(max, jitter))

    def _set_zone_refresh_timer(self, zone_name_class):
        """Set zone next refresh time after zone refresh success.
           now + refresh - jitter  <= next_refresh_time <= now + refresh
           """
        zone_refresh_time = float(self._get_zone_soa_rdata(zone_name_class).split(" ")[REFRESH_OFFSET])
        zone_refresh_time = max(self._lowerbound_refresh, zone_refresh_time)
        self._set_zone_timer(zone_name_class, zone_refresh_time, self._jitter_scope * zone_refresh_time)

    def _set_zone_retry_timer(self, zone_name_class):
        """Set zone next refresh time after zone refresh fail.
           now + retry - jitter <= next_refresh_time <= now + retry
           """
        zone_retry_time = float(self._get_zone_soa_rdata(zone_name_class).split(" ")[RETRY_OFFSET])
        zone_retry_time = max(self._lowerbound_retry, zone_retry_time)
        self._set_zone_timer(zone_name_class, zone_retry_time, self._jitter_scope * zone_retry_time)

    def _set_zone_notify_timer(self, zone_name_class):
        """Set zone next refresh time after receiving notify
           next_refresh_time = now 
        """
        self._set_zone_timer(zone_name_class, 0, 0)

    def _zone_not_exist(self, zone_name_class):
        """ Zone doesn't belong to zonemgr"""
        if zone_name_class in self._zonemgr_refresh_info.keys():
            return False
        return True

    def zone_refresh_success(self, zone_name_class):
        """Update zone info after zone refresh success"""
        if (self._zone_not_exist(zone_name_class)):
            raise ZonemgrException("[b10-zonemgr] Zone (%s, %s) doesn't "
                                   "belong to zonemgr" % zone_name_class)
            return
        self.zonemgr_reload_zone(zone_name_class)
        self._set_zone_refresh_timer(zone_name_class)
        self._set_zone_state(zone_name_class, ZONE_OK)
        self._set_zone_last_refresh_time(zone_name_class, self._get_current_time())

    def zone_refresh_fail(self, zone_name_class):
        """Update zone info after zone refresh fail"""
        if (self._zone_not_exist(zone_name_class)):
            raise ZonemgrException("[b10-zonemgr] Zone (%s, %s) doesn't "
                                   "belong to zonemgr" % zone_name_class)
            return
        # Is zone expired?
        if (self._zone_is_expired(zone_name_class)):
            self._set_zone_state(zone_name_class, ZONE_EXPIRED)
        else:
            self._set_zone_state(zone_name_class, ZONE_OK)
        self._set_zone_retry_timer(zone_name_class)

    def zone_handle_notify(self, zone_name_class, master):
        """Handle zone notify"""
        if (self._zone_not_exist(zone_name_class)):
            raise ZonemgrException("[b10-zonemgr] Notified zone (%s, %s) "
                                   "doesn't belong to zonemgr" % zone_name_class)
            return
        self._set_zone_notifier_master(zone_name_class, master)
        self._set_zone_notify_timer(zone_name_class)

    def zonemgr_reload_zone(self, zone_name_class):
        """ Reload a zone."""
        zone_soa = sqlite3_ds.get_zone_soa(str(zone_name_class[0]), self._db_file)
        self._zonemgr_refresh_info[zone_name_class]["zone_soa_rdata"] = zone_soa[7]

    def zonemgr_add_zone(self, zone_name_class):
        """ Add a zone into zone manager."""
        zone_info = {}
        zone_soa = sqlite3_ds.get_zone_soa(str(zone_name_class[0]), self._db_file)
        if not zone_soa:
            raise ZonemgrException("[b10-zonemgr] zone (%s, %s) doesn't have soa." % zone_name_class)
        zone_info["zone_soa_rdata"] = zone_soa[7]
        zone_info["zone_state"] = ZONE_OK
        zone_info["last_refresh_time"] = self._get_current_time() 
        zone_info["next_refresh_time"] = self._get_current_time() + \
                                         float(zone_soa[7].split(" ")[REFRESH_OFFSET])
        self._zonemgr_refresh_info[zone_name_class] = zone_info

    def _build_zonemgr_refresh_info(self):
        """ Build zonemgr refresh info map."""
        log_msg("Start loading zone into zonemgr.")
        for zone_name, zone_class in sqlite3_ds.get_zones_info(self._db_file):
            zone_name_class = (zone_name, zone_class)
            self.zonemgr_add_zone(zone_name_class)
        log_msg("Finish loading zone into zonemgr.")

    def _zone_is_expired(self, zone_name_class):
        """Judge whether a zone is expired or not."""
        zone_expired_time = float(self._get_zone_soa_rdata(zone_name_class).split(" ")[EXPIRED_OFFSET])
        zone_last_refresh_time = self._get_zone_last_refresh_time(zone_name_class)
        if (ZONE_EXPIRED == self._get_zone_state(zone_name_class) or
            zone_last_refresh_time + zone_expired_time <= self._get_current_time()):
            return True

        return False

    def _get_zone_soa_rdata(self, zone_name_class):
        return self._zonemgr_refresh_info[zone_name_class]["zone_soa_rdata"]

    def _get_zone_last_refresh_time(self, zone_name_class):
        return self._zonemgr_refresh_info[zone_name_class]["last_refresh_time"]

    def _set_zone_last_refresh_time(self, zone_name_class, time):
        self._zonemgr_refresh_info[zone_name_class]["last_refresh_time"] = time

    def _get_zone_notifier_master(self, zone_name_class):
        if ("notify_master" in self._zonemgr_refresh_info[zone_name_class].keys()):
            return self._zonemgr_refresh_info[zone_name_class]["notify_master"] 

        return None

    def _set_zone_notifier_master(self, zone_name_class, master_addr):
        self._zonemgr_refresh_info[zone_name_class]["notify_master"] = master_addr

    def _clear_zone_notifier_master(self, zone_name_class):
        if ("notify_master" in self._zonemgr_refresh_info[zone_name_class].keys()):
            del self._zonemgr_refresh_info[zone_name_class]["notify_master"]

    def _get_zone_state(self, zone_name_class):
        return self._zonemgr_refresh_info[zone_name_class]["zone_state"]

    def _set_zone_state(self, zone_name_class, zone_state):
        self._zonemgr_refresh_info[zone_name_class]["zone_state"] = zone_state 

    def _get_zone_refresh_timeout(self, zone_name_class):
        return self._zonemgr_refresh_info[zone_name_class]["refresh_timeout"]

    def _set_zone_refresh_timeout(self, zone_name_class, time):
        self._zonemgr_refresh_info[zone_name_class]["refresh_timeout"] = time

    def _get_zone_next_refresh_time(self, zone_name_class):
        return self._zonemgr_refresh_info[zone_name_class]["next_refresh_time"]

    def _set_zone_next_refresh_time(self, zone_name_class, time):
        self._zonemgr_refresh_info[zone_name_class]["next_refresh_time"] = time

    def _send_command(self, module_name, command_name, params):
        """Send command between modules."""
        msg = create_command(command_name, params)
        try:
            self._cc.group_sendmsg(msg, module_name)
        except socket.error:
            sys.stderr.write("[b10-zonemgr] Failed to send to module %s, the session has been closed." % module_name) 

    def _find_need_do_refresh_zone(self):
        """Find the first zone need do refresh, if no zone need
        do refresh, return the zone with minimum next_refresh_time.
        """
        zone_need_refresh = None
        for zone_name_class in self._zonemgr_refresh_info.keys():
            zone_state = self._get_zone_state(zone_name_class)
            # If hasn't received refresh response but are within refresh timeout, skip the zone
            if (ZONE_REFRESHING == zone_state and
                (self._get_zone_refresh_timeout(zone_name_class) > self._get_current_time())):
                continue
                    
            # Get the zone with minimum next_refresh_time 
            if ((zone_need_refresh is None) or 
                (self._get_zone_next_refresh_time(zone_name_class) < 
                 self._get_zone_next_refresh_time(zone_need_refresh))):
                zone_need_refresh = zone_name_class

            # Find the zone need do refresh
            if (self._get_zone_next_refresh_time(zone_need_refresh) < self._get_current_time()):
                break

        return zone_need_refresh 

    
    def _do_refresh(self, zone_name_class):
        """Do zone refresh."""
        log_msg("Do refresh for zone (%s, %s)." % zone_name_class)
        self._set_zone_state(zone_name_class, ZONE_REFRESHING)
        self._set_zone_refresh_timeout(zone_name_class, self._get_current_time() + self._max_transfer_timeout) 
        notify_master = self._get_zone_notifier_master(zone_name_class)
        # If the zone has notify master, send notify command to xfrin module
        if notify_master:
            param = {"zone_name" : zone_name_class[0],
                     "zone_class" : zone_name_class[1],
                     "master" : notify_master
                     }
            self._send_command(XFRIN_MODULE_NAME, ZONE_NOTIFY_COMMAND, param) 
            self._clear_zone_notifier_master(zone_name_class)
        # Send refresh command to xfrin module
        else:
            param = {"zone_name" : zone_name_class[0],
                     "zone_class" : zone_name_class[1]
                    }
            self._send_command(XFRIN_MODULE_NAME, ZONE_REFRESH_COMMAND, param)

    def _zone_mgr_is_empty(self):
        """Does zone manager has no zone?"""
        if not len(self._zonemgr_refresh_info):
            return True

        return False

    def _run_timer(self, start_event):
        start_event.set()
        while self._running:
            # If zonemgr has no zone, set timer timeout to self._lowerbound_retry.
            if self._zone_mgr_is_empty():
                timeout = self._lowerbound_retry 
            else:
                zone_need_refresh = self._find_need_do_refresh_zone()
                # If don't get zone with minimum next refresh time, set timer timeout to self._lowerbound_retry 
                if not zone_need_refresh:
                    timeout = self._lowerbound_retry 
                else:
                    timeout = self._get_zone_next_refresh_time(zone_need_refresh) - self._get_current_time()
                    if (timeout < 0):
                        self._do_refresh(zone_need_refresh)
                        continue

            """ Wait for the socket notification for a maximum time of timeout 
            in seconds (as float)."""
            try:
                rlist, wlist, xlist = select.select([self._check_sock, self._read_sock], [], [], timeout)
            except select.error as e:
                if e.args[0] == errno.EINTR:
                    (rlist, wlist, xlist) = ([], [], [])
                else:
                    sys.stderr.write("[b10-zonemgr] Error with select(); %s\n" % e)
                    break

            for fd in rlist:
                if fd == self._read_sock: # awaken by shutdown socket 
                    # self._running will be False by now, if it is not a false
                    # alarm
                    continue
                if fd == self._check_sock: # awaken by check socket
                    self._check_sock.recv(32)

    def run_timer(self, daemon=False):
        """
        Keep track of zone timers. Spawns and starts a thread. The thread object is returned.

        You can stop it by calling shutdown().
        """
        # Small sanity check
        if self._running:
            raise RuntimeError("Trying to run the timers twice at the same time")

        # Prepare the launch
        self._running = True
        (self._read_sock, self._write_sock) = socket.socketpair()
        start_event = threading.Event()

        # Start the thread
        self._thread = threading.Thread(target = self._run_timer,
            args = (start_event,))
        if daemon:
            self._thread.setDaemon(True)
        self._thread.start()
        start_event.wait()

        # Return the thread to anyone interested
        return self._thread

    def shutdown(self):
        """
        Stop the run_timer() thread. Block until it finished. This must be
        called from a different thread.
        """
        if not self._running:
            raise RuntimeError("Trying to shutdown, but not running")

        # Ask the thread to stop
        self._running = False
        self._write_sock.send(b'shutdown') # make self._read_sock readble
        # Wait for it to actually finnish
        self._thread.join()
        # Wipe out what we do not need
        self._thread = None
        self._read_sock = None
        self._write_sock = None

    def update_config_data(self, new_config):
        """ update ZonemgrRefresh config """
        self._lowerbound_refresh = new_config.get('lowerbound_refresh')
        self._lowerbound_retry = new_config.get('lowerbound_retry')
        self._max_transfer_timeout = new_config.get('max_transfer_timeout')
        self._jitter_scope = new_config.get('jitter_scope')

class Zonemgr:
    """Zone manager class."""
    def __init__(self):
        self._zone_refresh = None
        self._setup_session()
        self._db_file = self.get_db_file()
        # Create socket pair for communicating between main thread and zonemgr timer thread 
        self._master_socket, self._slave_socket = socket.socketpair(socket.AF_UNIX, socket.SOCK_STREAM)
        self._zone_refresh = ZonemgrRefresh(self._cc, self._db_file, self._slave_socket, self._config_data)
        self._zone_refresh.run_timer()

        self._lock = threading.Lock()
        self._shutdown_event = threading.Event()
        self.running = False

    def _setup_session(self):
        """Setup two sessions for zonemgr, one(self._module_cc) is used for receiving 
        commands and config data sent from other modules, another one (self._cc)
        is used to send commands to proper modules."""
        self._cc = isc.cc.Session()
        self._module_cc = isc.config.ModuleCCSession(SPECFILE_LOCATION,
                                                  self.config_handler,
                                                  self.command_handler)
        self._module_cc.add_remote_config(AUTH_SPECFILE_LOCATION)
        self._config_data = self._module_cc.get_full_config()
        self._config_data_check(self._config_data)
        self._module_cc.start()

    def get_db_file(self):
        db_file, is_default = self._module_cc.get_remote_config_value(AUTH_MODULE_NAME, "database_file")
        # this too should be unnecessary, but currently the
        # 'from build' override isn't stored in the config
        # (and we don't have indirect python access to datasources yet)
        if is_default and "B10_FROM_BUILD" in os.environ:
            db_file = os.environ["B10_FROM_BUILD"] + "/bind10_zones.sqlite3"
        return db_file

    def shutdown(self):
        """Shutdown the zonemgr process. the thread which is keeping track of zone
        timers should be terminated.
        """ 
        self._zone_refresh.shutdown()

        self._slave_socket.close()
        self._master_socket.close()
        self._shutdown_event.set()
        self.running = False

    def config_handler(self, new_config):
        """ Update config data. """
        answer = create_answer(0)
        for key in new_config:
            if key not in self._config_data:
                answer = create_answer(1, "Unknown config data: " + str(key))
                continue
            self._config_data[key] = new_config[key]

        self._config_data_check(self._config_data)
        if (self._zone_refresh):
            self._zone_refresh.update_config_data(self._config_data)

        return answer

    def _config_data_check(self, config_data):
        """Check whether the new config data is valid or 
        not. """ 
        # jitter should not be bigger than half of the original value
        if config_data.get('jitter_scope') > 0.5:
            config_data['jitter_scope'] = 0.5
            log_msg("[b10-zonemgr] jitter_scope is too bigger, its value will "
                      "be set to 0.5") 

    def _parse_cmd_params(self, args, command):
        zone_name = args.get("zone_name")
        if not zone_name:
            raise ZonemgrException("zone name should be provided")

        zone_class = args.get("zone_class")
        if not zone_class:
            raise ZonemgrException("zone class should be provided")

        if (command != ZONE_NOTIFY_COMMAND):
            return (zone_name, zone_class)

        master_str = args.get("master")
        if not master_str:
            raise ZonemgrException("master address should be provided")

        return ((zone_name, zone_class), master_str)


    def command_handler(self, command, args):
        """Handle command receivd from command channel.
        ZONE_NOTIFY_COMMAND is issued by Auth process; ZONE_XFRIN_SUCCESS_COMMAND 
        and ZONE_XFRIN_FAILED_COMMAND are issued by Xfrin process; shutdown is issued
        by a user or Boss process. """
        answer = create_answer(0)
        if command == ZONE_NOTIFY_COMMAND:
            """ Handle Auth notify command"""
            # master is the source sender of the notify message.
            zone_name_class, master = self._parse_cmd_params(args, command)
            log_msg("Received notify command for zone (%s, %s)." % zone_name_class)
            with self._lock:
                self._zone_refresh.zone_handle_notify(zone_name_class, master)
            # Send notification to zonemgr timer thread
            self._master_socket.send(b" ")# make self._slave_socket readble

        elif command == ZONE_XFRIN_SUCCESS_COMMAND:
            """ Handle xfrin success command"""
            zone_name_class = self._parse_cmd_params(args, command)
            with self._lock:
                self._zone_refresh.zone_refresh_success(zone_name_class)
            self._master_socket.send(b" ")# make self._slave_socket readble

        elif command == ZONE_XFRIN_FAILED_COMMAND:
            """ Handle xfrin fail command"""
            zone_name_class = self._parse_cmd_params(args, command)
            with self._lock:
                self._zone_refresh.zone_refresh_fail(zone_name_class)
            self._master_socket.send(b" ")# make self._slave_socket readble

        elif command == "shutdown":
            self.shutdown()

        else:
            answer = create_answer(1, "Unknown command:" + str(command))

        return answer

    def run(self):
        self.running = True
        while not self._shutdown_event.is_set():
            self._module_cc.check_command(False)

zonemgrd = None

def signal_handler(signal, frame):
    if zonemgrd:
        zonemgrd.shutdown()
        sys.exit(0)

def set_signal_handler():
    signal.signal(signal.SIGTERM, signal_handler)
    signal.signal(signal.SIGINT, signal_handler)

def set_cmd_options(parser):
    parser.add_option("-v", "--verbose", dest="verbose", action="store_true",
            help="display more about what is going on")

if '__main__' == __name__:
    try:
        parser = OptionParser()
        set_cmd_options(parser)
        (options, args) = parser.parse_args()
        VERBOSE_MODE = options.verbose

        set_signal_handler()
        zonemgrd = Zonemgr()
        zonemgrd.run()
    except KeyboardInterrupt:
        sys.stderr.write("[b10-zonemgr] exit zonemgr process\n")
    except isc.cc.session.SessionError as e:
        sys.stderr.write("[b10-zonemgr] Error creating zonemgr, " 
                           "is the command channel daemon running?\n")
    except isc.cc.session.SessionTimeout as e:
        sys.stderr.write("[b10-zonemgr] Error creating zonemgr, " 
                           "is the configuration manager running?\n")
    except isc.config.ModuleCCSessionError as e:
        sys.stderr.write("[b10-zonemgr] exit zonemgr process: %s\n" % str(e))

    if zonemgrd and zonemgrd.running:
        zonemgrd.shutdown()
<|MERGE_RESOLUTION|>--- conflicted
+++ resolved
@@ -91,11 +91,7 @@
 class ZonemgrRefresh:
     """This class will maintain and manage zone refresh info.
     It also provides methods to keep track of zone timers and 
-<<<<<<< HEAD
     do zone refresh. 
-=======
-    do zone refresh.
->>>>>>> cb446975
     Zone timers can be started by calling run_timer(), and it 
     can be stopped by calling shutdown() in another thread.
 
