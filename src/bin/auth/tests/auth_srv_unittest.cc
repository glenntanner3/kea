--- conflicted
+++ resolved
@@ -30,15 +30,12 @@
 
 #include <datasrc/memory_datasrc.h>
 #include <auth/auth_srv.h>
-<<<<<<< HEAD
+#include <auth/statistics.h>
 
 #include <dns/tests/unittest_util.h>
 #include <testutils/srv_test.h>
-=======
-#include <testutils/srv_unittest.h>
-#include <auth/statistics.h>
->>>>>>> 09149599
-
+
+using namespace std;
 using namespace isc::cc;
 using namespace isc::dns;
 using namespace isc::dns::rdata;
@@ -62,14 +59,11 @@
         server.setXfrinSession(&notify_session);
         server.setStatisticsSession(&statistics_session);
     }
-<<<<<<< HEAD
     virtual void processMessage() {
         server.processMessage(*io_message, parse_message, response_obuffer,
                               &dnsserv);
     }
-=======
     MockSession statistics_session;
->>>>>>> 09149599
     MockXfroutClient xfrout;
     AuthSrv server;
     const RRClass rrclass;
