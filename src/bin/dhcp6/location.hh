--- conflicted
+++ resolved
@@ -1,8 +1,3 @@
-<<<<<<< HEAD
-// Generated 201701070039
-=======
-// Generated 201701070534
->>>>>>> 3f07550f
 // A Bison parser, made by GNU Bison 3.0.4.
 
 // Locations for Bison parsers in C++
@@ -45,9 +40,9 @@
 
 # include "position.hh"
 
-#line 14 "dhcp6_parser.yy" // location.cc:296
+#line 14 "dhcp6_parser.yy" // location.cc:337
 namespace isc { namespace dhcp {
-#line 46 "location.hh" // location.cc:296
+#line 46 "location.hh" // location.cc:337
   /// Abstract a location.
   class location
   {
@@ -191,7 +186,7 @@
     return ostr;
   }
 
-#line 14 "dhcp6_parser.yy" // location.cc:296
+#line 14 "dhcp6_parser.yy" // location.cc:337
 } } // isc::dhcp
-#line 192 "location.hh" // location.cc:296
+#line 192 "location.hh" // location.cc:337
 #endif // !YY_PARSER6_LOCATION_HH_INCLUDED