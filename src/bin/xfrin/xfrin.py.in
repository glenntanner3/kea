--- conflicted
+++ resolved
@@ -98,29 +98,14 @@
     def _create_query(self, query_type):
         '''Create dns query message. '''
 
-<<<<<<< HEAD
         msg = Message(Message.RENDER)
-        query_id = random.randint(1, 0xFFFF)
+        query_id = random.randint(0, 0xFFFF)
         self._query_id = query_id
         msg.set_qid(query_id)
         msg.set_opcode(Opcode.QUERY())
         msg.set_rcode(Rcode.NOERROR())
-        query_question = Question(Name(self._zone_name), RRClass("IN"), query_type)
-        try:
-            msg.add_question(query_question)
-        except Exception as err:
-            raise err
-=======
-        msg = message(message_mode.RENDER)
-        query_id = random.randint(0, 0xFFFF)
-        self._query_id = query_id
-        msg.set_qid(query_id)
-        msg.set_opcode(op_code.QUERY())
-        msg.set_rcode(rcode.NOERROR())
-        query_question = question(name(self._zone_name), self._rrclass,
-                                  query_type)
+        query_question = Question(Name(self._zone_name), self._rrclass, query_type)
         msg.add_question(query_question)
->>>>>>> efcdb215
         return msg
 
     def _send_data(self, data):
@@ -139,10 +124,7 @@
         header_len = struct.pack('H', socket.htons(render.get_length()))
 
         self._send_data(header_len)
-<<<<<<< HEAD
         self._send_data(render.get_data())
-=======
-        self._send_data(obuf.get_data())
 
     def _asyncore_loop(self):
         '''
@@ -150,7 +132,6 @@
         _get_request_response so that we can test the rest of the code without
         involving actual communication with a remote server.'''
         asyncore.loop(self._idle_timeout, map=self._sock_map, count=1)
->>>>>>> efcdb215
     
     def _get_request_response(self, size):
         recv_size = 0
@@ -174,19 +155,12 @@
         True: soa serial in master is bigger
         '''
 
-<<<<<<< HEAD
         self._send_query(RRType("SOA"))
-        data_size = self._get_request_response(2)
-        soa_reply = self._get_request_response(int(data_size))
-        #TODO, need select soa record from data source then compare the two 
-        #serial, current just return OK, since this function hasn't been used now 
-=======
-        self._send_query(rr_type.SOA())
         data_len = self._get_request_response(2)
         msg_len = socket.htons(struct.unpack('H', data_len)[0])
         soa_response = self._get_request_response(msg_len)
-        msg = message(message_mode.PARSE)
-        msg.from_wire(input_buffer(soa_response))
+        msg = Message(Message.PARSE)
+        msg.from_wire(soa_response)
 
         # perform some minimal level validation.  It's an open issue how
         # strict we should be (see the comment in _check_response_header())
@@ -195,7 +169,6 @@
         # TODO, need select soa record from data source then compare the two 
         # serial, current just return OK, since this function hasn't been used
         # now.
->>>>>>> efcdb215
         return XFRIN_OK
 
     def do_xfrin(self, check_soa, ixfr_first = False):
@@ -261,16 +234,12 @@
         if msg.get_qid() != self._query_id:
             raise XfrinException('bad query id')
 
-<<<<<<< HEAD
-        if msg.get_rr_count(Section.ANSWER()) == 0:
-=======
     def _check_response_status(self, msg):
         '''Check validation of xfr response. '''
 
         self._check_response_header(msg)
 
-        if msg.get_rr_count(section.ANSWER()) == 0:
->>>>>>> efcdb215
+        if msg.get_rr_count(Section.ANSWER()) == 0:
             raise XfrinException('answer section is empty')
 
         if msg.get_rr_count(Section.QUESTION()) > 1:
@@ -435,7 +404,7 @@
                 # The default RR class is IN.  We should fix this so that
                 # the class is passed in the command arg (where we specify
                 # the default)
-                rrclass = rr_class.IN()
+                rrclass = RRClass.IN()
                 zone_name, master_addr, db_file = self._parse_cmd_params(args)
                 ret = self.xfrin_start(zone_name, rrclass, db_file, master_addr,
                                    False if command == 'retransfer' else True)
