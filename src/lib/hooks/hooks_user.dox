// Copyright (C) 2013-2015 Internet Systems Consortium, Inc. ("ISC")
//
// This Source Code Form is subject to the terms of the Mozilla Public
// License, v. 2.0. If a copy of the MPL was not distributed with this
// file, You can obtain one at http://mozilla.org/MPL/2.0/.

// Note: the prefix "hooksdg" to all labels is an abbreviation for "Hooks
// Developer's Guide" and is used to prevent a clash with symbols in any
// other Doxygen file.

/**
 @page hooksdgDevelopersGuide Hooks Developer's Guide

 @section hooksdgIntroduction Introduction

Although the Kea framework and its DHCP programs
provide comprehensive functionality, there will be times when it does
not quite do what you require: the processing has to be extended in some
way to solve your problem.

Since the Kea source code is freely available (Kea being an
open-source project), one option is to modify it to do what
you want.  Whilst perfectly feasible, there are drawbacks:

- Although well-documented, Kea is a large program.  Just
understanding how it works will take a significant amount of time. In
addition, despite the fact that its object-oriented design keeps the
coupling between modules to a minimum, an inappropriate change to one
part of the program during the extension could cause another to
behave oddly or to stop working altogether.

- The change may need to be re-applied or re-written with every new
version of Kea.  As new functionality is added or bugs are fixed,
the code or algorithms in the core software may change - and may change
significantly.

To overcome these problems, Kea provides the "Hooks" interface -
a defined interface for third-party or user-written code. (For ease of
reference in the rest of this document, all such code will be referred
to as "user code".)  At specific points in its processing
("hook points") Kea will make a call to this code.  The call passes
data that the user code can examine and, if required, modify.
Kea uses the modified data in the remainder of its processing.

In order to minimize the interaction between Kea and the user code,
the latter is built independently of Kea in the form of one or more
dynamic shared objects, called here (for historical reasons), shared
libraries.  These are made known to Kea through its configuration
mechanism, and Kea loads the library at run time. Libraries can be
unloaded and reloaded as needed while Kea is running.

Use of a defined API and the Kea configuration mechanism means that
as new versions of Kea are released, there is no need to modify
the user code.  Unless there is a major change in an interface
(which will be clearly documented), all that will be required is a rebuild
of the libraries.

@note Although the defined interface should not change, the internals
of some of the classes and structures referenced by the user code may
change between versions of Kea.  These changes have to be reflected
in the compiled version of the software, hence the need for a rebuild.

@subsection hooksdgLanguages Languages

The core of Kea is written in C++.  While it is the intention to
provide interfaces into user code written in other languages, the initial
versions of the Hooks system requires that user code be written in C++.
All examples in this guide are in that language.

@subsection hooksdgTerminology Terminology

In the remainder of this guide, the following terminology is used:

- Hook/Hook Point - used interchageably, this is a point in the code at
which a call to user functions is made. Each hook has a name and
each hook can have any number (including 0) of user functions
attached to it.

- Callout - a user function called by the server at a hook
point. This is so-named because the server "calls out" to the library
to execute a user function.

- Framework function - the functions that a user library needs to
supply in order for the hooks framework to load and unload the library.

- User code/user library - non-Kea code that is compiled into a
shared library and loaded by Kea into its address space.


@section hooksdgTutorial Tutorial

To illustrate how to write code that integrates with Kea, we will
use the following (rather contrived) example:

<i>The Kea DHCPv4 server is used to allocate IPv4 addresses to clients
(as well as to pass them other information such as the address of DNS
servers).  We will suppose that we need to classify clients requesting
IPv4 addresses according to their hardware address, and want to log both
the hardware address and allocated IP address for the clients of interest.</i>

The following sections describe how to implement these requirements.
The code presented here is not efficient and there are better ways of
doing the task.  The aim however, is to illustrate the main features of
user hooks code, not to provide an optimal solution.


@subsection hooksdgFrameworkFunctions Framework Functions

Loading and initializing a library holding user code makes use
of three (user-supplied) functions:

- version - defines the version of Kea code with which the user-library
is built
- load - called when the library is loaded by the server.
- unload - called when the library is unloaded by the server.

Of these, only "version" is mandatory, although in our example, all three
are used.

@subsubsection hooksdgVersionFunction The "version" Function

"version" is used by the hooks framework to check that the libraries
it is loading are compatible with the version of Kea being run.
Although the hooks system allows Kea and user code to interface
through a defined API, the relationship is somewhat tight in that the
user code will depend on the internal structures of Kea.  If these
change - as they can between Kea releases - and Kea is run with
a version of user code built against an earlier version of Kea, a program
crash could result.

To guard against this, the "version" function must be provided in every
library.  It returns a constant defined in header files of the version
of Kea against which it was built.  The hooks framework checks this
for compatibility with the running version of Kea before loading
the library.

In this tutorial, we'll put "version" in its own file, version.cc.  The
contents are:

@code
// version.cc

#include <hooks/hooks.h>

extern "C" {

int version() {
    return (KEA_HOOKS_VERSION);
}

}
@endcode

The file "hooks/hooks.h" is specified relative to the Kea libraries
source directory - this is covered later in the section @ref hooksdgBuild.
It defines the symbol KEA_HOOKS_VERSION, which has a value that changes
on every release of Kea: this is the value that needs to be returned
to the hooks framework.

A final point to note is that the definition of "version" is enclosed
within 'extern "C"' braces.  All functions accessed by the hooks
framework use C linkage, mainly to avoid the name mangling that
accompanies use of the C++ compiler, but also to avoid issues related
to namespaces.

@subsubsection hooksdgLoadUnloadFunctions The "load" and "unload" Functions

As the names suggest, "load" is called when a library is loaded and
"unload" called when it is unloaded.  (It is always guaranteed that
"load" is called: "unload" may not be called in some circumstances,
e.g., if the system shuts down abnormally.)  These functions are the
places where any library-wide resources are allocated and deallocated.
"load" is also the place where any callouts with non-standard names
(names that are not hook point names) can be registered:
this is covered further in the section @ref hooksdgCalloutRegistration.

The example does not make any use callouts with non-standard names.  However,
as our design requires that the log file be open while Kea is active
and the library loaded, we'll open the file in the "load" function and close
it in "unload".

We create two files, one for the file handle declaration:

@code
// library_common.h

#ifndef LIBRARY_COMMON_H
#define LIBRARY_COMMON_H

#include <fstream>

// "Interesting clients" log file handle declaration.
extern std::fstream interesting;

#endif // LIBRARY_COMMON_H
@endcode

... and one to hold the "load" and "unload" functions:

@code
// load_unload.cc

#include <hooks/hooks.h>
#include "library_common.h"

using namespace isc::hooks;

// "Interesting clients" log file handle definition.
std::fstream interesting;

extern "C" {

int load(LibraryHandle&) {
    interesting.open("/data/clients/interesting.log",
                     std::fstream::out | std::fstream::app);
    return (interesting ? 0 : 1);
}

int unload() {
    if (interesting) {
        interesting.close();
    }
    return (0);
}

}
@endcode

Notes:
- The file handle ("interesting") is declared in a header file and defined
outside of any function.  This means it can be accessed by any function
within the user library.  For convenience, the definition is in the
load_unload.cc file.
- "load" is called with a LibraryHandle argument, this being used in
the registration of functions.  As no functions are being registered
in this example, the argument specification omits the variable name
(whilst retaining the type) to avoid an "unused variable" compiler
warning. (The LibraryHandle and its use is discussed in the section
@ref hooksdgLibraryHandle.)
- In the current version of the hooks framework, it is not possible to pass
any configuration information to the "load" function.  The name of the log
file must therefore be hard-coded as an absolute path name or communicated
to the user code by some other means.
- "load" must 0 on success and non-zero on error.  The hooks framework
will abandon the loading of the library if "load" returns an error status.
(In this example, "interesting" can be tested as a boolean value,
returning "true" if the file opened successfully.)
- "unload" closes the log file if it is open and is a no-op otherwise. As
with "load", a zero value must be returned on success and a non-zero value
on an error.  The hooks framework will record a non-zero status return
as an error in the current Kea log but otherwise ignore it.
- As before, the function definitions are enclosed in 'extern "C"' braces.

@subsection hooksdgCallouts Callouts

Having sorted out the framework, we now come to the functions that
actually do something.  These functions are known as "callouts" because
the Kea code "calls out" to them.  Each Kea server has a number of
hooks to which callouts can be attached: server-specific documentation
describes in detail the points in the server at which the hooks are
present together with the data passed to callouts attached to them.

Before we continue with the example, we'll discuss how arguments are
passed to callouts and information is returned to the server.  We will
also discuss how information can be moved between callouts.

@subsubsection hooksdgCalloutSignature The Callout Signature

All callouts are declared with the signature:
@code
extern "C" {
int callout(CalloutHandle& handle);
}
@endcode

(As before, the callout is declared with "C" linkage.)  Information is passed
between Kea and the callout through name/value pairs in the @c CalloutHandle
object. The object is also used to pass information between callouts on a
per-request basis. (Both of these concepts are explained below.)

A callout returns an @c int as a status return.  A value of 0 indicates
success, anything else signifies an error.  The status return has no
effect on server processing; the only difference between a success
and error code is that if the latter is returned, the server will
log an error, specifying both the library and hook that generated it.
Effectively the return status provides a quick way for a callout to log
error information to the Kea logging system.

@subsubsection hooksdgArguments Callout Arguments

The @c CalloutHandle object provides two methods to get and set the
arguments passed to the callout.  These methods are called (naturally
enough) getArgument and SetArgument.  Their usage is illustrated by the
following code snippets.

@code
    // Server-side code snippet to show the setting of arguments

    int count = 10;
    boost::shared_ptr<Pkt4> pktptr = ... // Set to appropriate value

    // Assume that "handle" has been created
    handle.setArgument("data_count", count);
    handle.setArgument("inpacket", pktptr);

    // Call the callouts attached to the hook
    ...

    // Retrieve the modified values
    handle.getArgument("data_count", count);
    handle.getArgument("inpacket", pktptr);
@endcode

In the callout

@code
    int number;
    boost::shared_ptr<Pkt4> packet;

    // Retrieve data set by the server.
    handle.getArgument("data_count", number);
    handle.getArgument("inpacket", packet);

    // Modify "number"
    number = ...;

    // Update the arguments to send the value back to the server.
    handle.setArgument("data_count", number);
@endcode

As can be seen @c getArgument is used to retrieve data from the
@c CalloutHandle, and @c setArgument used to put data into it.  If a callout
wishes to alter data and pass it back to the server, it should retrieve
the data with @c getArgument, modify it, and call @c setArgument to send
it back.

There are several points to be aware of:

- the data type of the variable in the call to @c getArgument must match
the data type of the variable passed to the corresponding @c setArgument
<B>exactly</B>: using what would normally be considered to be a
"compatible" type is not enough.  For example, if the server passed
an argument as an @c int and the callout attempted to retrieve it as a
@c long, an exception would be thrown even though any value that can
be stored in an @c int will fit into a @c long.  This restriction also
applies the "const" attribute but only as applied to data pointed to by
pointers, e.g., if an argument is defined as a @c char*, an exception will
be thrown if an attempt is made to retrieve it into a variable of type
@c const @c char*.  (However, if an argument is set as a @c const @c int,
it can be retrieved into an @c int.)  The documentation of each hook
point will detail the data type of each argument.
- Although all arguments can be modified, some altered values may not
be read by the server. (These would be ones that the server considers
"read-only".) Consult the documentation of each hook to see whether an
argument can be used to transfer data back to the server.
- If a pointer to an object is passed to a callout (either a "raw"
pointer, or a boost smart pointer (as in the example above), and the
underlying object is altered through that pointer, the change will be
reflected in the server even if no call is made to setArgument.

In all cases, consult the documentation for the particular hook to see whether
parameters can be modified.  As a general rule:

- Do not alter arguments unless you mean the change to be reflected in
the server.
- If you alter an argument, call @c CalloutHandle::setArgument to update the
value in the @c CalloutHandle object.

@subsubsection hooksdgNextStep The Next step status

Note: This functionality used to be provided in Kea 0.9.2 and earlier using
boolean skip flag. See @ref hooksdgSkipFlag for explanation and tips how
to migrate your hooks code to this new API.

When a to callouts attached to a hook returns, the server will usually continue
its processing.  However, a callout might have done something that means that
the server should follow another path.  Possible actions a server could take
include:

- Continue as usual. This is the default value. Unless callouts explicitly
change the status, the server will continue processing. There is no need
to set the status, unless one callout wants to override the status set
by another callout. This action is represented by CalloutHandle::NEXT_STEP_CONTINUE.

- Skip the next stage of processing because the callout has already
done it.  For example, a hook is located just before the DHCP server
allocates an address to the client.  A callout may decide to allocate
special addresses for certain clients, in which case it needs to tell
the server not to allocate an address in this case. This action is
hook specific and is represented by CalloutHandle::NEXT_STEP_SKIP.

- Drop the packet and continue with the next request. A possible scenario
is a server where a callout inspects the hardware address of the client
sending the packet and compares it against a black list; if the address
is on it, the callout notifies the server to drop the packet. This
action is represented by CalloutHandle::NEXT_STEP_DROP.

To handle these common cases, the @c CalloutHandle has a setStatus method.
This is set by a callout when it wishes the server to change the normal
processing. Exact meaning is hook specific. Please consult hook API
documentation for details. For historic reasons (Kea 0.9.2 used a single
boolean flag called skip that also doubled in some cases as an indicator
to drop the packet) several hooks use SKIP status to drop the packet.

The methods to get and set the "skip" flag are getSkip and setSkip. Their
usage is intuitive:

@code
    // Get the current setting of the next step status.
    CalloutHandle::NextStepStatus status = handle.getStatus();

    if (status == CalloutHandle::NEXT_STEP_DROP)
       // Do something...
       :

    // Do some processing...
        :
    if (lease_allocated) {
        // Flag the server to skip the next step of the processing as we
        // already have an address.
        handle.setStatus(CalloutHandle::NEXT_STEP_SKIP);
    }
    return;

@endcode

Like arguments, the next step status is passed to all callouts on a hook.  Callouts
later in the list are able to examine (and modify) the settings of earlier ones.

@subsubsection hooksdgSkipFlag The "Skip" Flag (deprecated)

In releases 0.9.2 and earlier, the functionality currently offered by next step
status (see @ref hooksdgNextStep) was provided by
a boolean flag called "Skip". However, since it only allowed to either continue
or skip the next processing step and was not extensible to other decisions,
setSkip(bool) call was replaced with a setStatus(enum) in Kea 1.0. This
new approach is extensible. If we decide to add new results (e.g., WAIT
or RATELIMIT), we will be able to do so without changing the API again.

If you have your hooks libraries that take advantage of skip flag, migrating
to the next step status is very easy. See @ref hooksdgNextStep for detailed
explanation of the new status field.

To migrate, replace this old code:
@code
handle.setSkip(false); // This is the default.

handle.setSkip(true);  // Tell the server to skip the next processing step.

bool skip = hangle.getSkip(); // Check the skip flag state.
if (skip) {
   ...
}
@endcode

with this:

@code

// This is the default.
handle.setStatus(CalloutHandle::NEXT_STEP_CONTINUE);

// Tell the server to skip the next processing step.
handle.setStatus(CalloutHandle::NEXT_STEP_SKIP);

// Check the status state.
CalloutHandle::NextStepStatus status = handle.getStatus();
if (status == CalloutHandle::NEXT_STEP_SKIP) {
    ...
}
@endcode

@subsubsection hooksdgCalloutContext Per-Request Context

Although the Kea modules can be characterized as handling a single
packet at a time - e.g., the DHCPv4 server receives a DHCPDISCOVER packet,
processes it and responds with an DHCPOFFER, this may not always be true.
Future developments may have the server processing multiple packets
simultaneously, or to suspend processing on a packet and resume it at
a later time after other packets have been processed.

As well as argument information, the @c CalloutHandle object can be used by
callouts to attach information to a packet being handled by the server.
This information (known as "context") is not used by the server: its purpose
is to allow callouts to pass information between one another on a
per-packet basis.

Context associated with a packet only exists only for the duration of the
processing of that packet: when processing is completed, the context is
destroyed.  A new packet starts with a new (empty) context.  Context is
particularly useful in servers that may be processing multiple packets
simultaneously: callouts can effectively attach data to a packet that
follows the packet around the system.

Context information is held as name/value pairs in the same way
as arguments, being accessed by the pair of methods @c setContext and
@c getContext.  They have the same restrictions as the @c setArgument and
@c getArgument methods - the type of data retrieved from context must
<B>exactly</B> match the type of the data set.

The example in the next section illustrates their use.

@subsection hooksdgExampleCallouts Example Callouts

Continuing with the tutorial, the requirements need us to retrieve the
hardware address of the incoming packet, classify it, and write it,
together with the assigned IP address, to a log file.  Although we could
do this in one callout, for this example we'll use two:

- pkt4_receive - a callout on this hook is invoked when a packet has been
received and has been parsed.  It is passed a single argument, "query4"
which is an isc::dhcp::Pkt4Ptr object, holding a pointer to the
isc::dhcp::Pkt4 object (representing a DHCPv4 packet). We will do the
classification here.

- pkt4_send - called when a response is just about to be sent back to
the client.  It is passed a single argument "response4".  This is the
point at which the example code will write the hardware and IP addresses
to the log file.

The standard for naming callouts is to give them the same name as
the hook.  If this is done, the callouts will be automatically found
by the Hooks system (this is discussed further in section @ref
hooksdgCalloutRegistration).  For our example, we will assume this is the
case, so the code for the first callout (used to classify the client's
hardware address) is:

@code
// pkt_receive4.cc

#include <hooks/hooks.h>
#include <dhcp/pkt4.h>
#include "library_common.h"

#include <string>

using namespace isc::dhcp;
using namespace isc::hooks;
using namespace std;

extern "C" {

// This callout is called at the "pkt4_receive" hook.
int pkt4_receive(CalloutHandle& handle) {

    // A pointer to the packet is passed to the callout via a "boost" smart
    // pointer. The include file "pkt4.h" typedefs a pointer to the Pkt4
    // object as Pkt4Ptr.  Retrieve a pointer to the object.
    Pkt4Ptr query4_ptr;
    handle.getArgument("query4", query4_ptr);

    // Point to the hardware address.
    HWAddrPtr hwaddr_ptr = query4_ptr->getHWAddr();

    // The hardware address is held in a public member variable. We'll classify
    // it as interesting if the sum of all the bytes in it is divisible by 4.
    //  (This is a contrived example after all!)
    long sum = 0;
    for (int i = 0; i < hwaddr_ptr->hwaddr_.size(); ++i) {
        sum += hwaddr_ptr->hwaddr_[i];
    }

    // Classify it.
    if (sum % 4 == 0) {
        // Store the text form of the hardware address in the context to pass
        // to the next callout.
        string hwaddr = hwaddr_ptr->toText();
        handle.setContext("hwaddr", hwaddr);
    }

    return (0);
};

}
@endcode

The "pkt4_receive" callout placed the hardware address of an interesting client in
the "hwaddr" context for the packet.  Turning now to the callout that will
write this information to the log file:

@code
// pkt4_send.cc

#include <hooks/hooks.h>
#include <dhcp/pkt4.h>
#include "library_common.h"

#include <string>

using namespace isc::dhcp;
using namespace isc::hooks;
using namespace std;

extern "C" {

// This callout is called at the "pkt4_send" hook.
int pkt4_send(CalloutHandle& handle) {

    // Obtain the hardware address of the "interesting" client.  We have to
    // use a try...catch block here because if the client was not interesting,
    // no information would be set and getArgument would thrown an exception.
    string hwaddr;
    try {
        handle.getContext("hwaddr", hwaddr);

        // getContext didn't throw so the client is interesting.  Get a pointer
        // to the reply.
        Pkt4Ptr response4_ptr;
        handle.getArgument("response4", response4_ptr);

        // Get the string form of the IP address.
        string ipaddr = response4_ptr->getYiaddr().toText();

        // Write the information to the log file.
        interesting << hwaddr << " " << ipaddr << "\n";

        // ... and to guard against a crash, we'll flush the output stream.
        flush(interesting);

    } catch (const NoSuchCalloutContext&) {
        // No such element in the per-request context with the name "hwaddr".
        // This means that the request was not an interesting, so do nothing
        // and dismiss the exception.
     }

    return (0);
}

}
@endcode

@subsection hooksdgLogging Logging in the Hooks Library

Hooks libraries take part in the DHCP message processing. They also often
modify the server's behavior by taking responsibility for processing
the DHCP message at certain stages and instructing the server to skip
the default processing for that stage. Thus, hooks libraries play an
important role in the DHCP server operation and, depending on their
purpose, they may have high complexity, which increases likehood of the
defects in the libraries.

All hooks libraries should use Kea logging system to faciliate diagnostics
of the defects in the libraries and issues with the DHCP server's operation.
Even if the issue doesn't originate in the hooks library itself, the use
of the library may uncover issues in the Kea code that only
manifest themselves in some special circumstances.

Hooks libraries use the Kea logging system in the same way as any other
standard Kea library. A hooks library should have at least one logger
defined, but may have multiple loggers if it is desired
to separate log messages from different functional parts of the library.

Assuming that it has been decided to use logging in the hooks library, the
implementor must select a unique name for the logger. Ideally the name
should have some relationship with the name of the library so that it is
easy to distinguish messages logged from this library. For example,
if the hooks library is used to capture incoming and outgoing DHCP
messages, and the name of the library is "libkea-packet-capture",
a suitable logger name could be "packet-capture".

In order to use a logger within the library, the logger should be declared
in a header file, which must be included in all files using
the logger:

@code
#ifndef PACKET_CAPTURE_LOG_H
#define PACKET_CAPTURE_LOG_H

#include <log/message_initializer.h>
#include <log/macros.h>
#include <user_chk_messages.h>

namespace packet_capture {

extern isc::log::Logger packet_capture_logger;

}

#endif
@endcode

The logger should be defined and initialized in the implementation file,
as illustrated below:

@code
#include <packet_capture_log.h>

namespace packet_capture {

isc::log::Logger packet_capture_logger("packet-capture");

}
@endcode

These files may contain multiple logger declarations and initializations
when the use of more than one logger is desired.

The next step is to add the appropriate message file as described in the
@ref logMessageFiles.

The implementor must make sure that log messages appear in the right
places and that they are logged at the appropriate level. The choice
of the place where the message should appear is not always obvious:
it depends if the particular function being called already logs enough
information and whether adding log message before and/or after the
call to this function would simply duplicate some messages. Sometimes
the choice whether the log message should appear within the function or
outside of it depends on the level of details available for logging. For
example, in many cases it is desirable to include the client identifier
or transaction id of the DHCP packet being processed in logging message.
If this information is available at the higher level but not in the
function being called, it is often better to place the log message at
higher level.  However, the function parameters list could be extended
to include the additional information, and to be logged and the logging
call made from within the function.

Ideally, the hooks library should contain debug log messages (traces)
in all significant decision points in the code, with the information as to
how the code hit this decision point, how it will proceed and why.
However, care should be taken when selecting the log level for those
messages, because selecting too high logging level may impact the
performance of the system. For this reason, traces (messages of
the debug severity) should use different debug levels for the
messages of different importance or having different performance
requirements to generate the log message. For example, generation of
a log message, which prints full details of a packet, usually requires
more CPU bandwith than the generation of the message which only prints
the packet type and length. Thus, the former should be logged at
lower debug level (see @ref logSeverity for details of using
various debug levels using "dbglevel" parameter).

All loggers defined within the hooks libraries derive the default
configuration from the root logger. For example, when the hooks
library is attached to the DHCPv4 server, the root logger name is
"kea-dhcp4", and the library by default uses configuration of this
logger. The configuration of the library's logger can
be modified by adding a configuration entry for it
to the configuration file. In case of the "packet-capture"
logger declared above, the full name of the logger in the
configuration file will be "kea-dhcp4.packet-capture". The
configuration specified for this logger will override the default
configuration derived from the root logger.

@subsection hooksdgBuild Building the Library

Building the code requires building a sharable library.  This requires
the the code be compiled as position-independent code (using the
compiler's "-fpic" switch) and linked as a shared library (with the
linker's "-shared" switch).  The build command also needs to point to
the Kea include directory and link in the appropriate libraries.

Assuming that Kea has been installed in the default location, the
command line needed to create the library using the Gnu C++ compiler on a
Linux system is:

@code
g++ -I /usr/include/kea -L /usr/lib/kea/lib -fpic -shared -o example.so \
    load_unload.cc pkt4_receive.cc pkt4_send.cc version.cc \
    -lkea-dhcpsrv -lkea-dhcp++ -lkea-hooks -lkea-log -lkea-util -lkea-exceptions
@endcode

Notes:
- The compilation command and switches required may vary depending on
your operating system and compiler - consult the relevant documentation
for details.
- The values for the "-I" and "-L" switches depend on where you have
installed Kea.
- The list of libraries that need to be included in the command line
depends on the functionality used by the hook code and the module to
which they are attached. Depending on operating system, you may also need
to explicitly list libraries on which the Kea libraries you link against depend.

@subsection hooksdgConfiguration Configuring the Hooks Library

The final step is to make the library known to Kea.  The configuration
keywords of all Kea modules to which hooks can be added contain the
"hooks-libraries" element and user libraries are added to this. (The Kea
hooks system can handle multiple libraries - this is discussed below.)

To add the example library (assumed to be in /usr/local/lib) to the
DHCPv4 module, it must be listed in the "hooks-libraries" element of the
"Dhcp4" part of the configuration file:

@code
"Dhcp4": {
       :
    "hooks-libraries": [
        {
            "library": "/usr/local/lib/example.so"
        }
    ]
        :
}
@endcode
(Note that "hooks" is plural.)

Each entry in the "hooks-libraries" list is a structure (a "map" in JSON
parlance) that holds the following element:
- library - the name of the library to load.  This must be a string.

@note The syntax of the hooks-libraries configuration element has changed
since kea 0.9.2 (in that version, "hooks-libraries" was just a list of
libraries).  This change is in preparation for the introduction of
library-specific parameters, which will be added to Kea in a version after 1.0.

The DHCPv4 server will load the library and execute the callouts each time a
request is received.

@note All the above assumes that the hooks library will be used with a
version of Kea that is dynamically-linked.  For information regarding
running hooks libraries against a statically-linked Kea, see @ref
hooksdgStaticallyLinkedKea.

@section hooksdgAdvancedTopics Advanced Topics

@subsection hooksdgContextCreateDestroy Context Creation and Destruction

As well as the hooks defined by the server, the hooks framework defines
two hooks of its own, "context_create" and "context_destroy".  The first
is called when a request is created in the server, before any of the
server-specific hooks gets called.  It's purpose it to allow a library
to initialize per-request context. The second is called after all
server-defined hooks have been processed, and is to allow a library to
tidy up.

As an example, the "pkt4_send" example above required that the code
check for an exception being thrown when accessing the "hwaddr" context
item in case it was not set.  An alternative strategy would have been to
provide a callout for the "context_create" hook and set the context item
"hwaddr" to an empty string. Instead of needing to handle an exception,
"pkt4_send" would be guaranteed to get something when looking for
the hwaddr item and so could write or not write the output depending on
the value.

In most cases, "context_destroy" is not needed as the Hooks system
automatically deletes context. An example where it could be required
is where memory has been allocated by a callout during the processing
of a request and a raw pointer to it stored in the context object. On
destruction of the context, that memory will not be automatically
released. Freeing in the memory in the "context_destroy" callout will solve
that problem.

Actually, when the context is destroyed, the destructor
associated with any objects stored in it are run. Rather than point to
allocated memory with a raw pointer, a better idea would be to point to
it with a boost "smart" pointer and store that pointer in the context.
When the context is destroyed, the smart pointer's destructor is run,
which will automatically delete the pointed-to object.

These approaches are illustrated in the following examples.
Here it is assumed that the hooks library is performing some form of
security checking on the packet and needs to maintain information in
a user-specified "SecurityInformation" object. (The details of this
fictitious object are of no concern here.) The object is created in
the "context_create" callout and used in both the "pkt4_receive" and the
"pkt4_send" callouts.

@code
// Storing information in a "raw" pointer.  Assume that the

#include <hooks/hooks.h>
   :

extern "C" {

// context_create callout - called when the request is created.
int context_create(CalloutHandle& handle) {
    // Create the security information and store it in the context
    // for this packet.
    SecurityInformation* si = new SecurityInformation();
    handle.setContext("security_information", si);
}

// Callouts that use the context
int pkt4_receive(CalloutHandle& handle) {
    // Retrieve the pointer to the SecurityInformation object
    SecurityInformation* si;
    handle.getContext("security_information", si);
        :
        :
    // Set the security information
    si->setSomething(...);

    // The pointed-to information has been updated but the pointer has not been
    // altered, so there is no need to call setContext() again.
}

int pkt4_send(CalloutHandle& handle) {
    // Retrieve the pointer to the SecurityInformation object
    SecurityInformation* si;
    handle.getContext("security_information", si);
        :
        :
    // Retrieve security information
    bool active = si->getSomething(...);
        :
}

// Context destruction.  We need to delete the pointed-to SecurityInformation
// object because we will lose the pointer to it when the @c CalloutHandle is
// destroyed.
int context_destroy(CalloutHandle& handle) {
    // Retrieve the pointer to the SecurityInformation object
    SecurityInformation* si;
    handle.getContext("security_information", si);

    // Delete the pointed-to memory.
    delete si;
}
@endcode

The requirement for the "context_destroy" callout can be eliminated if
a Boost shared ptr is used to point to the allocated memory:

@code
// Storing information in a "raw" pointer.  Assume that the

#include <hooks/hooks.h>
#include <boost/shared_ptr.hpp>
   :

extern "C" {

// context_create callout - called when the request is created.

int context_create(CalloutHandle& handle) {
    // Create the security information and store it in the context for this
    // packet.
    boost::shared_ptr<SecurityInformation> si(new SecurityInformation());
    handle.setContext("security_information", si);
}

// Other than the data type, a shared pointer has similar semantics to a "raw"
// pointer.  Only the code from "pkt4_receive" is shown here.

int pkt4_receive(CalloutHandle& handle) {
    // Retrieve the pointer to the SecurityInformation object
    boost::shared_ptr<SecurityInformation> si;
    handle.setContext("security_information", si);
        :
        :
    // Modify the security information
    si->setSomething(...);

    // The pointed-to information has been updated but the pointer has not
    // altered, so there is no need to reset the context.
}

// No context_destroy callout is needed to delete the allocated
// SecurityInformation object.  When the @c CalloutHandle is destroyed, the shared
// pointer object will be destroyed.  If that is the last shared pointer to the
// allocated memory, then it too will be deleted.
@endcode

(Note that a Boost shared pointer - rather than any other Boost smart pointer -
should be used, as the pointer objects are copied within the hooks framework and
only shared pointers have the correct behavior for the copy operation.)


@subsection hooksdgCalloutRegistration Registering Callouts

As briefly mentioned in @ref hooksdgExampleCallouts, the standard is for
callouts in the user library to have the same name as the name of the
hook to which they are being attached.  This convention was followed
in the tutorial, e.g.,  the callout that needed to be attached to the
"pkt4_receive" hook was named pkt4_receive.

The reason for this convention is that when the library is loaded, the
hook framework automatically searches the library for functions with
the same names as the server hooks.  When it finds one, it attaches it
to the appropriate hook point.  This simplifies the loading process and
bookkeeping required to create a library of callouts.

However, the hooks system is flexible in this area: callouts can have
non-standard names, and multiple callouts can be registered on a hook.

@subsubsection hooksdgLibraryHandle The LibraryHandle Object

The way into the part of the hooks framework that allows callout
registration is through the LibraryHandle object.  This was briefly
introduced in the discussion of the framework functions, in that
an object of this type is pass to the "load" function.  A LibraryHandle
can also be obtained from within a callout by calling the CalloutHandle's
@c getLibraryHandle() method.

The LibraryHandle provides three methods to manipulate callouts:

- @c registerCallout - register a callout on a hook.
- @c deregisterCallout - deregister a callout from a hook.
- @c deregisterAllCallouts - deregister all callouts on a hook.

The following sections cover some of the ways in which these can be used.

@subsubsection hooksdgNonstandardCalloutNames Non-Standard Callout Names

The example in the tutorial used standard names for the callouts.  As noted
above, it is possible to use non-standard names.  Suppose, instead of the
callout names "pkt4_receive" and "pkt4_send", we had named our callouts
"classify" and "write_data".  The hooks framework would not have registered
these callouts, so we would have needed to do it ourself.  The place to
do this is the "load" framework function, and its code would have had to
been modified to:

@code
int load(LibraryHandle& libhandle) {
    // Register the callouts on the hooks. We assume that a header file
    // declares the "classify" and "write_data" functions.
    libhandle.registerCallout("pkt4_receive", classify);
    libhandle.registerCallout("pkt4_send", write_data);

    // Open the log file
    interesting.open("/data/clients/interesting.log",
                     std::fstream::out | std::fstream::app);
    return (interesting ? 0 : 1);
}
@endcode

It is possible for a library to contain callouts with both standard and
non-standard names: ones with standard names will be registered automatically,
ones with non-standard names need to be registered manually.

@subsubsection hooksdgMultipleCallouts Multiple Callouts on a Hook

The Kea hooks framework allows multiple callouts to be attached to
a hook point.  Although it is likely to be rare for user code to need to
do this, there may be instances where it make sense.

To register multiple callouts on a hook, just call
@c LibraryHandle::registerCallout multiple times on the same hook, e.g.,

@code
    libhandle.registerCallout("pkt4_receive", classify);
    libhandle.registerCallout("pkt4_receive", write_data);
@endcode

The hooks framework will call the callouts in the order they are
registered.  The same @c CalloutHandle is passed between them, so any
change made to the CalloutHandle's arguments, "skip" flag, or per-request
context by the first is visible to the second.

@subsubsection hooksdgDynamicRegistration Dynamic Registration and Re-registration of Callouts

The previous sections have dealt with callouts being registered during
the call to "load".  The hooks framework is more flexible than that
in that callouts can be registered and deregistered within a callout.
In fact, a callout is able to register or deregister itself, and a callout
is able to be registered on a hook multiple times.

Using our contrived example again, the DHCPv4 server processes one request
to completion before it starts processing the next.  With this knowledge,
we could alter the logic of the code so that the callout attached to the
"pkt4_receive" hook registers the callout doing the logging when it detects
an interesting packet, and the callout doing the logging deregisters
itself in its execution.  The relevant modifications to the code in
the tutorial are shown below:

@code
// pkt4_receive.cc
//      :

int pkt4_receive(CalloutHandle& handle) {

            :
            :

    // Classify it.
    if (sum % 4 == 0) {
        // Store the text form of the hardware address in the context to pass
        // to the next callout.
        handle.setContext("hwaddr", hwaddr_ptr->hwaddr_.toText());

        // Register the callback to log the data.
        handle.getLibraryHandle().registerCallout("pkt4_send", write_data);
    }

    return (0);
};
@endcode

@code
// pkt4_send.cc
        :

int write_data(CalloutHandle& handle) {

    // Obtain the hardware address of the "interesting" client. As the
    // callback is only registered when interesting data is present, we
    // know that the context contains the hardware address so an exception
    // will not be thrown when we call getArgument().
    string hwaddr;
    handle.getArgument("hwaddr", hwaddr);

    // The pointer to the reply.
    ConstPkt4Ptr reply;
    handle.getArgument("reply", reply);

    // Get the string form of the IP address.
    string ipaddr = reply->getYiaddr().toText():

    // Write the information to the log file and flush.
    interesting << hwaddr << " " << ipaddr << "\n";
    flush(interesting);

    // We've logged the data, so deregister ourself.  This callout will not
    // be called again until it is registered by "pkt4_receive".

    handle.getLibraryHandle().deregisterCallout("pkt4_send", write_data);

    return (0);
}
@endcode

Note that the above example used a non-standard name for the callout
that wrote the data.  Had the name been a standard one, it would have been
registered when the library was loaded and called for the first request,
regardless of whether that was defined as "interesting".  (Although as
callouts with standard names are always registered before "load" gets called,
we could have got round that problem by deregistering that particular
callout in the "load" function.)


@note Deregistration of a callout on the hook that is currently
being called only takes effect when the server next calls the hook.
To illustrate this, suppose the callouts attached to a hook are A, B and C
(in that order), and during execution, A deregisters B and C and adds D.
When callout A returns, B and C will still run.  The next time the server
calls the hook's callouts, A and D will run (in that order).

@subsection hooksdgMultipleLibraries Multiple User Libraries

As alluded to in the section @ref hooksdgConfiguration, Kea can load
multiple libraries.  The libraries are loaded in the order specified in
the configuration, and the callouts attached to the hooks in the order
presented by the libraries.

The following picture illustrates this, and also illustrates the scope of
data passed around the system.

@image html DataScopeArgument.png "Scope of Arguments"

In this illustration, a server has three hook points, alpha, beta
and gamma.  Two libraries are configured, library 1 and library 2.
Library 1 registers the callout "authorize" for hook alpha, "check" for
hook beta and "add_option" for hook gamma.  Library 2 registers "logpkt",
"validate" and "putopt"

The horizontal red lines represent arguments to callouts.  When the server
calls hook alpha, it creates an argument list and calls the
first callout for the hook, "authorize".  When that callout returns, the
same (but possibly modified) argument list is passed to the next callout
in the chain, "logpkt".  Another, separate argument list is created for
hook beta and passed to the callouts "check" and "validate" in
that order.  A similar sequence occurs for hook gamma.

The next picture shows the scope of the context associated with a
request.

@image html DataScopeContext.png "Illustration of per-library context"

The vertical blue lines represent callout context. Context is
per-packet but also per-library.  When the server calls "authorize",
the CalloutHandle's @c getContext and @c setContext methods access a context
created purely for library 1. The next callout on the hook will access
context created for library 2. These contexts are passed to the callouts
associated with the next hook.  So when "check" is called, it gets the
context data that was set by "authorize", when "validate" is called,
it gets the context data set by "logpkt".

It is stressed that the context for callouts associated with different
libraries is entirely separate.  For example, suppose "authorize" sets
the CalloutHandle's context item "foo" to 2 and "logpkt" sets an item of
the same name to the string "bar".  When "check" accesses the context
item "foo", it gets a value of 2; when "validate" accesses an item of
the same name, it gets the value "bar".

It is also stressed that all this context exists only for the life of the
request being processed.  When that request is complete, all the
context associated with that request - for all libraries - is destroyed,
and new context created for the next request.

This structure means that library authors can use per-request context
without worrying about the presence of other libraries.  Other libraries
may be present, but will not affect the context values set by a library's
callouts.

Configuring multiple libraries just requires listing the libraries
as separate elements of the hooks-libraries configuration element, e.g.,

@code
"Dhcp4": {
       :
    "hooks-libraries": [
        {
            "library": "/usr/lib/library1.so"
        },
        {
            "library": "/opt/library2.so"
        }
       :
    ]
}
@endcode

@subsection hooksdgInterLibraryData Passing Data Between Libraries

In rare cases, it is possible that one library may want to pass
data to another.  This can be done in a limited way by means of the
CalloutHandle's @c setArgument and @c getArgument calls.  For example, in the
above diagram, the callout "add_option" can pass a value to "putopt"
by setting a name.value pair in the hook's argument list.  "putopt"
would be able to read this, but would not be able to return information
back to "add_option".

All argument names used by Kea will be a combination of letters
(both upper- and lower-case), digits, hyphens and underscores: no
other characters will be used.  As argument names are simple strings,
it is suggested that if such a mechanism be used, the names of the data
values passed between the libraries include a special character such as
the dollar symbol or percent sign.  In this way there is no danger that
a name will conflict with any existing or future Kea argument names.


@subsection hooksdgRegisterMultipleLibraries Dynamic Callout Registration and Multiple Libraries

On a particular hook, callouts are called in the order the libraries appear
in the configuration and, within a library, in the order the callouts
are registered.

This order applies to dynamically-registered callouts as well.  As an
example, consider the diagram above where for hook "beta", callout "check"
is followed by callout "validate".  Suppose that when "authorize" is run,
it registers a new callout ("double_check") on hook "beta".  That
callout will be inserted at the end of the callouts registered by
library 1 and before any registered by library 2.  It would therefore
appear between "check" and "validate".  On the other hand, if it were
"logpkt" that registered the new callout, "double_check" would appear
after "validate".

@subsection hooksdgStaticallyLinkedKea Running Against a Statically-Linked Kea

If Kea is built with the --enable-static-link switch (set when
running the "configure" script), no shared Kea libraries are built;
instead, archive libraries are created and Kea is linked to them.
If you create a hooks library also linked against these archive libraries,
when the library is loaded you end up with two copies of the library code,
one in Kea and one in your library.

To run successfully, your library needs to perform run-time initialization
of the Kea code in your library (something performed by Kea
in the case of shared libraries).  To do this, call the function
isc::hooks::hooksStaticLinkInit() as the first statement of the load()
function. (If your library does not include a load() function, you need
to add one.) For example:

@code
#include <hooks/hooks.h>

extern "C" {

int version() {
    return (KEA_HOOKS_VERSION);
}

int load() {
    isc::hooks::hooksStaticLinkInit();
        :
}

// Other callout functions
        :

}
@endcode

@subsection hooksdgHooksConfig Configuring Hooks Libraries

Sometimes it is useful for the hook library to have some configuration parameters.
This capability was introduced in Kea 1.1. This is often convenient to follow
generic Kea configuration approach rather than invent your own configuration
logic. Consider the following example:

@code
"hooks-libraries": [
    {
        "library": "/opt/first.so"
    },
    {
        "library": "/opt/second.so",
        "parameters": {
        }
    },
    {
        "library": "/opt/third.so",
        "parameters": {
            "mail": "spam@example.com",
            "floor": 13,
            "debug": false,
            "users": [ "alice", "bob", "charlie" ],
            "languages": {
                "french": "bonjour",
                "klingon": "yl'el"
            }
        }
    }
]
@endcode

This example has three hook libraries configured. The first and and second have
no parameters. Note that parameters map is optional, but it's perfectly ok to
specify it as an empty map. The third library is more interesting. It has five
parameters specified. The first one called 'mail' is a string. The second one
is an integer and the third one is boolean. Fourth and fifth parameters are
slightly more complicated as they are a list and a map respectively. JSON
<<<<<<< HEAD
structures can be nested if necessary, e.g. you can have a list, which contains
maps, maps that contain maps that contain other maps etc. Any valid JSON
structure can be repesented. One important limitation here is that the top
=======
structures can be nested if necessary, e.g., you can have a list, which contains
maps, maps that contain maps that contain other maps etc. Any valid JSON
structure can be represented. One important limitation here is that the top
>>>>>>> 8745f651
level "parameters" structure must either be a map or not present at all.

Those parameters can be accessed in load() method. Passed isc::hooks::LibraryHandle
object has a method called getParameter that returns an instance of
<<<<<<< HEAD
isc::data::ConstElementPtr or NULL if there was no parameter specified. This pointer
=======
isc::data::ConstElementPtr or null pointer if there was no parameter specified. This pointer
>>>>>>> 8745f651
will point to an object derived from isc::data::Element class. For detailed
explanation how to use those objects, see isc::data::Element class.

Here's a brief overview of how to use those elements:

 - x = getParameter("mail") will return instance of isc::data::StringElement. The content
   can be accessed with x->stringValue() and will return std::string.
 - x = getParameter("floor") will return an instance of isc::data::IntElement.
   The content can be accessed with x->intValue() and will return int.
 - x = getParameter("debug") will return an instance of isc::data::BoolElement.
   Its value can be accessed with x->boolValue() and will return bool.
 - x = getParameter("users") will return an instance of isc::data::ListElement.
   Its content can be accessed with the following methods:
   x->size(), x->get(index)
 - x = getParameter("watch-list") will return an instance of isc::data::MapElement.
   Its content can be accessed with the following methods:
   x->find("klingon"), x->contains("french"), x->size()

Keep in mind that the user can structure his config file incorrectly.
<<<<<<< HEAD
Remember to check if the structure has expected type before using type specific
=======
Remember to check if the structure has the expected type before using type specific
>>>>>>> 8745f651
method. For example calling stringValue on IntElement will throw an exception.
You can do this by calling isc::data::Element::getType.

Here's an example that obtains all of the parameters specified above.
<<<<<<< HEAD
If you want to get nested elemented, Element::get(index) and Element::find(name)
=======
If you want to get nested elements, Element::get(index) and Element::find(name)
>>>>>>> 8745f651
will return ElementPtr, which can be iterated in similar manner.

@code
int load(LibraryHandle& handle) {
    ConstElementPtr mail  = handle.getParameter("mail");
    ConstElementPtr floor = handle.getParameter("floor");
    ConstElementPtr debug = handle.getParameter("debug");
    ConstElementPtr users = handle.getParameter("users");
    ConstElementPtr lang  = handle.getParameter("languages");

    // String handling example
    if (!mail) {
        // Handle missing 'mail' parameter here.
        return (1);
    }
    if (mail->getType() != Element::string) {
        // Handle incorrect 'mail' parameter here.
        return (1);
    }
    std::string mail_str = mail->stringValue();

    // In the following examples safety checks are omitted for clarity.
    // Make sure you do it properly similar to mail example above
<<<<<<< HEAD
    // or you risk dereferencing NULL pointer or at least throwing
=======
    // or you risk dereferencing null pointer or at least throwing
>>>>>>> 8745f651
    // an exception!

    // Integer handling example
    int floor_num = floor->intValue();

    // Boolean handling example
    bool debug_flag = debug->boolValue();

    // List handling example
    std::cout << "There are " << users->size() << " users defined." << std::endl;
    for (int i = 0; i < users->size(); i++) {
        ConstElementPtr user = users->get(i);
        std::cout << "User " << user->stringValue() << std::endl;
    }

    // Map handling example
    std::cout << "There are " << lang->size() << " languages defined." << std::endl;
    if (lang->contains("french")) {
       std::cout << "One of them is French!" << std::endl;
    }
    ConstElementPtr greeting = lang->find("klingon");
    if (greeting) {
       std::cout << "Lt. Worf says " << greeting->stringValue() << std::endl;
    }

    // All validation steps were successful. The library has all the parameters
    // it needs, so we should report a success.
    return (0);
}
@endcode

A good sources of examples could be unit-tests in file src/lib/cc/tests/data_unittests.cc
which are dedicated to isc::data::Element testing and src/lib/hooks/tests/callout_params_library.cc,
which is an example library used in testing. This library expects exactly 3 parameters:
svalue (which is a string), ivalue (which is an integer) and bvalue (which is a boolean).

*/<|MERGE_RESOLUTION|>--- conflicted
+++ resolved
@@ -1311,24 +1311,14 @@
 parameters specified. The first one called 'mail' is a string. The second one
 is an integer and the third one is boolean. Fourth and fifth parameters are
 slightly more complicated as they are a list and a map respectively. JSON
-<<<<<<< HEAD
-structures can be nested if necessary, e.g. you can have a list, which contains
-maps, maps that contain maps that contain other maps etc. Any valid JSON
-structure can be repesented. One important limitation here is that the top
-=======
 structures can be nested if necessary, e.g., you can have a list, which contains
 maps, maps that contain maps that contain other maps etc. Any valid JSON
 structure can be represented. One important limitation here is that the top
->>>>>>> 8745f651
 level "parameters" structure must either be a map or not present at all.
 
 Those parameters can be accessed in load() method. Passed isc::hooks::LibraryHandle
 object has a method called getParameter that returns an instance of
-<<<<<<< HEAD
-isc::data::ConstElementPtr or NULL if there was no parameter specified. This pointer
-=======
 isc::data::ConstElementPtr or null pointer if there was no parameter specified. This pointer
->>>>>>> 8745f651
 will point to an object derived from isc::data::Element class. For detailed
 explanation how to use those objects, see isc::data::Element class.
 
@@ -1348,20 +1338,12 @@
    x->find("klingon"), x->contains("french"), x->size()
 
 Keep in mind that the user can structure his config file incorrectly.
-<<<<<<< HEAD
-Remember to check if the structure has expected type before using type specific
-=======
 Remember to check if the structure has the expected type before using type specific
->>>>>>> 8745f651
 method. For example calling stringValue on IntElement will throw an exception.
 You can do this by calling isc::data::Element::getType.
 
 Here's an example that obtains all of the parameters specified above.
-<<<<<<< HEAD
-If you want to get nested elemented, Element::get(index) and Element::find(name)
-=======
 If you want to get nested elements, Element::get(index) and Element::find(name)
->>>>>>> 8745f651
 will return ElementPtr, which can be iterated in similar manner.
 
 @code
@@ -1385,11 +1367,7 @@
 
     // In the following examples safety checks are omitted for clarity.
     // Make sure you do it properly similar to mail example above
-<<<<<<< HEAD
-    // or you risk dereferencing NULL pointer or at least throwing
-=======
     // or you risk dereferencing null pointer or at least throwing
->>>>>>> 8745f651
     // an exception!
 
     // Integer handling example
