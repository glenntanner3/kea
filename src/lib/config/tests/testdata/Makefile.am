CLEANFILES = b10-config.db

BUILT_SOURCES = b10-config.db

# cfgmgr_test (under lib/python) will override b10-config.db, so we make a
# writable copy in the builddir.
b10-config.db: b10-config.db.master
	cp $(srcdir)/b10-config.db.master $@

EXTRA_DIST =  b10-config-bad1.db
EXTRA_DIST += b10-config-bad2.db
EXTRA_DIST += b10-config-bad3.db
EXTRA_DIST += b10-config-bad4.db
EXTRA_DIST += b10-config.db.master #.db will be auto-generated
EXTRA_DIST += data22_1.data
EXTRA_DIST += data22_2.data
EXTRA_DIST += data22_3.data
EXTRA_DIST += data22_4.data
EXTRA_DIST += data22_5.data
EXTRA_DIST += data22_6.data
EXTRA_DIST += data22_7.data
EXTRA_DIST += data22_8.data
EXTRA_DIST += data22_9.data
EXTRA_DIST += data22_10.data
EXTRA_DIST += data32_1.data
EXTRA_DIST += data32_2.data
EXTRA_DIST += data32_3.data
EXTRA_DIST += data33_1.data
EXTRA_DIST += data33_2.data
EXTRA_DIST += data41_1.data
EXTRA_DIST += data41_2.data
EXTRA_DIST += spec1.spec
EXTRA_DIST += spec2.spec
EXTRA_DIST += spec3.spec
EXTRA_DIST += spec4.spec
EXTRA_DIST += spec5.spec
EXTRA_DIST += spec6.spec
EXTRA_DIST += spec7.spec
EXTRA_DIST += spec8.spec
EXTRA_DIST += spec9.spec
EXTRA_DIST += spec10.spec
EXTRA_DIST += spec11.spec
EXTRA_DIST += spec12.spec
EXTRA_DIST += spec13.spec
EXTRA_DIST += spec14.spec
EXTRA_DIST += spec15.spec
EXTRA_DIST += spec16.spec
EXTRA_DIST += spec17.spec
EXTRA_DIST += spec18.spec
EXTRA_DIST += spec19.spec
EXTRA_DIST += spec20.spec
EXTRA_DIST += spec21.spec
EXTRA_DIST += spec22.spec
EXTRA_DIST += spec23.spec
EXTRA_DIST += spec24.spec
EXTRA_DIST += spec25.spec
EXTRA_DIST += spec26.spec
EXTRA_DIST += spec27.spec
EXTRA_DIST += spec28.spec
EXTRA_DIST += spec29.spec
EXTRA_DIST += spec30.spec
EXTRA_DIST += spec31.spec
EXTRA_DIST += spec32.spec
EXTRA_DIST += spec33.spec
EXTRA_DIST += spec34.spec
EXTRA_DIST += spec35.spec
EXTRA_DIST += spec36.spec
EXTRA_DIST += spec37.spec
EXTRA_DIST += spec38.spec
EXTRA_DIST += spec39.spec
<<<<<<< HEAD
EXTRA_DIST += spec40.spec
=======
EXTRA_DIST += spec40.spec
EXTRA_DIST += spec41.spec
>>>>>>> 68a15b9b
<|MERGE_RESOLUTION|>--- conflicted
+++ resolved
@@ -68,9 +68,5 @@
 EXTRA_DIST += spec37.spec
 EXTRA_DIST += spec38.spec
 EXTRA_DIST += spec39.spec
-<<<<<<< HEAD
 EXTRA_DIST += spec40.spec
-=======
-EXTRA_DIST += spec40.spec
-EXTRA_DIST += spec41.spec
->>>>>>> 68a15b9b
+EXTRA_DIST += spec41.spec