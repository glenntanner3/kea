// Copyright (C) 2011  Internet Systems Consortium, Inc. ("ISC")
//
// Permission to use, copy, modify, and/or distribute this software for any
// purpose with or without fee is hereby granted, provided that the above
// copyright notice and this permission notice appear in all copies.
//
// THE SOFTWARE IS PROVIDED "AS IS" AND ISC DISCLAIMS ALL WARRANTIES WITH
// REGARD TO THIS SOFTWARE INCLUDING ALL IMPLIED WARRANTIES OF MERCHANTABILITY
// AND FITNESS.  IN NO EVENT SHALL ISC BE LIABLE FOR ANY SPECIAL, DIRECT,
// INDIRECT, OR CONSEQUENTIAL DAMAGES OR ANY DAMAGES WHATSOEVER RESULTING FROM
// LOSS OF USE, DATA OR PROFITS, WHETHER IN AN ACTION OF CONTRACT, NEGLIGENCE
// OR OTHER TORTIOUS ACTION, ARISING OUT OF OR IN CONNECTION WITH THE USE OR
// PERFORMANCE OF THIS SOFTWARE.


#ifndef __DATASRC_SQLITE3_ACCESSOR_H
#define __DATASRC_SQLITE3_ACCESSOR_H

#include <datasrc/database.h>

#include <exceptions/exceptions.h>

#include <boost/enable_shared_from_this.hpp>
#include <string>

namespace isc {
namespace dns {
class RRClass;
}

namespace datasrc {

/**
 * \brief Low-level database error
 *
 * This exception is thrown when the SQLite library complains about something.
 * It might mean corrupt database file, invalid request or that something is
 * rotten in the library.
 */
class SQLite3Error : public Exception {
public:
    SQLite3Error(const char* file, size_t line, const char* what) :
        isc::Exception(file, line, what) {}
};

struct SQLite3Parameters;

/**
 * \brief Concrete implementation of DatabaseAccessor for SQLite3 databases
 *
 * This opens one database file with our schema and serves data from there.
 * According to the design, it doesn't interpret the data in any way, it just
 * provides unified access to the DB.
 */
class SQLite3Database : public DatabaseAccessor,
    public boost::enable_shared_from_this<SQLite3Database> {
public:
    /**
     * \brief Constructor
     *
     * This opens the database and becomes ready to serve data from there.
     *
     * \exception SQLite3Error will be thrown if the given database file
     * doesn't work (it is broken, doesn't exist and can't be created, etc).
     *
     * \param filename The database file to be used.
     * \param rrclass Which class of data it should serve (while the database
     *     file can contain multiple classes of data, single database can
     *     provide only one class).
     */
    SQLite3Database(const std::string& filename,
                    const isc::dns::RRClass& rrclass);
    /**
     * \brief Destructor
     *
     * Closes the database.
     */
    ~SQLite3Database();
    /**
     * \brief Look up a zone
     *
     * This implements the getZone from DatabaseAccessor and looks up a zone
     * in the data. It looks for a zone with the exact given origin and class
     * passed to the constructor.
     *
     * \exception SQLite3Error if something about the database is broken.
     *
     * \param name The name of zone to look up
     * \return The pair contains if the lookup was successful in the first
     *     element and the zone id in the second if it was.
     */
    virtual std::pair<bool, int> getZone(const isc::dns::Name& name) const;

<<<<<<< HEAD
    /// \brief Implementation of DatabaseAbstraction::getIteratorContext
    virtual IteratorContextPtr getIteratorContext(const isc::dns::Name&,
                                                  int id) const;
=======
    /**
     * \brief Start a new search for the given name in the given zone.
     *
     * This implements the searchForRecords from DatabaseConnection.
     * This particular implementation does not raise DataSourceError.
     *
     * \exception DataSourceError when sqlite3_bind_int() or
     *                            sqlite3_bind_text() fails
     *
     * \param zone_id The zone to seach in, as returned by getZone()
     * \param name The name to find records for
     */
    virtual void searchForRecords(int zone_id, const std::string& name);

    /**
     * \brief Retrieve the next record from the search started with
     *        searchForRecords
     *
     * This implements the getNextRecord from DatabaseConnection.
     * See the documentation there for more information.
     *
     * If this method raises an exception, the contents of columns are undefined.
     *
     * \exception DataSourceError if there is an error returned by sqlite_step()
     *                            When this exception is raised, the current
     *                            search as initialized by searchForRecords() is
     *                            NOT reset, and the caller is expected to take
     *                            care of that.
     * \param columns This vector will be cleared, and the fields of the record will
     *                be appended here as strings (in the order rdtype, ttl, sigtype,
     *                and rdata). If there was no data (i.e. if this call returns
     *                false), the vector is untouched.
     * \return true if there was a next record, false if there was not
     */
    virtual bool getNextRecord(std::string columns[], size_t column_count);

    /**
     * \brief Resets any state created by searchForRecords
     *
     * This implements the resetSearch from DatabaseConnection.
     * See the documentation there for more information.
     *
     * This function never throws.
     */
    virtual void resetSearch();

    /// The SQLite3 implementation of this method returns a string starting
    /// with a fixed prefix of "sqlite3_" followed by the DB file name
    /// removing any path name.  For example, for the DB file
    /// /somewhere/in/the/system/bind10.sqlite3, this method will return
    /// "sqlite3_bind10.sqlite3".
    virtual const std::string& getDBName() const { return (database_name_); }

>>>>>>> 2e60562c
private:
    /// \brief Private database data
    SQLite3Parameters* dbparameters_;
    /// \brief The class for which the queries are done
    const std::string class_;
    /// \brief Opens the database
    void open(const std::string& filename);
    /// \brief Closes the database
    void close();
<<<<<<< HEAD
    /// \brief SQLite3 implementation of IteratorContext
    class Context;
    friend class Context;
=======
    const std::string database_name_;
>>>>>>> 2e60562c
};

}
}

#endif<|MERGE_RESOLUTION|>--- conflicted
+++ resolved
@@ -91,11 +91,9 @@
      */
     virtual std::pair<bool, int> getZone(const isc::dns::Name& name) const;
 
-<<<<<<< HEAD
     /// \brief Implementation of DatabaseAbstraction::getIteratorContext
     virtual IteratorContextPtr getIteratorContext(const isc::dns::Name&,
                                                   int id) const;
-=======
     /**
      * \brief Start a new search for the given name in the given zone.
      *
@@ -149,7 +147,6 @@
     /// "sqlite3_bind10.sqlite3".
     virtual const std::string& getDBName() const { return (database_name_); }
 
->>>>>>> 2e60562c
 private:
     /// \brief Private database data
     SQLite3Parameters* dbparameters_;
@@ -159,13 +156,10 @@
     void open(const std::string& filename);
     /// \brief Closes the database
     void close();
-<<<<<<< HEAD
     /// \brief SQLite3 implementation of IteratorContext
     class Context;
     friend class Context;
-=======
     const std::string database_name_;
->>>>>>> 2e60562c
 };
 
 }
