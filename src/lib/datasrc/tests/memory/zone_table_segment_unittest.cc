--- conflicted
+++ resolved
@@ -49,8 +49,6 @@
     // Unknown types of segment are rejected.
     EXPECT_THROW(ZoneTableSegment::create(RRClass::IN(), "unknown"),
                  UnknownSegmentType);
-<<<<<<< HEAD
-=======
 }
 
 TEST_F(ZoneTableSegmentTest, reset) {
@@ -66,7 +64,6 @@
     // clear() should throw that it's not implemented so that any
     // accidental calls are found out.
     EXPECT_THROW(ztable_segment_->clear(), isc::NotImplemented);
->>>>>>> 0dccb67c
 }
 
 // Helper function to check const and non-const methods.
