// Copyright (C) 2011  Internet Systems Consortium, Inc. ("ISC")
//
// Permission to use, copy, modify, and/or distribute this software for any
// purpose with or without fee is hereby granted, provided that the above
// copyright notice and this permission notice appear in all copies.
//
// THE SOFTWARE IS PROVIDED "AS IS" AND ISC DISCLAIMS ALL WARRANTIES WITH
// REGARD TO THIS SOFTWARE INCLUDING ALL IMPLIED WARRANTIES OF MERCHANTABILITY
// AND FITNESS.  IN NO EVENT SHALL ISC BE LIABLE FOR ANY SPECIAL, DIRECT,
// INDIRECT, OR CONSEQUENTIAL DAMAGES OR ANY DAMAGES WHATSOEVER RESULTING FROM
// LOSS OF USE, DATA OR PROFITS, WHETHER IN AN ACTION OF CONTRACT, NEGLIGENCE
// OR OTHER TORTIOUS ACTION, ARISING OUT OF OR IN CONNECTION WITH THE USE OR
// PERFORMANCE OF THIS SOFTWARE.

#include <boost/foreach.hpp>

#include <gtest/gtest.h>

#include <dns/name.h>
#include <dns/rrttl.h>
#include <dns/rrset.h>
#include <exceptions/exceptions.h>

#include <datasrc/database.h>
#include <datasrc/zone.h>
#include <datasrc/data_source.h>
#include <datasrc/iterator.h>
#include <datasrc/sqlite3_accessor.h>

#include <testutils/dnsmessage_test.h>

#include <map>

using namespace isc::datasrc;
using namespace std;
using namespace boost;
using namespace isc::dns;

namespace {

// Imaginary zone IDs used in the mock accessor below.
const int READONLY_ZONE_ID = 42;
const int WRITABLE_ZONE_ID = 4200;

// Commonly used test data
const char* const TEST_RECORDS[][5] = {
    // some plain data
    {"www.example.org.", "A", "3600", "", "192.0.2.1"},
    {"www.example.org.", "AAAA", "3600", "", "2001:db8::1"},
    {"www.example.org.", "AAAA", "3600", "", "2001:db8::2"},

    {"www2.example.org.", "A", "3600", "", "192.0.2.1"},
    {"www2.example.org.","AAAA", "3600", "", "2001:db8::1"},
    {"www2.example.org.", "A", "3600", "", "192.0.2.2"},

    {"cname.example.org.", "CNAME", "3600", "", "www.example.org."},

    // some DNSSEC-'signed' data
    {"signed1.example.org.", "A", "3600", "", "192.0.2.1"},
    {"signed1.example.org.", "RRSIG", "3600", "", "A 5 3 3600 20000101000000 20000201000000 12345 example.org. FAKEFAKEFAKE"},

    {"signed1.example.org.", "RRSIG", "3600", "", "A 5 3 3600 20000101000000 20000201000000 12346 example.org. FAKEFAKEFAKE"},
    {"signed1.example.org.", "AAAA", "3600", "", "2001:db8::1"},
    {"signed1.example.org.", "AAAA", "3600", "", "2001:db8::2"},
    {"signed1.example.org.", "RRSIG", "3600", "", "AAAA 5 3 3600 20000101000000 20000201000000 12345 example.org. FAKEFAKEFAKE"},

    {"signedcname1.example.org.", "CNAME", "3600", "", "www.example.org."},
    {"signedcname1.example.org.", "RRSIG", "3600", "", "CNAME 5 3 3600 20000101000000 20000201000000 12345 example.org. FAKEFAKEFAKE"},

    // special case might fail; sig is for cname, which isn't there (should be ignored)
    // (ignoring of 'normal' other type is done above by www.)
    {"acnamesig1.example.org.", "A", "3600", "", "192.0.2.1"},
    {"acnamesig1.example.org.", "RRSIG", "3600", "", "A 5 3 3600 20000101000000 20000201000000 12345 example.org. FAKEFAKEFAKE"},
    {"acnamesig1.example.org.", "RRSIG", "3600", "", "CNAME 5 3 3600 20000101000000 20000201000000 12345 example.org. FAKEFAKEFAKE"},

    // let's pretend we have a database that is not careful
    // about the order in which it returns data
    {"signed2.example.org.", "RRSIG", "3600", "", "A 5 3 3600 20000101000000 20000201000000 12345 example.org. FAKEFAKEFAKE"},
    {"signed2.example.org.", "AAAA", "3600", "", "2001:db8::2"},
    {"signed2.example.org.", "RRSIG", "3600", "", "A 5 3 3600 20000101000000 20000201000000 12346 example.org. FAKEFAKEFAKE"},
    {"signed2.example.org.", "A", "3600", "", "192.0.2.1"},
    {"signed2.example.org.", "RRSIG", "3600", "", "AAAA 5 3 3600 20000101000000 20000201000000 12345 example.org. FAKEFAKEFAKE"},
    {"signed2.example.org.", "AAAA", "3600", "", "2001:db8::1"},

    {"signedcname2.example.org.", "RRSIG", "3600", "", "CNAME 5 3 3600 20000101000000 20000201000000 12345 example.org. FAKEFAKEFAKE"},
    {"signedcname2.example.org.", "CNAME", "3600", "", "www.example.org."},

    {"acnamesig2.example.org.", "RRSIG", "3600", "", "CNAME 5 3 3600 20000101000000 20000201000000 12345 example.org. FAKEFAKEFAKE"},
    {"acnamesig2.example.org.", "A", "3600", "", "192.0.2.1"},
    {"acnamesig2.example.org.", "RRSIG", "3600", "", "A 5 3 3600 20000101000000 20000201000000 12345 example.org. FAKEFAKEFAKE"},

    {"acnamesig3.example.org.", "RRSIG", "3600", "", "CNAME 5 3 3600 20000101000000 20000201000000 12345 example.org. FAKEFAKEFAKE"},
    {"acnamesig3.example.org.", "RRSIG", "3600", "", "A 5 3 3600 20000101000000 20000201000000 12345 example.org. FAKEFAKEFAKE"},
    {"acnamesig3.example.org.", "A", "3600", "", "192.0.2.1"},

    {"ttldiff1.example.org.", "A", "3600", "", "192.0.2.1"},
    {"ttldiff1.example.org.", "A", "360", "", "192.0.2.2"},

    {"ttldiff2.example.org.", "A", "360", "", "192.0.2.1"},
    {"ttldiff2.example.org.", "A", "3600", "", "192.0.2.2"},

    // also add some intentionally bad data
    {"badcname1.example.org.", "A", "3600", "", "192.0.2.1"},
    {"badcname1.example.org.", "CNAME", "3600", "", "www.example.org."},

    {"badcname2.example.org.", "CNAME", "3600", "", "www.example.org."},
    {"badcname2.example.org.", "A", "3600", "", "192.0.2.1"},

    {"badcname3.example.org.", "CNAME", "3600", "", "www.example.org."},
    {"badcname3.example.org.", "CNAME", "3600", "", "www.example2.org."},

    {"badrdata.example.org.", "A", "3600", "", "bad"},

    {"badtype.example.org.", "BAD_TYPE", "3600", "", "192.0.2.1"},

    {"badttl.example.org.", "A", "badttl", "", "192.0.2.1"},

    {"badsig.example.org.", "A", "badttl", "", "192.0.2.1"},
    {"badsig.example.org.", "RRSIG", "3600", "", "A 5 3 3600 somebaddata 20000101000000 20000201000000 12345 example.org. FAKEFAKEFAKE"},

    {"badsigtype.example.org.", "A", "3600", "", "192.0.2.1"},
    {"badsigtype.example.org.", "RRSIG", "3600", "TXT", "A 5 3 3600 20000101000000 20000201000000 12345 example.org. FAKEFAKEFAKE"},

    // Data for testing delegation (with NS and DNAME)
    {"delegation.example.org.", "NS", "3600", "", "ns.example.com."},
    {"delegation.example.org.", "NS", "3600", "",
     "ns.delegation.example.org."},
    {"delegation.example.org.", "RRSIG", "3600", "", "NS 5 3 3600 "
     "20000101000000 20000201000000 12345 example.org. FAKEFAKEFAKE"},
    {"ns.delegation.example.org.", "A", "3600", "", "192.0.2.1"},
    {"deep.below.delegation.example.org.", "A", "3600", "", "192.0.2.1"},

    {"dname.example.org.", "A", "3600", "", "192.0.2.1"},
    {"dname.example.org.", "DNAME", "3600", "", "dname.example.com."},
    {"dname.example.org.", "RRSIG", "3600", "",
     "DNAME 5 3 3600 20000101000000 20000201000000 12345 "
     "example.org. FAKEFAKEFAKE"},

    {"below.dname.example.org.", "A", "3600", "", "192.0.2.1"},

    // Broken NS
    {"brokenns1.example.org.", "A", "3600", "", "192.0.2.1"},
    {"brokenns1.example.org.", "NS", "3600", "", "ns.example.com."},

    {"brokenns2.example.org.", "NS", "3600", "", "ns.example.com."},
    {"brokenns2.example.org.", "A", "3600", "", "192.0.2.1"},

    // Now double DNAME, to test failure mode
    {"baddname.example.org.", "DNAME", "3600", "", "dname1.example.com."},
    {"baddname.example.org.", "DNAME", "3600", "", "dname2.example.com."},

    // Put some data into apex (including NS) so we can check our NS
    // doesn't break anything
    {"example.org.", "NS", "3600", "", "ns.example.com."},
    {"example.org.", "A", "3600", "", "192.0.2.1"},
    {"example.org.", "RRSIG", "3600", "", "NS 5 3 3600 20000101000000 "
              "20000201000000 12345 example.org. FAKEFAKEFAKE"},

    // This is because of empty domain test
    {"a.b.example.org.", "A", "3600", "", "192.0.2.1"},

    // Something for wildcards
    {"*.wild.example.org.", "A", "3600", "", "192.0.2.5"},
    {"cancel.here.wild.example.org.", "AAAA", "3600", "", "2001:db8::5"},
    {"delegatedwild.example.org.", "NS", "3600", "", "ns.example.com."},
    {"*.delegatedwild.example.org.", "A", "3600", "", "192.0.2.5"},
    {"wild.*.foo.example.org.", "A", "3600", "", "192.0.2.5"},
    {"wild.*.foo.*.bar.example.org.", "A", "3600", "", "192.0.2.5"},

    {NULL, NULL, NULL, NULL, NULL},
};

/*
 * An accessor with minimum implementation, keeping the original
 * "NotImplemented" methods.
 */
class NopAccessor : public DatabaseAccessor {
public:
    NopAccessor() : database_name_("mock_database")
    { }

    virtual std::pair<bool, int> getZone(const std::string& name) const {
        if (name == "example.org.") {
            return (std::pair<bool, int>(true, READONLY_ZONE_ID));
        } else if (name == "null.example.org.") {
            return (std::pair<bool, int>(true, 13));
        } else if (name == "empty.example.org.") {
            return (std::pair<bool, int>(true, 0));
        } else if (name == "bad.example.org.") {
            return (std::pair<bool, int>(true, -1));
        } else {
            return (std::pair<bool, int>(false, 0));
        }
    }

    virtual shared_ptr<DatabaseAccessor> clone() {
        return (shared_ptr<DatabaseAccessor>()); // bogus data, but unused
    }

    virtual std::pair<bool, int> startUpdateZone(const std::string&, bool) {
        // return dummy value.  unused anyway.
        return (pair<bool, int>(true, 0));
    }
    virtual void commitUpdateZone() {}
    virtual void rollbackUpdateZone() {}
    virtual void addRecordToZone(const string (&)[ADD_COLUMN_COUNT]) {}
    virtual void deleteRecordInZone(const string (&)[DEL_PARAM_COUNT]) {}

    virtual const std::string& getDBName() const {
        return (database_name_);
    }

    virtual IteratorContextPtr getRecords(const std::string&, int, bool)
        const
        {
        isc_throw(isc::NotImplemented,
                  "This database datasource can't be iterated");
    }

    virtual IteratorContextPtr getAllRecords(int) const {
        isc_throw(isc::NotImplemented,
                  "This database datasource can't be iterated");
    }

private:
    const std::string database_name_;

};

/*
 * A virtual database accessor that pretends it contains single zone --
 * example.org.
 *
 * It has the same getZone method as NopConnection, but it provides
 * implementation of the optional functionality.
 */
class MockAccessor : public NopAccessor {
    // Type of mock database "row"s
    typedef std::map<std::string, std::vector< std::vector<std::string> > >
        Domains;

public:
    MockAccessor() : rollbacked_(false) {
        readonly_records_ = &readonly_records_master_;
        update_records_ = &update_records_master_;
        empty_records_ = &empty_records_master_;
        fillData();
    }

    virtual shared_ptr<DatabaseAccessor> clone() {
        shared_ptr<MockAccessor> cloned_accessor(new MockAccessor());
        cloned_accessor->readonly_records_ = &readonly_records_master_;
        cloned_accessor->update_records_ = &update_records_master_;
        cloned_accessor->empty_records_ = &empty_records_master_;
        latest_clone_ = cloned_accessor;
        return (cloned_accessor);
    }

private:
    class MockNameIteratorContext : public IteratorContext {
    public:
        MockNameIteratorContext(const MockAccessor& mock_accessor, int zone_id,
                                const std::string& name, bool subdomains) :
            searched_name_(name), cur_record_(0)
        {
            // 'hardcoded' names to trigger exceptions
            // On these names some exceptions are thrown, to test the robustness
            // of the find() method.
            if (searched_name_ == "dsexception.in.search.") {
                isc_throw(DataSourceError, "datasource exception on search");
            } else if (searched_name_ == "iscexception.in.search.") {
                isc_throw(isc::Exception, "isc exception on search");
            } else if (searched_name_ == "basicexception.in.search.") {
                throw std::exception();
            }

            cur_record_ = 0;
            const Domains& cur_records = mock_accessor.getMockRecords(zone_id);
            if (cur_records.count(name) > 0) {
                    // we're not aiming for efficiency in this test, simply
                    // copy the relevant vector from records
                    cur_name = cur_records.find(name)->second;
            } else if (subdomains) {
                cur_name.clear();
                // Just walk everything and check if it is a subdomain.
                // If it is, just copy all data from there.
                for (Domains::const_iterator i(cur_records.begin());
                     i != cur_records.end(); ++i) {
                    const Name local(i->first);
                    if (local.compare(Name(name)).getRelation() ==
                        isc::dns::NameComparisonResult::SUBDOMAIN) {
                        cur_name.insert(cur_name.end(), i->second.begin(),
                                        i->second.end());
                    }
                }
            } else {
                cur_name.clear();
            }
        }

        virtual bool getNext(std::string (&columns)[COLUMN_COUNT]) {
            if (searched_name_ == "dsexception.in.getnext.") {
                isc_throw(DataSourceError, "datasource exception on getnextrecord");
            } else if (searched_name_ == "iscexception.in.getnext.") {
                isc_throw(isc::Exception, "isc exception on getnextrecord");
            } else if (searched_name_ == "basicexception.in.getnext.") {
                throw std::exception();
            }

            if (cur_record_ < cur_name.size()) {
                for (size_t i = 0; i < COLUMN_COUNT; ++i) {
                    columns[i] = cur_name[cur_record_][i];
                }
                cur_record_++;
                return (true);
            } else {
                return (false);
            }
        }

    private:
        const std::string searched_name_;
        int cur_record_;
        std::vector< std::vector<std::string> > cur_name;
    };

    class MockIteratorContext : public IteratorContext {
    private:
        int step;
    public:
        MockIteratorContext() :
            step(0)
        { }
        virtual bool getNext(string (&data)[COLUMN_COUNT]) {
            switch (step ++) {
                case 0:
                    data[DatabaseAccessor::NAME_COLUMN] = "example.org";
                    data[DatabaseAccessor::TYPE_COLUMN] = "SOA";
                    data[DatabaseAccessor::TTL_COLUMN] = "300";
                    data[DatabaseAccessor::RDATA_COLUMN] = "ns1.example.org. admin.example.org. "
                        "1234 3600 1800 2419200 7200";
                    return (true);
                case 1:
                    data[DatabaseAccessor::NAME_COLUMN] = "x.example.org";
                    data[DatabaseAccessor::TYPE_COLUMN] = "A";
                    data[DatabaseAccessor::TTL_COLUMN] = "300";
                    data[DatabaseAccessor::RDATA_COLUMN] = "192.0.2.1";
                    return (true);
                case 2:
                    data[DatabaseAccessor::NAME_COLUMN] = "x.example.org";
                    data[DatabaseAccessor::TYPE_COLUMN] = "A";
                    data[DatabaseAccessor::TTL_COLUMN] = "300";
                    data[DatabaseAccessor::RDATA_COLUMN] = "192.0.2.2";
                    return (true);
                case 3:
                    data[DatabaseAccessor::NAME_COLUMN] = "x.example.org";
                    data[DatabaseAccessor::TYPE_COLUMN] = "AAAA";
                    data[DatabaseAccessor::TTL_COLUMN] = "300";
                    data[DatabaseAccessor::RDATA_COLUMN] = "2001:db8::1";
                    return (true);
                case 4:
                    data[DatabaseAccessor::NAME_COLUMN] = "x.example.org";
                    data[DatabaseAccessor::TYPE_COLUMN] = "AAAA";
                    data[DatabaseAccessor::TTL_COLUMN] = "300";
                    data[DatabaseAccessor::RDATA_COLUMN] = "2001:db8::2";
                    return (true);
                default:
                    ADD_FAILURE() <<
                        "Request past the end of iterator context";
                case 5:
                    return (false);
            }
        }
    };
    class EmptyIteratorContext : public IteratorContext {
    public:
        virtual bool getNext(string(&)[COLUMN_COUNT]) {
            return (false);
        }
    };
    class BadIteratorContext : public IteratorContext {
    private:
        int step;
    public:
        BadIteratorContext() :
            step(0)
        { }
        virtual bool getNext(string (&data)[COLUMN_COUNT]) {
            switch (step ++) {
                case 0:
                    data[DatabaseAccessor::NAME_COLUMN] = "x.example.org";
                    data[DatabaseAccessor::TYPE_COLUMN] = "A";
                    data[DatabaseAccessor::TTL_COLUMN] = "300";
                    data[DatabaseAccessor::RDATA_COLUMN] = "192.0.2.1";
                    return (true);
                case 1:
                    data[DatabaseAccessor::NAME_COLUMN] = "x.example.org";
                    data[DatabaseAccessor::TYPE_COLUMN] = "A";
                    data[DatabaseAccessor::TTL_COLUMN] = "301";
                    data[DatabaseAccessor::RDATA_COLUMN] = "192.0.2.2";
                    return (true);
                default:
                    ADD_FAILURE() <<
                        "Request past the end of iterator context";
                case 2:
                    return (false);
            }
        }
    };
public:
    virtual IteratorContextPtr getAllRecords(int id) const {
        if (id == READONLY_ZONE_ID) {
            return (IteratorContextPtr(new MockIteratorContext()));
        } else if (id == 13) {
            return (IteratorContextPtr());
        } else if (id == 0) {
            return (IteratorContextPtr(new EmptyIteratorContext()));
        } else if (id == -1) {
            return (IteratorContextPtr(new BadIteratorContext()));
        } else {
            isc_throw(isc::Unexpected, "Unknown zone ID");
        }
    }

    virtual IteratorContextPtr getRecords(const std::string& name, int id,
                                          bool subdomains) const
    {
        if (id == READONLY_ZONE_ID || id == WRITABLE_ZONE_ID) {
            return (IteratorContextPtr(
                        new MockNameIteratorContext(*this, id, name,
                                                    subdomains)));
        } else {
            isc_throw(isc::Unexpected, "Unknown zone ID");
        }
    }

    virtual pair<bool, int> startUpdateZone(const std::string& zone_name,
                                            bool replace)
    {
        const pair<bool, int> zone_info = getZone(zone_name);
        if (!zone_info.first) {
            return (pair<bool, int>(false, 0));
        }

        // Prepare the record set for update.  If replacing the existing one,
        // we use an empty set; otherwise we use a writable copy of the
        // original.
        if (replace) {
            update_records_->clear();
        } else {
            *update_records_ = *readonly_records_;
        }

        return (pair<bool, int>(true, WRITABLE_ZONE_ID));
    }
    virtual void commitUpdateZone() {
        *readonly_records_ = *update_records_;
    }
    virtual void rollbackUpdateZone() {
        // Special hook: if something with a name of "throw.example.org"
        // has been added, trigger an imaginary unexpected event with an
        // exception.
        if (update_records_->count("throw.example.org.") > 0) {
            isc_throw(DataSourceError, "unexpected failure in rollback");
        }

        rollbacked_ = true;
    }
    virtual void addRecordToZone(const string (&columns)[ADD_COLUMN_COUNT]) {
        // Copy the current value to cur_name.  If it doesn't exist,
        // operator[] will create a new one.
        cur_name_ = (*update_records_)[columns[DatabaseAccessor::ADD_NAME]];

        vector<string> record_columns;
        record_columns.push_back(columns[DatabaseAccessor::ADD_TYPE]);
        record_columns.push_back(columns[DatabaseAccessor::ADD_TTL]);
        record_columns.push_back(columns[DatabaseAccessor::ADD_SIGTYPE]);
        record_columns.push_back(columns[DatabaseAccessor::ADD_RDATA]);
        record_columns.push_back(columns[DatabaseAccessor::ADD_NAME]);

        // copy back the added entry
        cur_name_.push_back(record_columns);
        (*update_records_)[columns[DatabaseAccessor::ADD_NAME]] = cur_name_;

        // remember this one so that test cases can check it.
        copy(columns, columns + DatabaseAccessor::ADD_COLUMN_COUNT,
             columns_lastadded_);
    }

    // Helper predicate class used in deleteRecordInZone().
    struct deleteMatch {
        deleteMatch(const string& type, const string& rdata) :
            type_(type), rdata_(rdata)
        {}
        bool operator()(const vector<string>& row) const {
            return (row[0] == type_ && row[3] == rdata_);
        }
        const string& type_;
        const string& rdata_;
    };

    virtual void deleteRecordInZone(const string (&params)[DEL_PARAM_COUNT]) {
        vector<vector<string> >& records =
            (*update_records_)[params[DatabaseAccessor::DEL_NAME]];
        records.erase(remove_if(records.begin(), records.end(),
                                deleteMatch(
                                    params[DatabaseAccessor::DEL_TYPE],
                                    params[DatabaseAccessor::DEL_RDATA])),
                      records.end());
        if (records.empty()) {
            (*update_records_).erase(params[DatabaseAccessor::DEL_NAME]);
        }
    }

    //
    // Helper methods to keep track of some update related activities
    //
    bool isRollbacked() const {
        return (rollbacked_);
    }

    const string* getLastAdded() const {
        return (columns_lastadded_);
    }

    // This allows the test code to get the accessor used in an update context
    shared_ptr<const MockAccessor> getLatestClone() const {
        return (latest_clone_);
    }

private:
    // The following member variables are storage and/or update work space
    // of the test zone.  The "master"s are the real objects that contain
    // the data, and they are shared among all accessors cloned from
    // an initially created one.  The pointer members allow the sharing.
    // "readonly" is for normal lookups.  "update" is the workspace for
    // updates.  When update starts it will be initialized either as an
    // empty set (when replacing the entire zone) or as a copy of the
    // "readonly" one.  "empty" is a sentinel to produce negative results.
    Domains readonly_records_master_;
    Domains* readonly_records_;
    Domains update_records_master_;
    Domains* update_records_;
    const Domains empty_records_master_;
    const Domains* empty_records_;

    // used as temporary storage during the building of the fake data

    // used as temporary storage after searchForRecord() and during
    // getNextRecord() calls, as well as during the building of the
    // fake data
    std::vector< std::vector<std::string> > cur_name_;

    // The columns that were most recently added via addRecordToZone()
    string columns_lastadded_[ADD_COLUMN_COUNT];

    // Whether rollback operation has been performed for the database.
    // Not useful except for purely testing purpose.
    bool rollbacked_;

    // Remember the mock accessor that was last cloned
    boost::shared_ptr<MockAccessor> latest_clone_;

    const Domains& getMockRecords(int zone_id) const {
        if (zone_id == READONLY_ZONE_ID) {
            return (*readonly_records_);
        } else if (zone_id == WRITABLE_ZONE_ID) {
            return (*update_records_);
        }
        return (*empty_records_);
    }

    // Adds one record to the current name in the database
    // The actual data will not be added to 'records' until
    // addCurName() is called
    void addRecord(const std::string& type,
                   const std::string& ttl,
                   const std::string& sigtype,
                   const std::string& rdata) {
        std::vector<std::string> columns;
        columns.push_back(type);
        columns.push_back(ttl);
        columns.push_back(sigtype);
        columns.push_back(rdata);
        cur_name_.push_back(columns);
    }

    // Adds all records we just built with calls to addRecords
    // to the actual fake database. This will clear cur_name_,
    // so we can immediately start adding new records.
    void addCurName(const std::string& name) {
        ASSERT_EQ(0, readonly_records_->count(name));
        // Append the name to all of them
        for (std::vector<std::vector<std::string> >::iterator
             i(cur_name_.begin()); i != cur_name_.end(); ++ i) {
            i->push_back(name);
        }
        (*readonly_records_)[name] = cur_name_;
        cur_name_.clear();
    }

    // Fills the database with zone data.
    // This method constructs a number of resource records (with addRecord),
    // which will all be added for one domain name to the fake database
    // (with addCurName). So for instance the first set of calls create
    // data for the name 'www.example.org', which will consist of one A RRset
    // of one record, and one AAAA RRset of two records.
    // The order in which they are added is the order in which getNextRecord()
    // will return them (so we can test whether find() etc. support data that
    // might not come in 'normal' order)
    // It shall immediately fail if you try to add the same name twice.
    void fillData() {
        const char* prev_name = NULL;
        for (int i = 0; TEST_RECORDS[i][0] != NULL; ++i) {
            if (prev_name != NULL &&
                strcmp(prev_name, TEST_RECORDS[i][0]) != 0) {
                addCurName(prev_name);
            }
            prev_name = TEST_RECORDS[i][0];
            addRecord(TEST_RECORDS[i][1], TEST_RECORDS[i][2],
                      TEST_RECORDS[i][3], TEST_RECORDS[i][4]);
        }
        addCurName(prev_name);
    }
};

// This tests the default getRecords behaviour, throwing NotImplemented
TEST(DatabaseConnectionTest, getRecords) {
    EXPECT_THROW(NopAccessor().getRecords(".", 1, false),
                 isc::NotImplemented);
}

// This tests the default getAllRecords behaviour, throwing NotImplemented
TEST(DatabaseConnectionTest, getAllRecords) {
    // The parameters don't matter
    EXPECT_THROW(NopAccessor().getAllRecords(1),
                 isc::NotImplemented);
}

// This test fixture is templated so that we can share (most of) the test
// cases with different types of data sources.  Note that in test cases
// we need to use 'this' to refer to member variables of the test class.
template <typename ACCESSOR_TYPE>
class DatabaseClientTest : public ::testing::Test {
public:
    DatabaseClientTest() : zname_("example.org"), qname_("www.example.org"),
                           qclass_(RRClass::IN()), qtype_(RRType::A()),
                           rrttl_(3600)
    {
        createClient();

        // set up the commonly used finder.
        DataSourceClient::FindResult zone(client_->findZone(zname_));
        assert(zone.code == result::SUCCESS);
        finder_ = dynamic_pointer_cast<DatabaseClient::Finder>(
            zone.zone_finder);

        // Test IN/A RDATA to be added in update tests.  Intentionally using
        // different data than the initial data configured in the MockAccessor.
        rrset_.reset(new RRset(qname_, qclass_, qtype_, rrttl_));
        rrset_->addRdata(rdata::createRdata(rrset_->getType(),
                                            rrset_->getClass(), "192.0.2.2"));

        // And its RRSIG.  Also different from the configured one.
        rrsigset_.reset(new RRset(qname_, qclass_, RRType::RRSIG(),
                                  rrttl_));
        rrsigset_->addRdata(rdata::createRdata(rrsigset_->getType(),
                                               rrsigset_->getClass(),
                                               "A 5 3 0 20000101000000 "
                                               "20000201000000 0 example.org. "
                                               "FAKEFAKEFAKE"));
    }

    /*
     * We initialize the client from a function, so we can call it multiple
     * times per test.
     */
    void createClient() {
        current_accessor_ = new ACCESSOR_TYPE();
        is_mock_ = (dynamic_cast<MockAccessor*>(current_accessor_) != NULL);
        client_.reset(new DatabaseClient(qclass_,
                                         shared_ptr<ACCESSOR_TYPE>(
                                             current_accessor_)));
    }

    /**
     * Check the zone finder is a valid one and references the zone ID and
     * database available here.
     */
    void checkZoneFinder(const DataSourceClient::FindResult& zone) {
        ASSERT_NE(ZoneFinderPtr(), zone.zone_finder) << "No zone finder";
        shared_ptr<DatabaseClient::Finder> finder(
            dynamic_pointer_cast<DatabaseClient::Finder>(zone.zone_finder));
        ASSERT_NE(shared_ptr<DatabaseClient::Finder>(), finder) <<
            "Wrong type of finder";
        if (is_mock_) {
            EXPECT_EQ(READONLY_ZONE_ID, finder->zone_id());
        }
        EXPECT_EQ(current_accessor_, &finder->getAccessor());
    }

    shared_ptr<DatabaseClient::Finder> getFinder() {
        DataSourceClient::FindResult zone(client_->findZone(zname_));
        EXPECT_EQ(result::SUCCESS, zone.code);
        shared_ptr<DatabaseClient::Finder> finder(
            dynamic_pointer_cast<DatabaseClient::Finder>(zone.zone_finder));
        if (is_mock_) {
            EXPECT_EQ(READONLY_ZONE_ID, finder->zone_id());
        }

        return (finder);
    }

    // Helper methods for update tests
<<<<<<< HEAD
    bool isRollbacked(bool expected = false) const {
        if (is_mock_) {
            const MockAccessor& mock_accessor =
                dynamic_cast<const MockAccessor&>(*update_accessor_);
            return (mock_accessor.isRollbacked());
        } else {
            return (expected);
        }
=======
    bool isRollbacked() const {
        return (update_accessor_->isRollbacked());
>>>>>>> 83a58b81
    }

    void checkLastAdded(const char* const expected[]) const {
        if (is_mock_) {
            const MockAccessor* mock_accessor =
                dynamic_cast<const MockAccessor*>(current_accessor_);
            for (int i = 0; i < DatabaseAccessor::ADD_COLUMN_COUNT; ++i) {
                EXPECT_EQ(expected[i],
                          mock_accessor->getLatestClone()->getLastAdded()[i]);
            }
        }
    }

    void setUpdateAccessor() {
        if (is_mock_) {
            const MockAccessor* mock_accessor =
                dynamic_cast<const MockAccessor*>(current_accessor_);
            update_accessor_ = mock_accessor->getLatestClone();
        }
    }

    // Some tests only work for MockAccessor.  We remember whether our accessor
    // is of that type.
    bool is_mock_;

    // Will be deleted by client_, just keep the current value for comparison.
    ACCESSOR_TYPE* current_accessor_;
    shared_ptr<DatabaseClient> client_;
    const std::string database_name_;

    // The zone finder of the test zone commonly used in various tests.
    shared_ptr<DatabaseClient::Finder> finder_;

    // Some shortcut variables for commonly used test parameters
    const Name zname_; // the zone name stored in the test data source
    const Name qname_; // commonly used name to be found
    const RRClass qclass_;      // commonly used RR class used with qname
    const RRType qtype_;        // commonly used RR type used with qname
    const RRTTL rrttl_;         // commonly used RR TTL
    RRsetPtr rrset_;            // for adding/deleting an RRset
    RRsetPtr rrsigset_;         // for adding/deleting an RRset

    // update related objects to be tested
    ZoneUpdaterPtr updater_;
    shared_ptr<const DatabaseAccessor> update_accessor_;

    // placeholders
    const std::vector<std::string> empty_rdatas_; // for NXRRSET/NXDOMAIN
    std::vector<std::string> expected_rdatas_;
    std::vector<std::string> expected_sig_rdatas_;
};

class TestSQLite3Accessor : public SQLite3Accessor {
public:
    TestSQLite3Accessor() : SQLite3Accessor(
        TEST_DATA_BUILDDIR "/rwtest.sqlite3.copied",
        RRClass::IN())
    {
        startUpdateZone("example.org.", true);
        string columns[ADD_COLUMN_COUNT];
        for (int i = 0; TEST_RECORDS[i][0] != NULL; ++i) {
            columns[ADD_NAME] = TEST_RECORDS[i][0];
            columns[ADD_REV_NAME] = Name(columns[ADD_NAME]).reverse().toText();
            columns[ADD_TYPE] = TEST_RECORDS[i][1];
            columns[ADD_TTL] = TEST_RECORDS[i][2];
            columns[ADD_SIGTYPE] = TEST_RECORDS[i][3];
            columns[ADD_RDATA] = TEST_RECORDS[i][4];

            addRecordToZone(columns);
        }
        commitUpdateZone();
    }
};

// The following two lines instantiate test cases with concrete accessor
// classes to be tested.
typedef ::testing::Types<MockAccessor, TestSQLite3Accessor> TestAccessorTypes;
TYPED_TEST_CASE(DatabaseClientTest, TestAccessorTypes);

TYPED_TEST(DatabaseClientTest, zoneNotFound) {
    DataSourceClient::FindResult zone(
        this->client_->findZone(Name("example.com")));
    EXPECT_EQ(result::NOTFOUND, zone.code);
}

TYPED_TEST(DatabaseClientTest, exactZone) {
    DataSourceClient::FindResult zone(
        this->client_->findZone(Name("example.org")));
    EXPECT_EQ(result::SUCCESS, zone.code);
    this->checkZoneFinder(zone);
}

TYPED_TEST(DatabaseClientTest, superZone) {
    DataSourceClient::FindResult zone(this->client_->findZone(Name(
        "sub.example.org")));
    EXPECT_EQ(result::PARTIALMATCH, zone.code);
    this->checkZoneFinder(zone);
}

// This test doesn't depend on derived accessor class, so we use TEST().
TEST(GenericDatabaseClientTest, noAccessorException) {
    // We need a dummy variable here; some compiler would regard it a mere
    // declaration instead of an instantiation and make the test fail.
    EXPECT_THROW(DatabaseClient dummy(RRClass::IN(),
                                      shared_ptr<DatabaseAccessor>()),
                 isc::InvalidParameter);
}

// If the zone doesn't exist, exception is thrown
TYPED_TEST(DatabaseClientTest, noZoneIterator) {
    EXPECT_THROW(this->client_->getIterator(Name("example.com")),
                 DataSourceError);
}

// If the zone doesn't exist and iteration is not implemented, it still throws
// the exception it doesn't exist
TEST(GenericDatabaseClientTest, noZoneNotImplementedIterator) {
    EXPECT_THROW(DatabaseClient(RRClass::IN(),
                                boost::shared_ptr<DatabaseAccessor>(
                                    new NopAccessor())).getIterator(
                                        Name("example.com")),
                 DataSourceError);
}

TEST(GenericDatabaseClientTest, notImplementedIterator) {
    EXPECT_THROW(DatabaseClient(RRClass::IN(), shared_ptr<DatabaseAccessor>(
        new NopAccessor())).getIterator(Name("example.org")),
                 isc::NotImplemented);
}

// Pretend a bug in the connection and pass NULL as the context
// Should not crash, but gracefully throw.  Works for the mock accessor only.
TYPED_TEST(DatabaseClientTest, nullIteratorContext) {
    if (this->is_mock_) {
        EXPECT_THROW(this->client_->getIterator(Name("null.example.org")),
                     isc::Unexpected);
    }
}

// It doesn't crash or anything if the zone is completely empty.
// Works for the mock accessor only.
TYPED_TEST(DatabaseClientTest, emptyIterator) {
    if (!this->is_mock_) {
        return;
    }
    ZoneIteratorPtr it(this->client_->getIterator(Name("empty.example.org")));
    EXPECT_EQ(ConstRRsetPtr(), it->getNextRRset());
    // This is past the end, it should throw
    EXPECT_THROW(it->getNextRRset(), isc::Unexpected);
}

// Iterate through a zone
TYPED_TEST(DatabaseClientTest, iterator) {
    ZoneIteratorPtr it(this->client_->getIterator(Name("example.org")));
    ConstRRsetPtr rrset(it->getNextRRset());
    ASSERT_NE(ConstRRsetPtr(), rrset);

    // The rest of the checks work only for the mock accessor.
    if (!this->is_mock_) {
        return;
    }

    EXPECT_EQ(Name("example.org"), rrset->getName());
    EXPECT_EQ(RRClass::IN(), rrset->getClass());
    EXPECT_EQ(RRType::SOA(), rrset->getType());
    EXPECT_EQ(RRTTL(300), rrset->getTTL());
    RdataIteratorPtr rit(rrset->getRdataIterator());
    ASSERT_FALSE(rit->isLast());
    rit->next();
    EXPECT_TRUE(rit->isLast());

    rrset = it->getNextRRset();
    ASSERT_NE(ConstRRsetPtr(), rrset);
    EXPECT_EQ(Name("x.example.org"), rrset->getName());
    EXPECT_EQ(RRClass::IN(), rrset->getClass());
    EXPECT_EQ(RRType::A(), rrset->getType());
    EXPECT_EQ(RRTTL(300), rrset->getTTL());
    rit = rrset->getRdataIterator();
    ASSERT_FALSE(rit->isLast());
    EXPECT_EQ("192.0.2.1", rit->getCurrent().toText());
    rit->next();
    ASSERT_FALSE(rit->isLast());
    EXPECT_EQ("192.0.2.2", rit->getCurrent().toText());
    rit->next();
    EXPECT_TRUE(rit->isLast());

    rrset = it->getNextRRset();
    ASSERT_NE(ConstRRsetPtr(), rrset);
    EXPECT_EQ(Name("x.example.org"), rrset->getName());
    EXPECT_EQ(RRClass::IN(), rrset->getClass());
    EXPECT_EQ(RRType::AAAA(), rrset->getType());
    EXPECT_EQ(RRTTL(300), rrset->getTTL());
    EXPECT_EQ(ConstRRsetPtr(), it->getNextRRset());
    rit = rrset->getRdataIterator();
    ASSERT_FALSE(rit->isLast());
    EXPECT_EQ("2001:db8::1", rit->getCurrent().toText());
    rit->next();
    ASSERT_FALSE(rit->isLast());
    EXPECT_EQ("2001:db8::2", rit->getCurrent().toText());
    rit->next();
    EXPECT_TRUE(rit->isLast());
}

// This has inconsistent TTL in the set (the rest, like nonsense in
// the data is handled in rdata itself).  Work for mock iterator only.
TYPED_TEST(DatabaseClientTest, badIterator) {
    if (!this->is_mock_) {
        return;
    }

    // It should not throw, but get the lowest one of them
    ZoneIteratorPtr it(this->client_->getIterator(Name("bad.example.org")));
    EXPECT_EQ(it->getNextRRset()->getTTL(), isc::dns::RRTTL(300));
}

// checks if the given rrset matches the
// given name, class, type and rdatas
void
checkRRset(isc::dns::ConstRRsetPtr rrset,
           const isc::dns::Name& name,
           const isc::dns::RRClass& rrclass,
           const isc::dns::RRType& rrtype,
           const isc::dns::RRTTL& rrttl,
           const std::vector<std::string>& rdatas) {
    isc::dns::RRsetPtr expected_rrset(
        new isc::dns::RRset(name, rrclass, rrtype, rrttl));
    for (unsigned int i = 0; i < rdatas.size(); ++i) {
        expected_rrset->addRdata(
            isc::dns::rdata::createRdata(rrtype, rrclass,
                                         rdatas[i]));
    }
    isc::testutils::rrsetCheck(expected_rrset, rrset);
}

void
doFindTest(ZoneFinder& finder,
           const isc::dns::Name& name,
           const isc::dns::RRType& type,
           const isc::dns::RRType& expected_type,
           const isc::dns::RRTTL expected_ttl,
           ZoneFinder::Result expected_result,
           const std::vector<std::string>& expected_rdatas,
           const std::vector<std::string>& expected_sig_rdatas,
           const isc::dns::Name& expected_name = isc::dns::Name::ROOT_NAME(),
           const ZoneFinder::FindOptions options = ZoneFinder::FIND_DEFAULT)
{
    SCOPED_TRACE("doFindTest " + name.toText() + " " + type.toText());
    ZoneFinder::FindResult result =
        finder.find(name, type, NULL, options);
    ASSERT_EQ(expected_result, result.code) << name << " " << type;
    if (!expected_rdatas.empty()) {
        checkRRset(result.rrset, expected_name != Name(".") ? expected_name :
                   name, finder.getClass(), expected_type, expected_ttl,
                   expected_rdatas);

        if (!expected_sig_rdatas.empty()) {
            checkRRset(result.rrset->getRRsig(), expected_name != Name(".") ?
                       expected_name : name, finder.getClass(),
                       isc::dns::RRType::RRSIG(), expected_ttl,
                       expected_sig_rdatas);
        } else {
            EXPECT_EQ(isc::dns::RRsetPtr(), result.rrset->getRRsig());
        }
    } else {
        EXPECT_EQ(isc::dns::RRsetPtr(), result.rrset);
    }
}

TYPED_TEST(DatabaseClientTest, find) {
    shared_ptr<DatabaseClient::Finder> finder(this->getFinder());

    this->expected_rdatas_.clear();
    this->expected_sig_rdatas_.clear();
    this->expected_rdatas_.push_back("192.0.2.1");
    doFindTest(*finder, isc::dns::Name("www.example.org."),
               this->qtype_, this->qtype_, this->rrttl_, ZoneFinder::SUCCESS,
               this->expected_rdatas_, this->expected_sig_rdatas_);

    this->expected_rdatas_.clear();
    this->expected_sig_rdatas_.clear();
    this->expected_rdatas_.push_back("192.0.2.1");
    this->expected_rdatas_.push_back("192.0.2.2");
    doFindTest(*finder, isc::dns::Name("www2.example.org."),
               this->qtype_, this->qtype_, this->rrttl_, ZoneFinder::SUCCESS,
               this->expected_rdatas_, this->expected_sig_rdatas_);

    this->expected_rdatas_.clear();
    this->expected_sig_rdatas_.clear();
    this->expected_rdatas_.push_back("2001:db8::1");
    this->expected_rdatas_.push_back("2001:db8::2");
    doFindTest(*finder, isc::dns::Name("www.example.org."),
               isc::dns::RRType::AAAA(), isc::dns::RRType::AAAA(),
               this->rrttl_,
               ZoneFinder::SUCCESS,
               this->expected_rdatas_, this->expected_sig_rdatas_);

    this->expected_rdatas_.clear();
    this->expected_sig_rdatas_.clear();
    doFindTest(*finder, isc::dns::Name("www.example.org."),
               isc::dns::RRType::TXT(), isc::dns::RRType::TXT(),
               this->rrttl_,
               ZoneFinder::NXRRSET,
               this->expected_rdatas_, this->expected_sig_rdatas_);

    this->expected_rdatas_.clear();
    this->expected_sig_rdatas_.clear();
    this->expected_rdatas_.push_back("www.example.org.");
    doFindTest(*finder, isc::dns::Name("cname.example.org."),
               this->qtype_, isc::dns::RRType::CNAME(), this->rrttl_,
               ZoneFinder::CNAME, this->expected_rdatas_,
               this->expected_sig_rdatas_);

    this->expected_rdatas_.clear();
    this->expected_sig_rdatas_.clear();
    this->expected_rdatas_.push_back("www.example.org.");
    doFindTest(*finder, isc::dns::Name("cname.example.org."),
               isc::dns::RRType::CNAME(), isc::dns::RRType::CNAME(),
               this->rrttl_, ZoneFinder::SUCCESS, this->expected_rdatas_,
               this->expected_sig_rdatas_);

    this->expected_rdatas_.clear();
    this->expected_sig_rdatas_.clear();
    doFindTest(*finder, isc::dns::Name("doesnotexist.example.org."),
               this->qtype_, this->qtype_, this->rrttl_, ZoneFinder::NXDOMAIN,
               this->expected_rdatas_, this->expected_sig_rdatas_);

    this->expected_rdatas_.clear();
    this->expected_sig_rdatas_.clear();
    this->expected_rdatas_.push_back("192.0.2.1");
    this->expected_sig_rdatas_.push_back("A 5 3 3600 20000101000000 20000201000000 12345 example.org. FAKEFAKEFAKE");
    this->expected_sig_rdatas_.push_back("A 5 3 3600 20000101000000 20000201000000 12346 example.org. FAKEFAKEFAKE");
    doFindTest(*finder, isc::dns::Name("signed1.example.org."),
               this->qtype_, this->qtype_, this->rrttl_, ZoneFinder::SUCCESS,
               this->expected_rdatas_, this->expected_sig_rdatas_);

    this->expected_rdatas_.clear();
    this->expected_sig_rdatas_.clear();
    this->expected_rdatas_.push_back("2001:db8::1");
    this->expected_rdatas_.push_back("2001:db8::2");
    this->expected_sig_rdatas_.push_back("AAAA 5 3 3600 20000101000000 20000201000000 12345 example.org. FAKEFAKEFAKE");
    doFindTest(*finder, isc::dns::Name("signed1.example.org."),
               isc::dns::RRType::AAAA(), isc::dns::RRType::AAAA(),
               this->rrttl_, ZoneFinder::SUCCESS, this->expected_rdatas_,
               this->expected_sig_rdatas_);

    this->expected_rdatas_.clear();
    this->expected_sig_rdatas_.clear();
    doFindTest(*finder, isc::dns::Name("signed1.example.org."),
               isc::dns::RRType::TXT(), isc::dns::RRType::TXT(), this->rrttl_,
               ZoneFinder::NXRRSET, this->expected_rdatas_,
               this->expected_sig_rdatas_);

    this->expected_rdatas_.clear();
    this->expected_sig_rdatas_.clear();
    this->expected_rdatas_.push_back("www.example.org.");
    this->expected_sig_rdatas_.push_back("CNAME 5 3 3600 20000101000000 20000201000000 12345 example.org. FAKEFAKEFAKE");
    doFindTest(*finder, isc::dns::Name("signedcname1.example.org."),
               this->qtype_, isc::dns::RRType::CNAME(), this->rrttl_,
               ZoneFinder::CNAME, this->expected_rdatas_,
               this->expected_sig_rdatas_);

    this->expected_rdatas_.clear();
    this->expected_sig_rdatas_.clear();
    this->expected_rdatas_.push_back("192.0.2.1");
    this->expected_sig_rdatas_.push_back("A 5 3 3600 20000101000000 20000201000000 12345 example.org. FAKEFAKEFAKE");
    this->expected_sig_rdatas_.push_back("A 5 3 3600 20000101000000 20000201000000 12346 example.org. FAKEFAKEFAKE");
    doFindTest(*finder, isc::dns::Name("signed2.example.org."),
               this->qtype_, this->qtype_, this->rrttl_, ZoneFinder::SUCCESS,
               this->expected_rdatas_, this->expected_sig_rdatas_);

    this->expected_rdatas_.clear();
    this->expected_sig_rdatas_.clear();
    this->expected_rdatas_.push_back("2001:db8::2");
    this->expected_rdatas_.push_back("2001:db8::1");
    this->expected_sig_rdatas_.push_back("AAAA 5 3 3600 20000101000000 20000201000000 12345 example.org. FAKEFAKEFAKE");
    doFindTest(*finder, isc::dns::Name("signed2.example.org."),
               isc::dns::RRType::AAAA(), isc::dns::RRType::AAAA(),
               this->rrttl_, ZoneFinder::SUCCESS, this->expected_rdatas_,
               this->expected_sig_rdatas_);

    this->expected_rdatas_.clear();
    this->expected_sig_rdatas_.clear();
    doFindTest(*finder, isc::dns::Name("signed2.example.org."),
               isc::dns::RRType::TXT(), isc::dns::RRType::TXT(), this->rrttl_,
               ZoneFinder::NXRRSET, this->expected_rdatas_,
               this->expected_sig_rdatas_);

    this->expected_rdatas_.clear();
    this->expected_sig_rdatas_.clear();
    this->expected_rdatas_.push_back("www.example.org.");
    this->expected_sig_rdatas_.push_back("CNAME 5 3 3600 20000101000000 20000201000000 12345 example.org. FAKEFAKEFAKE");
    doFindTest(*finder, isc::dns::Name("signedcname2.example.org."),
               this->qtype_, isc::dns::RRType::CNAME(), this->rrttl_,
               ZoneFinder::CNAME, this->expected_rdatas_,
               this->expected_sig_rdatas_);

    this->expected_rdatas_.clear();
    this->expected_sig_rdatas_.clear();
    this->expected_rdatas_.push_back("192.0.2.1");
    this->expected_sig_rdatas_.push_back("A 5 3 3600 20000101000000 20000201000000 12345 example.org. FAKEFAKEFAKE");
    doFindTest(*finder, isc::dns::Name("acnamesig1.example.org."),
               this->qtype_, this->qtype_, this->rrttl_, ZoneFinder::SUCCESS,
               this->expected_rdatas_, this->expected_sig_rdatas_);

    this->expected_rdatas_.clear();
    this->expected_sig_rdatas_.clear();
    this->expected_rdatas_.push_back("192.0.2.1");
    this->expected_sig_rdatas_.push_back("A 5 3 3600 20000101000000 20000201000000 12345 example.org. FAKEFAKEFAKE");
    doFindTest(*finder, isc::dns::Name("acnamesig2.example.org."),
               this->qtype_, this->qtype_, this->rrttl_, ZoneFinder::SUCCESS,
               this->expected_rdatas_, this->expected_sig_rdatas_);

    this->expected_rdatas_.clear();
    this->expected_sig_rdatas_.clear();
    this->expected_rdatas_.push_back("192.0.2.1");
    this->expected_sig_rdatas_.push_back("A 5 3 3600 20000101000000 20000201000000 12345 example.org. FAKEFAKEFAKE");
    doFindTest(*finder, isc::dns::Name("acnamesig3.example.org."),
               this->qtype_, this->qtype_, this->rrttl_, ZoneFinder::SUCCESS,
               this->expected_rdatas_, this->expected_sig_rdatas_);

    this->expected_rdatas_.clear();
    this->expected_sig_rdatas_.clear();
    this->expected_rdatas_.push_back("192.0.2.1");
    this->expected_rdatas_.push_back("192.0.2.2");
    doFindTest(*finder, isc::dns::Name("ttldiff1.example.org."),
               this->qtype_, this->qtype_, isc::dns::RRTTL(360),
               ZoneFinder::SUCCESS, this->expected_rdatas_,
               this->expected_sig_rdatas_);

    this->expected_rdatas_.clear();
    this->expected_sig_rdatas_.clear();
    this->expected_rdatas_.push_back("192.0.2.1");
    this->expected_rdatas_.push_back("192.0.2.2");
    doFindTest(*finder, isc::dns::Name("ttldiff2.example.org."),
               this->qtype_, this->qtype_, isc::dns::RRTTL(360),
               ZoneFinder::SUCCESS, this->expected_rdatas_,
               this->expected_sig_rdatas_);

    EXPECT_THROW(finder->find(isc::dns::Name("badcname1.example.org."),
                                              this->qtype_,
                                              NULL, ZoneFinder::FIND_DEFAULT),
                 DataSourceError);
    EXPECT_THROW(finder->find(isc::dns::Name("badcname2.example.org."),
                                              this->qtype_,
                                              NULL, ZoneFinder::FIND_DEFAULT),
                 DataSourceError);
    EXPECT_THROW(finder->find(isc::dns::Name("badcname3.example.org."),
                                              this->qtype_,
                                              NULL, ZoneFinder::FIND_DEFAULT),
                 DataSourceError);
    EXPECT_THROW(finder->find(isc::dns::Name("badrdata.example.org."),
                                              this->qtype_,
                                              NULL, ZoneFinder::FIND_DEFAULT),
                 DataSourceError);
    EXPECT_THROW(finder->find(isc::dns::Name("badtype.example.org."),
                                              this->qtype_,
                                              NULL, ZoneFinder::FIND_DEFAULT),
                 DataSourceError);
    EXPECT_THROW(finder->find(isc::dns::Name("badttl.example.org."),
                                              this->qtype_,
                                              NULL, ZoneFinder::FIND_DEFAULT),
                 DataSourceError);
    EXPECT_THROW(finder->find(isc::dns::Name("badsig.example.org."),
                                              this->qtype_,
                                              NULL, ZoneFinder::FIND_DEFAULT),
                 DataSourceError);

    // Trigger the hardcoded exceptions and see if find() has cleaned up
    if (this->is_mock_) {
        EXPECT_THROW(finder->find(isc::dns::Name("dsexception.in.search."),
                                  this->qtype_,
                                  NULL, ZoneFinder::FIND_DEFAULT),
                     DataSourceError);
        EXPECT_THROW(finder->find(isc::dns::Name("iscexception.in.search."),
                                  this->qtype_,
                                  NULL, ZoneFinder::FIND_DEFAULT),
                     isc::Exception);
        EXPECT_THROW(finder->find(isc::dns::Name("basicexception.in.search."),
                                  this->qtype_,
                                  NULL, ZoneFinder::FIND_DEFAULT),
                     std::exception);
        EXPECT_THROW(finder->find(isc::dns::Name("dsexception.in.getnext."),
                                  this->qtype_,
                                  NULL, ZoneFinder::FIND_DEFAULT),
                     DataSourceError);
        EXPECT_THROW(finder->find(isc::dns::Name("iscexception.in.getnext."),
                                  this->qtype_,
                                  NULL, ZoneFinder::FIND_DEFAULT),
                     isc::Exception);
        EXPECT_THROW(finder->find(isc::dns::Name("basicexception.in.getnext."),
                                  this->qtype_,
                                  NULL, ZoneFinder::FIND_DEFAULT),
                     std::exception);
    }

    // This RRSIG has the wrong sigtype field, which should be
    // an error if we decide to keep using that field
    // Right now the field is ignored, so it does not error
    this->expected_rdatas_.clear();
    this->expected_sig_rdatas_.clear();
    this->expected_rdatas_.push_back("192.0.2.1");
    this->expected_sig_rdatas_.push_back("A 5 3 3600 20000101000000 20000201000000 12345 example.org. FAKEFAKEFAKE");
    doFindTest(*finder, isc::dns::Name("badsigtype.example.org."),
               this->qtype_, this->qtype_, this->rrttl_, ZoneFinder::SUCCESS,
               this->expected_rdatas_, this->expected_sig_rdatas_);
}

TYPED_TEST(DatabaseClientTest, findDelegation) {
    shared_ptr<DatabaseClient::Finder> finder(this->getFinder());

    // The apex should not be considered delegation point and we can access
    // data
    this->expected_rdatas_.clear();
    this->expected_sig_rdatas_.clear();
    this->expected_rdatas_.push_back("192.0.2.1");
    doFindTest(*finder, isc::dns::Name("example.org."),
               this->qtype_, this->qtype_,
               this->rrttl_, ZoneFinder::SUCCESS, this->expected_rdatas_,
               this->expected_sig_rdatas_);

    this->expected_rdatas_.clear();
    this->expected_rdatas_.push_back("ns.example.com.");
    this->expected_sig_rdatas_.push_back("NS 5 3 3600 20000101000000 20000201000000 "
                                  "12345 example.org. FAKEFAKEFAKE");
    doFindTest(*finder, isc::dns::Name("example.org."),
               isc::dns::RRType::NS(), isc::dns::RRType::NS(),
               this->rrttl_, ZoneFinder::SUCCESS, this->expected_rdatas_,
               this->expected_sig_rdatas_);

    // Check when we ask for something below delegation point, we get the NS
    // (Both when the RRset there exists and doesn't)
    this->expected_rdatas_.clear();
    this->expected_sig_rdatas_.clear();
    this->expected_rdatas_.push_back("ns.example.com.");
    this->expected_rdatas_.push_back("ns.delegation.example.org.");
    this->expected_sig_rdatas_.push_back("NS 5 3 3600 20000101000000 20000201000000 "
                                  "12345 example.org. FAKEFAKEFAKE");
    doFindTest(*finder, isc::dns::Name("ns.delegation.example.org."),
               this->qtype_, isc::dns::RRType::NS(),
               this->rrttl_, ZoneFinder::DELEGATION, this->expected_rdatas_,
               this->expected_sig_rdatas_,
               isc::dns::Name("delegation.example.org."));
    doFindTest(*finder, isc::dns::Name("ns.delegation.example.org."),
               isc::dns::RRType::AAAA(), isc::dns::RRType::NS(),
               this->rrttl_, ZoneFinder::DELEGATION, this->expected_rdatas_,
               this->expected_sig_rdatas_,
               isc::dns::Name("delegation.example.org."));
    doFindTest(*finder, isc::dns::Name("deep.below.delegation.example.org."),
               isc::dns::RRType::AAAA(), isc::dns::RRType::NS(),
               this->rrttl_, ZoneFinder::DELEGATION, this->expected_rdatas_,
               this->expected_sig_rdatas_,
               isc::dns::Name("delegation.example.org."));

    // Even when we check directly at the delegation point, we should get
    // the NS
    doFindTest(*finder, isc::dns::Name("delegation.example.org."),
               isc::dns::RRType::AAAA(), isc::dns::RRType::NS(),
               this->rrttl_, ZoneFinder::DELEGATION, this->expected_rdatas_,
               this->expected_sig_rdatas_);

    // And when we ask direcly for the NS, we should still get delegation
    doFindTest(*finder, isc::dns::Name("delegation.example.org."),
               isc::dns::RRType::NS(), isc::dns::RRType::NS(),
               this->rrttl_, ZoneFinder::DELEGATION, this->expected_rdatas_,
               this->expected_sig_rdatas_);

    // Now test delegation. If it is below the delegation point, we should get
    // the DNAME (the one with data under DNAME is invalid zone, but we test
    // the behaviour anyway just to make sure)
    this->expected_rdatas_.clear();
    this->expected_rdatas_.push_back("dname.example.com.");
    this->expected_sig_rdatas_.clear();
    this->expected_sig_rdatas_.push_back("DNAME 5 3 3600 20000101000000 "
                                  "20000201000000 12345 example.org. "
                                  "FAKEFAKEFAKE");
    doFindTest(*finder, isc::dns::Name("below.dname.example.org."),
               this->qtype_, isc::dns::RRType::DNAME(),
               this->rrttl_, ZoneFinder::DNAME, this->expected_rdatas_,
               this->expected_sig_rdatas_, isc::dns::Name("dname.example.org."));
    doFindTest(*finder, isc::dns::Name("below.dname.example.org."),
               isc::dns::RRType::AAAA(), isc::dns::RRType::DNAME(),
               this->rrttl_, ZoneFinder::DNAME, this->expected_rdatas_,
               this->expected_sig_rdatas_, isc::dns::Name("dname.example.org."));
    doFindTest(*finder, isc::dns::Name("really.deep.below.dname.example.org."),
               isc::dns::RRType::AAAA(), isc::dns::RRType::DNAME(),
               this->rrttl_, ZoneFinder::DNAME, this->expected_rdatas_,
               this->expected_sig_rdatas_, isc::dns::Name("dname.example.org."));

    // Asking direcly for DNAME should give SUCCESS
    doFindTest(*finder, isc::dns::Name("dname.example.org."),
               isc::dns::RRType::DNAME(), isc::dns::RRType::DNAME(),
               this->rrttl_, ZoneFinder::SUCCESS, this->expected_rdatas_,
               this->expected_sig_rdatas_);

    // But we don't delegate at DNAME point
    this->expected_rdatas_.clear();
    this->expected_rdatas_.push_back("192.0.2.1");
    this->expected_sig_rdatas_.clear();
    doFindTest(*finder, isc::dns::Name("dname.example.org."),
               this->qtype_, this->qtype_,
               this->rrttl_, ZoneFinder::SUCCESS, this->expected_rdatas_,
               this->expected_sig_rdatas_);
    this->expected_rdatas_.clear();
    doFindTest(*finder, isc::dns::Name("dname.example.org."),
               isc::dns::RRType::AAAA(), isc::dns::RRType::AAAA(),
               this->rrttl_, ZoneFinder::NXRRSET, this->expected_rdatas_,
               this->expected_sig_rdatas_);

    // This is broken dname, it contains two targets
    EXPECT_THROW(finder->find(isc::dns::Name("below.baddname.example.org."),
                              this->qtype_, NULL,
                              ZoneFinder::FIND_DEFAULT),
                 DataSourceError);

    // Broken NS - it lives together with something else
    EXPECT_THROW(finder->find(isc::dns::Name("brokenns1.example.org."),
                              this->qtype_, NULL,
                              ZoneFinder::FIND_DEFAULT),
                 DataSourceError);
    EXPECT_THROW(finder->find(isc::dns::Name("brokenns2.example.org."),
                              this->qtype_, NULL,
                              ZoneFinder::FIND_DEFAULT),
                 DataSourceError);
}

TYPED_TEST(DatabaseClientTest, emptyDomain) {
    shared_ptr<DatabaseClient::Finder> finder(this->getFinder());

    // This domain doesn't exist, but a subdomain of it does.
    // Therefore we should pretend the domain is there, but contains no RRsets
    doFindTest(*finder, isc::dns::Name("b.example.org."), this->qtype_,
               this->qtype_, this->rrttl_, ZoneFinder::NXRRSET,
               this->expected_rdatas_, this->expected_sig_rdatas_);
}

// Glue-OK mode. Just go through NS delegations down (but not through
// DNAME) and pretend it is not there.
TYPED_TEST(DatabaseClientTest, glueOK) {
    shared_ptr<DatabaseClient::Finder> finder(this->getFinder());

    this->expected_rdatas_.clear();
    this->expected_sig_rdatas_.clear();
    doFindTest(*finder, isc::dns::Name("ns.delegation.example.org."),
               isc::dns::RRType::AAAA(), isc::dns::RRType::AAAA(),
               this->rrttl_, ZoneFinder::NXRRSET,
               this->expected_rdatas_, this->expected_sig_rdatas_,
               isc::dns::Name("ns.delegation.example.org."),
               ZoneFinder::FIND_GLUE_OK);
    doFindTest(*finder, isc::dns::Name("nothere.delegation.example.org."),
               isc::dns::RRType::AAAA(), isc::dns::RRType::AAAA(),
               this->rrttl_, ZoneFinder::NXDOMAIN,
               this->expected_rdatas_, this->expected_sig_rdatas_,
               isc::dns::Name("nothere.delegation.example.org."),
               ZoneFinder::FIND_GLUE_OK);
    this->expected_rdatas_.push_back("192.0.2.1");
    doFindTest(*finder, isc::dns::Name("ns.delegation.example.org."),
               this->qtype_, this->qtype_,
               this->rrttl_, ZoneFinder::SUCCESS,
               this->expected_rdatas_, this->expected_sig_rdatas_,
               isc::dns::Name("ns.delegation.example.org."),
               ZoneFinder::FIND_GLUE_OK);
    this->expected_rdatas_.clear();
    this->expected_rdatas_.push_back("ns.example.com.");
    this->expected_rdatas_.push_back("ns.delegation.example.org.");
    this->expected_sig_rdatas_.clear();
    this->expected_sig_rdatas_.push_back("NS 5 3 3600 20000101000000 "
                                   "20000201000000 12345 example.org. "
                                   "FAKEFAKEFAKE");
    // When we request the NS, it should be SUCCESS, not DELEGATION
    // (different in GLUE_OK)
    doFindTest(*finder, isc::dns::Name("delegation.example.org."),
               isc::dns::RRType::NS(), isc::dns::RRType::NS(),
               this->rrttl_, ZoneFinder::SUCCESS,
               this->expected_rdatas_, this->expected_sig_rdatas_,
               isc::dns::Name("delegation.example.org."),
               ZoneFinder::FIND_GLUE_OK);
    this->expected_rdatas_.clear();
    this->expected_rdatas_.push_back("dname.example.com.");
    this->expected_sig_rdatas_.clear();
    this->expected_sig_rdatas_.push_back("DNAME 5 3 3600 20000101000000 "
                                   "20000201000000 12345 example.org. "
                                   "FAKEFAKEFAKE");
    doFindTest(*finder, isc::dns::Name("below.dname.example.org."),
               this->qtype_, isc::dns::RRType::DNAME(),
               this->rrttl_, ZoneFinder::DNAME, this->expected_rdatas_,
               this->expected_sig_rdatas_,
               isc::dns::Name("dname.example.org."), ZoneFinder::FIND_GLUE_OK);
    doFindTest(*finder, isc::dns::Name("below.dname.example.org."),
               isc::dns::RRType::AAAA(), isc::dns::RRType::DNAME(),
               this->rrttl_, ZoneFinder::DNAME, this->expected_rdatas_,
               this->expected_sig_rdatas_,
               isc::dns::Name("dname.example.org."), ZoneFinder::FIND_GLUE_OK);
}

TYPED_TEST(DatabaseClientTest, wildcard) {
    shared_ptr<DatabaseClient::Finder> finder(this->getFinder());

    // First, simple wildcard match
    this->expected_rdatas_.push_back("192.0.2.5");
    doFindTest(*finder, isc::dns::Name("a.wild.example.org"),
               this->qtype_, this->qtype_, this->rrttl_,
               ZoneFinder::SUCCESS, this->expected_rdatas_,
               this->expected_sig_rdatas_);
    doFindTest(*finder, isc::dns::Name("b.a.wild.example.org"),
               this->qtype_, this->qtype_, this->rrttl_, ZoneFinder::SUCCESS,
               this->expected_rdatas_, this->expected_sig_rdatas_);
    this->expected_rdatas_.clear();
    doFindTest(*finder, isc::dns::Name("a.wild.example.org"),
               isc::dns::RRType::AAAA(), isc::dns::RRType::AAAA(),
               this->rrttl_, ZoneFinder::NXRRSET, this->expected_rdatas_,
               this->expected_sig_rdatas_);
    doFindTest(*finder, isc::dns::Name("b.a.wild.example.org"),
               isc::dns::RRType::AAAA(), isc::dns::RRType::AAAA(),
               this->rrttl_, ZoneFinder::NXRRSET, this->expected_rdatas_,
               this->expected_sig_rdatas_);

    // Direct request for thi wildcard
    this->expected_rdatas_.push_back("192.0.2.5");
    doFindTest(*finder, isc::dns::Name("*.wild.example.org"),
               this->qtype_, this->qtype_, this->rrttl_, ZoneFinder::SUCCESS,
               this->expected_rdatas_, this->expected_sig_rdatas_);
    this->expected_rdatas_.clear();
    doFindTest(*finder, isc::dns::Name("*.wild.example.org"),
               isc::dns::RRType::AAAA(), isc::dns::RRType::AAAA(),
               this->rrttl_, ZoneFinder::NXRRSET, this->expected_rdatas_,
               this->expected_sig_rdatas_);
    // This is nonsense, but check it doesn't match by some stupid accident
    doFindTest(*finder, isc::dns::Name("a.*.wild.example.org"),
               this->qtype_, this->qtype_, this->rrttl_, ZoneFinder::NXDOMAIN,
               this->expected_rdatas_, this->expected_sig_rdatas_);
    // These should be canceled, since it is below a domain which exitsts
    doFindTest(*finder, isc::dns::Name("nothing.here.wild.example.org"),
               this->qtype_, this->qtype_, this->rrttl_, ZoneFinder::NXDOMAIN,
               this->expected_rdatas_, this->expected_sig_rdatas_);
    doFindTest(*finder, isc::dns::Name("cancel.here.wild.example.org"),
               this->qtype_, this->qtype_, this->rrttl_, ZoneFinder::NXRRSET,
               this->expected_rdatas_, this->expected_sig_rdatas_);
    doFindTest(*finder,
               isc::dns::Name("below.cancel.here.wild.example.org"),
               this->qtype_, this->qtype_, this->rrttl_, ZoneFinder::NXDOMAIN,
               this->expected_rdatas_, this->expected_sig_rdatas_);
    // And this should be just plain empty non-terminal domain, check
    // the wildcard doesn't hurt it
    doFindTest(*finder, isc::dns::Name("here.wild.example.org"),
               this->qtype_, this->qtype_, this->rrttl_, ZoneFinder::NXRRSET,
               this->expected_rdatas_, this->expected_sig_rdatas_);
    // Also make sure that the wildcard doesn't hurt the original data
    // below the wildcard
    this->expected_rdatas_.push_back("2001:db8::5");
    doFindTest(*finder, isc::dns::Name("cancel.here.wild.example.org"),
               isc::dns::RRType::AAAA(), isc::dns::RRType::AAAA(),
               this->rrttl_, ZoneFinder::SUCCESS,
               this->expected_rdatas_, this->expected_sig_rdatas_);
    this->expected_rdatas_.clear();

    // How wildcard go together with delegation
    this->expected_rdatas_.push_back("ns.example.com.");
    doFindTest(*finder, isc::dns::Name("below.delegatedwild.example.org"),
               this->qtype_, isc::dns::RRType::NS(), this->rrttl_,
               ZoneFinder::DELEGATION, this->expected_rdatas_,
               this->expected_sig_rdatas_,
               isc::dns::Name("delegatedwild.example.org"));
    // FIXME: This doesn't look logically OK, GLUE_OK should make it transparent,
    // so the match should either work or be canceled, but return NXDOMAIN
    doFindTest(*finder, isc::dns::Name("below.delegatedwild.example.org"),
               this->qtype_, isc::dns::RRType::NS(), this->rrttl_,
               ZoneFinder::DELEGATION, this->expected_rdatas_,
               this->expected_sig_rdatas_,
               isc::dns::Name("delegatedwild.example.org"),
               ZoneFinder::FIND_GLUE_OK);

    this->expected_rdatas_.clear();
    this->expected_rdatas_.push_back("192.0.2.5");
    // These are direct matches
    const char* positive_names[] = {
        "wild.*.foo.example.org.",
        "wild.*.foo.*.bar.example.org.",
        NULL
    };
    for (const char** name(positive_names); *name != NULL; ++ name) {
        doFindTest(*finder, isc::dns::Name(*name), this->qtype_,
                   this->qtype_, this->rrttl_, ZoneFinder::SUCCESS,
                   this->expected_rdatas_,
                   this->expected_sig_rdatas_);
    }

    // These are wildcard matches against empty nonterminal asterisk
    this->expected_rdatas_.clear();
    const char* negative_names[] = {
        "a.foo.example.org.",
        "*.foo.example.org.",
        "foo.example.org.",
        "wild.bar.foo.example.org.",
        "baz.foo.*.bar.example.org",
        "baz.foo.baz.bar.example.org",
        "*.foo.baz.bar.example.org",
        "*.foo.*.bar.example.org",
        "foo.*.bar.example.org",
        "*.bar.example.org",
        "bar.example.org",
        NULL
    };
    for (const char** name(negative_names); *name != NULL; ++ name) {
        doFindTest(*finder, isc::dns::Name(*name), this->qtype_,
                   this->qtype_, this->rrttl_, ZoneFinder::NXRRSET,
                   this->expected_rdatas_, this->expected_sig_rdatas_);
    }
}

TYPED_TEST(DatabaseClientTest, getOrigin) {
    DataSourceClient::FindResult zone(this->client_->findZone(this->zname_));
    ASSERT_EQ(result::SUCCESS, zone.code);
    shared_ptr<DatabaseClient::Finder> finder(
        dynamic_pointer_cast<DatabaseClient::Finder>(zone.zone_finder));
    if (this->is_mock_) {
        EXPECT_EQ(READONLY_ZONE_ID, finder->zone_id());
    }
    EXPECT_EQ(this->zname_, finder->getOrigin());
}

TYPED_TEST(DatabaseClientTest, updaterFinder) {
    this->updater_ = this->client_->getUpdater(this->zname_, false);
    ASSERT_TRUE(this->updater_);

    // If this update isn't replacing the zone, the finder should work
    // just like the normal find() case.
    if (this->is_mock_) {
        EXPECT_EQ(WRITABLE_ZONE_ID, dynamic_cast<DatabaseClient::Finder&>(
                      this->updater_->getFinder()).zone_id());
    }
    this->expected_rdatas_.clear();
    this->expected_rdatas_.push_back("192.0.2.1");
    doFindTest(this->updater_->getFinder(), this->qname_,
               this->qtype_, this->qtype_, this->rrttl_, ZoneFinder::SUCCESS,
               this->expected_rdatas_, this->empty_rdatas_);

    // When replacing the zone, the updater's finder shouldn't see anything
    // in the zone until something is added.
    this->updater_.reset();
    this->updater_ = this->client_->getUpdater(this->zname_, true);
    ASSERT_TRUE(this->updater_);
    if (this->is_mock_) {
        EXPECT_EQ(WRITABLE_ZONE_ID, dynamic_cast<DatabaseClient::Finder&>(
                      this->updater_->getFinder()).zone_id());
    }
    doFindTest(this->updater_->getFinder(), this->qname_, this->qtype_,
               this->qtype_, this->rrttl_, ZoneFinder::NXDOMAIN,
               this->empty_rdatas_, this->empty_rdatas_);
}

TYPED_TEST(DatabaseClientTest, flushZone) {
    // A simple update case: flush the entire zone
    shared_ptr<DatabaseClient::Finder> finder(this->getFinder());

    // Before update, the name exists.
    EXPECT_EQ(ZoneFinder::SUCCESS, finder->find(this->qname_,
                                                this->qtype_).code);

    // start update in the replace mode.  the normal finder should still
    // be able to see the record, but the updater's finder shouldn't.
    this->updater_ = this->client_->getUpdater(this->zname_, true);
    this->setUpdateAccessor();
    EXPECT_EQ(ZoneFinder::SUCCESS,
              finder->find(this->qname_, this->qtype_).code);
    EXPECT_EQ(ZoneFinder::NXDOMAIN,
              this->updater_->getFinder().find(this->qname_,
                                               this->qtype_).code);

    // commit the update.  now the normal finder shouldn't see it.
    this->updater_->commit();
    EXPECT_EQ(ZoneFinder::NXDOMAIN, finder->find(this->qname_,
                                                 this->qtype_).code);

    // Check rollback wasn't accidentally performed.
    EXPECT_FALSE(this->isRollbacked());
}

TYPED_TEST(DatabaseClientTest, updateCancel) {
    // similar to the previous test, but destruct the updater before commit.

    ZoneFinderPtr finder = this->client_->findZone(this->zname_).zone_finder;
    EXPECT_EQ(ZoneFinder::SUCCESS, finder->find(this->qname_,
                                                this->qtype_).code);

    this->updater_ = this->client_->getUpdater(this->zname_, true);
    this->setUpdateAccessor();
    EXPECT_EQ(ZoneFinder::NXDOMAIN,
              this->updater_->getFinder().find(this->qname_,
                                               this->qtype_).code);
    // DB should not have been rolled back yet.
    EXPECT_FALSE(this->isRollbacked());
    this->updater_.reset();            // destruct without commit

    // reset() should have triggered rollback (although it doesn't affect
    // anything to the mock accessor implementation except for the result of
    // isRollbacked())
    EXPECT_TRUE(this->isRollbacked(true));
    EXPECT_EQ(ZoneFinder::SUCCESS, finder->find(this->qname_,
                                                this->qtype_).code);
}

TYPED_TEST(DatabaseClientTest, exceptionFromRollback) {
    this->updater_ = this->client_->getUpdater(this->zname_, true);

    this->rrset_.reset(new RRset(Name("throw.example.org"), this->qclass_,
                                 this->qtype_, this->rrttl_));
    this->rrset_->addRdata(rdata::createRdata(this->rrset_->getType(),
                                              this->rrset_->getClass(),
                                              "192.0.2.1"));
    this->updater_->addRRset(*this->rrset_);
    // destruct without commit.  The added name will result in an exception
    // in the MockAccessor's rollback method.  It shouldn't be propagated.
    EXPECT_NO_THROW(this->updater_.reset());
}

TYPED_TEST(DatabaseClientTest, duplicateCommit) {
    // duplicate commit.  should result in exception.
    this->updater_ = this->client_->getUpdater(this->zname_, true);
    this->updater_->commit();
    EXPECT_THROW(this->updater_->commit(), DataSourceError);
}

TYPED_TEST(DatabaseClientTest, addRRsetToNewZone) {
    // Add a single RRset to a fresh empty zone
    this->updater_ = this->client_->getUpdater(this->zname_, true);
    this->updater_->addRRset(*this->rrset_);

    this->expected_rdatas_.clear();
    this->expected_rdatas_.push_back("192.0.2.2");
    {
        SCOPED_TRACE("add RRset");
        doFindTest(this->updater_->getFinder(), this->qname_, this->qtype_,
                   this->qtype_, this->rrttl_, ZoneFinder::SUCCESS,
                   this->expected_rdatas_, this->empty_rdatas_);
    }

    // Similar to the previous case, but with RRSIG
    this->updater_.reset();
    this->updater_ = this->client_->getUpdater(this->zname_, true);
    this->updater_->addRRset(*this->rrset_);
    this->updater_->addRRset(*this->rrsigset_);

    // confirm the expected columns were passed to the accessor (if checkable).
    const char* const rrsig_added[] = {
        "www.example.org.", "org.example.www.", "3600", "RRSIG", "A",
        "A 5 3 0 20000101000000 20000201000000 0 example.org. FAKEFAKEFAKE"
    };
    this->checkLastAdded(rrsig_added);

    this->expected_sig_rdatas_.clear();
    this->expected_sig_rdatas_.push_back(
        rrsig_added[DatabaseAccessor::ADD_RDATA]);
    {
        SCOPED_TRACE("add RRset with RRSIG");
        doFindTest(this->updater_->getFinder(), this->qname_, this->qtype_,
                   this->qtype_, this->rrttl_, ZoneFinder::SUCCESS,
                   this->expected_rdatas_, this->expected_sig_rdatas_);
    }

    // Add the non RRSIG RRset again, to see the attempt of adding RRSIG
    // causes any unexpected effect, in particular, whether the SIGTYPE
    // field might remain.
    updater_->addRRset(*rrset_);
    const char* const rrset_added[] = {
        "www.example.org.", "org.example.www.", "3600", "A", "", "192.0.2.2"
    };
    checkLastAdded(rrset_added);
}

TYPED_TEST(DatabaseClientTest, addRRsetToCurrentZone) {
    // Similar to the previous test, but not replacing the existing data.
    shared_ptr<DatabaseClient::Finder> finder(this->getFinder());

    this->updater_ = this->client_->getUpdater(this->zname_, false);
    this->updater_->addRRset(*this->rrset_);

    // We should see both old and new data.
    this->expected_rdatas_.clear();
    this->expected_rdatas_.push_back("192.0.2.1");
    this->expected_rdatas_.push_back("192.0.2.2");
    {
        SCOPED_TRACE("add RRset");
        doFindTest(this->updater_->getFinder(), this->qname_, this->qtype_,
                   this->qtype_, this->rrttl_, ZoneFinder::SUCCESS,
                   this->expected_rdatas_, this->empty_rdatas_);
    }
    this->updater_->commit();
    {
        SCOPED_TRACE("add RRset after commit");
        doFindTest(*finder, this->qname_, this->qtype_, this->qtype_,
                   this->rrttl_, ZoneFinder::SUCCESS, this->expected_rdatas_,
                   this->empty_rdatas_);
    }
}

TYPED_TEST(DatabaseClientTest, addMultipleRRs) {
    // Similar to the previous case, but the added RRset contains multiple
    // RRs.
    this->updater_ = this->client_->getUpdater(this->zname_, false);
    this->rrset_->addRdata(rdata::createRdata(this->rrset_->getType(),
                                              this->rrset_->getClass(),
                                              "192.0.2.3"));
    this->updater_->addRRset(*this->rrset_);
    this->expected_rdatas_.clear();
    this->expected_rdatas_.push_back("192.0.2.1");
    this->expected_rdatas_.push_back("192.0.2.2");
    this->expected_rdatas_.push_back("192.0.2.3");
    {
        SCOPED_TRACE("add multiple RRs");
        doFindTest(this->updater_->getFinder(), this->qname_, this->qtype_,
                   this->qtype_, this->rrttl_, ZoneFinder::SUCCESS,
                   this->expected_rdatas_, this->empty_rdatas_);
    }
}

TYPED_TEST(DatabaseClientTest, addRRsetOfLargerTTL) {
    // Similar to the previous one, but the TTL of the added RRset is larger
    // than that of the existing record.  The finder should use the smaller
    // one.
    this->updater_ = this->client_->getUpdater(this->zname_, false);
    this->rrset_->setTTL(RRTTL(7200));
    this->updater_->addRRset(*this->rrset_);

    this->expected_rdatas_.clear();
    this->expected_rdatas_.push_back("192.0.2.1");
    this->expected_rdatas_.push_back("192.0.2.2");
    {
        SCOPED_TRACE("add RRset of larger TTL");
        doFindTest(this->updater_->getFinder(), this->qname_, this->qtype_,
                   this->qtype_, this->rrttl_, ZoneFinder::SUCCESS,
                   this->expected_rdatas_, this->empty_rdatas_);
    }
}

TYPED_TEST(DatabaseClientTest, addRRsetOfSmallerTTL) {
    // Similar to the previous one, but the added RRset has a smaller TTL.
    // The added TTL should be used by the finder.
    this->updater_ = this->client_->getUpdater(this->zname_, false);
    this->rrset_->setTTL(RRTTL(1800));
    this->updater_->addRRset(*this->rrset_);

    this->expected_rdatas_.clear();
    this->expected_rdatas_.push_back("192.0.2.1");
    this->expected_rdatas_.push_back("192.0.2.2");
    {
        SCOPED_TRACE("add RRset of smaller TTL");
        doFindTest(this->updater_->getFinder(), this->qname_, this->qtype_,
                   this->qtype_, RRTTL(1800), ZoneFinder::SUCCESS,
                   this->expected_rdatas_, this->empty_rdatas_);
    }
}

TYPED_TEST(DatabaseClientTest, addSameRR) {
    // Add the same RR as that is already in the data source.
    // Currently the add interface doesn't try to suppress the duplicate,
    // neither does the finder.  We may want to revisit it in future versions.

    this->updater_ = this->client_->getUpdater(this->zname_, false);
    this->rrset_.reset(new RRset(this->qname_, this->qclass_, this->qtype_,
                                 this->rrttl_));
    this->rrset_->addRdata(rdata::createRdata(this->rrset_->getType(),
                                              this->rrset_->getClass(),
                                              "192.0.2.1"));
    this->updater_->addRRset(*this->rrset_);
    this->expected_rdatas_.clear();
    this->expected_rdatas_.push_back("192.0.2.1");
    this->expected_rdatas_.push_back("192.0.2.1");
    {
        SCOPED_TRACE("add same RR");
        doFindTest(this->updater_->getFinder(), this->qname_, this->qtype_,
                   this->qtype_, this->rrttl_, ZoneFinder::SUCCESS,
                   this->expected_rdatas_, this->empty_rdatas_);
    }
}

TYPED_TEST(DatabaseClientTest, addDeviantRR) {
    this->updater_ = this->client_->getUpdater(this->zname_, false);

    // RR class mismatch.  This should be detected and rejected.
    this->rrset_.reset(new RRset(this->qname_, RRClass::CH(), RRType::TXT(),
                                 this->rrttl_));
    this->rrset_->addRdata(rdata::createRdata(this->rrset_->getType(),
                                              this->rrset_->getClass(),
                                              "test text"));
    EXPECT_THROW(this->updater_->addRRset(*this->rrset_), DataSourceError);

    // Out-of-zone owner name.  At a higher level this should be rejected,
    // but it doesn't happen in this interface.
    this->rrset_.reset(new RRset(Name("example.com"), this->qclass_,
                                 this->qtype_, this->rrttl_));
    this->rrset_->addRdata(rdata::createRdata(this->rrset_->getType(),
                                              this->rrset_->getClass(),
                                              "192.0.2.100"));
    this->updater_->addRRset(*this->rrset_);

    this->expected_rdatas_.clear();
    this->expected_rdatas_.push_back("192.0.2.100");
    {
        // Note: with the find() implementation being more strict about
        // zone cuts, this test may fail.  Then the test should be updated.
        SCOPED_TRACE("add out-of-zone RR");
        doFindTest(this->updater_->getFinder(), Name("example.com"),
                   this->qtype_, this->qtype_, this->rrttl_,
                   ZoneFinder::SUCCESS, this->expected_rdatas_,
                   this->empty_rdatas_);
    }
}

TYPED_TEST(DatabaseClientTest, addEmptyRRset) {
    this->updater_ = this->client_->getUpdater(this->zname_, false);
    this->rrset_.reset(new RRset(this->qname_, this->qclass_, this->qtype_,
                                 this->rrttl_));
    EXPECT_THROW(this->updater_->addRRset(*this->rrset_), DataSourceError);
}

<<<<<<< HEAD
TYPED_TEST(DatabaseClientTest, addAfterCommit) {
   this->updater_ = this->client_->getUpdater(this->zname_, false);
   this->updater_->commit();
   EXPECT_THROW(this->updater_->addRRset(*this->rrset_), DataSourceError);
=======
TEST_F(DatabaseClientTest, addRRsetWithRRSIG) {
    updater_ = client_->getUpdater(zname_, false);
    rrset_->addRRsig(*rrsigset_);
    EXPECT_THROW(updater_->addRRset(*rrset_), DataSourceError);
}

TEST_F(DatabaseClientTest, addAfterCommit) {
   updater_ = client_->getUpdater(zname_, false);
   updater_->commit();
   EXPECT_THROW(updater_->addRRset(*rrset_), DataSourceError);
>>>>>>> 83a58b81
}

TYPED_TEST(DatabaseClientTest, deleteRRset) {
    shared_ptr<DatabaseClient::Finder> finder(this->getFinder());

    this->rrset_.reset(new RRset(this->qname_, this->qclass_, this->qtype_,
                                 this->rrttl_));
    this->rrset_->addRdata(rdata::createRdata(this->rrset_->getType(),
                                              this->rrset_->getClass(),
                                              "192.0.2.1"));

    // Delete one RR from an RRset
    this->updater_ = this->client_->getUpdater(this->zname_, false);
    this->updater_->deleteRRset(*this->rrset_);

    // Delete the only RR of a name
    this->rrset_.reset(new RRset(Name("cname.example.org"), this->qclass_,
                          RRType::CNAME(), this->rrttl_));
    this->rrset_->addRdata(rdata::createRdata(this->rrset_->getType(),
                                              this->rrset_->getClass(),
                                              "www.example.org"));
    this->updater_->deleteRRset(*this->rrset_);

    // The this->updater_ finder should immediately see the deleted results.
    {
        SCOPED_TRACE("delete RRset");
        doFindTest(this->updater_->getFinder(), this->qname_, this->qtype_,
                   this->qtype_, this->rrttl_, ZoneFinder::NXRRSET,
                   this->empty_rdatas_, this->empty_rdatas_);
        doFindTest(this->updater_->getFinder(), Name("cname.example.org"),
                   this->qtype_, this->qtype_, this->rrttl_,
                   ZoneFinder::NXDOMAIN, this->empty_rdatas_,
                   this->empty_rdatas_);
    }

    // before committing the change, the original finder should see the
    // original record.
    {
        SCOPED_TRACE("delete RRset before commit");
        this->expected_rdatas_.push_back("192.0.2.1");
        doFindTest(*finder, this->qname_, this->qtype_, this->qtype_,
                   this->rrttl_, ZoneFinder::SUCCESS, this->expected_rdatas_,
                   this->empty_rdatas_);

        this->expected_rdatas_.clear();
        this->expected_rdatas_.push_back("www.example.org.");
        doFindTest(*finder, Name("cname.example.org"), this->qtype_,
                   RRType::CNAME(), this->rrttl_, ZoneFinder::CNAME,
                   this->expected_rdatas_, this->empty_rdatas_);
    }

    // once committed, the record should be removed from the original finder's
    // view, too.
    this->updater_->commit();
    {
        SCOPED_TRACE("delete RRset after commit");
        doFindTest(*finder, this->qname_, this->qtype_, this->qtype_,
                   this->rrttl_, ZoneFinder::NXRRSET, this->empty_rdatas_,
                   this->empty_rdatas_);
        doFindTest(*finder, Name("cname.example.org"), this->qtype_,
                   this->qtype_, this->rrttl_, ZoneFinder::NXDOMAIN,
                   this->empty_rdatas_, this->empty_rdatas_);
    }
}

TYPED_TEST(DatabaseClientTest, deleteRRsetToNXDOMAIN) {
    // similar to the previous case, but it removes the only record of the
    // given name.  a subsequent find() should result in NXDOMAIN.
    this->rrset_.reset(new RRset(Name("cname.example.org"), this->qclass_,
                           RRType::CNAME(), this->rrttl_));
    this->rrset_->addRdata(rdata::createRdata(this->rrset_->getType(),
                                              this->rrset_->getClass(),
                                              "www.example.org"));

    this->updater_ = this->client_->getUpdater(this->zname_, false);
    this->updater_->deleteRRset(*this->rrset_);
    {
        SCOPED_TRACE("delete RRset to NXDOMAIN");
        doFindTest(this->updater_->getFinder(), Name("cname.example.org"),
                   this->qtype_, this->qtype_, this->rrttl_,
                   ZoneFinder::NXDOMAIN, this->empty_rdatas_,
                   this->empty_rdatas_);
    }
}

TYPED_TEST(DatabaseClientTest, deleteMultipleRRs) {
    this->rrset_.reset(new RRset(this->qname_, this->qclass_, RRType::AAAA(),
                                 this->rrttl_));
    this->rrset_->addRdata(rdata::createRdata(this->rrset_->getType(),
                                              this->rrset_->getClass(),
                                              "2001:db8::1"));
    this->rrset_->addRdata(rdata::createRdata(this->rrset_->getType(),
                                              this->rrset_->getClass(),
                                              "2001:db8::2"));

    this->updater_ = this->client_->getUpdater(this->zname_, false);
    this->updater_->deleteRRset(*this->rrset_);

    {
        SCOPED_TRACE("delete multiple RRs");
        doFindTest(this->updater_->getFinder(), this->qname_, RRType::AAAA(),
                   this->qtype_, this->rrttl_, ZoneFinder::NXRRSET,
                   this->empty_rdatas_, this->empty_rdatas_);
    }
}

TYPED_TEST(DatabaseClientTest, partialDelete) {
    this->rrset_.reset(new RRset(this->qname_, this->qclass_, RRType::AAAA(),
                                 this->rrttl_));
    this->rrset_->addRdata(rdata::createRdata(this->rrset_->getType(),
                                              this->rrset_->getClass(),
                                              "2001:db8::1"));
    // This does not exist in the test data source:
    this->rrset_->addRdata(rdata::createRdata(this->rrset_->getType(),
                                              this->rrset_->getClass(),
                                              "2001:db8::3"));

    // deleteRRset should succeed "silently", and subsequent find() should
    // find the remaining RR.
    this->updater_ = this->client_->getUpdater(this->zname_, false);
    this->updater_->deleteRRset(*this->rrset_);
    {
        SCOPED_TRACE("partial delete");
        this->expected_rdatas_.push_back("2001:db8::2");
        doFindTest(this->updater_->getFinder(), this->qname_, RRType::AAAA(),
                   RRType::AAAA(), this->rrttl_, ZoneFinder::SUCCESS,
                   this->expected_rdatas_, this->empty_rdatas_);
    }
}

TYPED_TEST(DatabaseClientTest, deleteNoMatch) {
    // similar to the previous test, but there's not even a match in the
    // specified RRset.  Essentially there's no difference in the result.
    this->updater_ = this->client_->getUpdater(this->zname_, false);
    this->updater_->deleteRRset(*this->rrset_);
    {
        SCOPED_TRACE("delete no match");
        this->expected_rdatas_.push_back("192.0.2.1");
        doFindTest(this->updater_->getFinder(), this->qname_, this->qtype_,
                   this->qtype_, this->rrttl_, ZoneFinder::SUCCESS,
                   this->expected_rdatas_, this->empty_rdatas_);
    }
}

TYPED_TEST(DatabaseClientTest, deleteWithDifferentTTL) {
    // Our delete interface simply ignores TTL (may change in a future version)
    this->rrset_.reset(new RRset(this->qname_, this->qclass_, this->qtype_,
                                 RRTTL(1800)));
    this->rrset_->addRdata(rdata::createRdata(this->rrset_->getType(),
                                              this->rrset_->getClass(),
                                              "192.0.2.1"));
    this->updater_ = this->client_->getUpdater(this->zname_, false);
    this->updater_->deleteRRset(*this->rrset_);
    {
        SCOPED_TRACE("delete RRset with a different TTL");
        doFindTest(this->updater_->getFinder(), this->qname_, this->qtype_,
                   this->qtype_, this->rrttl_, ZoneFinder::NXRRSET,
                   this->empty_rdatas_, this->empty_rdatas_);
    }
}

TYPED_TEST(DatabaseClientTest, deleteDeviantRR) {
    this->updater_ = this->client_->getUpdater(this->zname_, false);

    // RR class mismatch.  This should be detected and rejected.
    this->rrset_.reset(new RRset(this->qname_, RRClass::CH(), RRType::TXT(),
                                 this->rrttl_));
    this->rrset_->addRdata(rdata::createRdata(this->rrset_->getType(),
                                              this->rrset_->getClass(),
                                              "test text"));
    EXPECT_THROW(this->updater_->deleteRRset(*this->rrset_), DataSourceError);

    // Out-of-zone owner name.  At a higher level this should be rejected,
    // but it doesn't happen in this interface.
    this->rrset_.reset(new RRset(Name("example.com"), this->qclass_,
                                 this->qtype_, this->rrttl_));
    this->rrset_->addRdata(rdata::createRdata(this->rrset_->getType(),
                                              this->rrset_->getClass(),
                                              "192.0.2.100"));
    EXPECT_NO_THROW(this->updater_->deleteRRset(*this->rrset_));
}

TYPED_TEST(DatabaseClientTest, deleteAfterCommit) {
   this->updater_ = this->client_->getUpdater(this->zname_, false);
   this->updater_->commit();
   EXPECT_THROW(this->updater_->deleteRRset(*this->rrset_), DataSourceError);
}

TYPED_TEST(DatabaseClientTest, deleteEmptyRRset) {
    this->updater_ = this->client_->getUpdater(this->zname_, false);
    this->rrset_.reset(new RRset(this->qname_, this->qclass_, this->qtype_,
                                 this->rrttl_));
    EXPECT_THROW(this->updater_->deleteRRset(*this->rrset_), DataSourceError);
}

TEST_F(DatabaseClientTest, deleteRRsetWithRRSIG) {
    updater_ = client_->getUpdater(zname_, false);
    rrset_->addRRsig(*rrsigset_);
    EXPECT_THROW(updater_->deleteRRset(*rrset_), DataSourceError);
}

TEST_F(DatabaseClientTest, compoundUpdate) {
    // This test case performs an arbitrary chosen add/delete operations
    // in a single update transaction.  Essentially there is nothing new to
    // test here, but there may be some bugs that was overlooked and can
    // only happen in the compound update scenario, so we test it.

    updater_ = client_->getUpdater(zname_, false);

    // add a new RR to an existing RRset
    updater_->addRRset(*rrset_);
    expected_rdatas_.clear();
    expected_rdatas_.push_back("192.0.2.1");
    expected_rdatas_.push_back("192.0.2.2");
    doFindTest(updater_->getFinder(), qname_, qtype_, qtype_, rrttl_,
               ZoneFinder::SUCCESS, expected_rdatas_, empty_rdatas_);

    // delete an existing RR
    rrset_.reset(new RRset(Name("www.example.org"), qclass_, qtype_, rrttl_));
    rrset_->addRdata(rdata::createRdata(rrset_->getType(),
                                        rrset_->getClass(), "192.0.2.1"));
    updater_->deleteRRset(*rrset_);
    expected_rdatas_.clear();
    expected_rdatas_.push_back("192.0.2.2");
    doFindTest(updater_->getFinder(), qname_, qtype_, qtype_, rrttl_,
               ZoneFinder::SUCCESS, expected_rdatas_, empty_rdatas_);

    // re-add it
    updater_->addRRset(*rrset_);
    expected_rdatas_.push_back("192.0.2.1");
    doFindTest(updater_->getFinder(), qname_, qtype_, qtype_, rrttl_,
               ZoneFinder::SUCCESS, expected_rdatas_, empty_rdatas_);

    // add a new RR with a new name
    const Name newname("newname.example.org");
    const RRType newtype(RRType::AAAA());
    doFindTest(updater_->getFinder(), newname, newtype, newtype, rrttl_,
               ZoneFinder::NXDOMAIN, empty_rdatas_, empty_rdatas_);
    rrset_.reset(new RRset(newname, qclass_, newtype, rrttl_));
    rrset_->addRdata(rdata::createRdata(rrset_->getType(),
                                        rrset_->getClass(), "2001:db8::10"));
    rrset_->addRdata(rdata::createRdata(rrset_->getType(),
                                        rrset_->getClass(), "2001:db8::11"));
    updater_->addRRset(*rrset_);
    expected_rdatas_.clear();
    expected_rdatas_.push_back("2001:db8::10");
    expected_rdatas_.push_back("2001:db8::11");
    doFindTest(updater_->getFinder(), newname, newtype, newtype, rrttl_,
               ZoneFinder::SUCCESS, expected_rdatas_, empty_rdatas_);

    // delete one RR from the previous set
    rrset_.reset(new RRset(newname, qclass_, newtype, rrttl_));
    rrset_->addRdata(rdata::createRdata(rrset_->getType(),
                                        rrset_->getClass(), "2001:db8::11"));
    updater_->deleteRRset(*rrset_);
    expected_rdatas_.clear();
    expected_rdatas_.push_back("2001:db8::10");
    doFindTest(updater_->getFinder(), newname, newtype, newtype, rrttl_,
               ZoneFinder::SUCCESS, expected_rdatas_, empty_rdatas_);

    // Commit the changes, confirm the entire changes applied.
    updater_->commit();
    shared_ptr<DatabaseClient::Finder> finder(getFinder());
    expected_rdatas_.clear();
    expected_rdatas_.push_back("192.0.2.2");
    expected_rdatas_.push_back("192.0.2.1");
    doFindTest(*finder, qname_, qtype_, qtype_, rrttl_,
               ZoneFinder::SUCCESS, expected_rdatas_, empty_rdatas_);

    expected_rdatas_.clear();
    expected_rdatas_.push_back("2001:db8::10");
    doFindTest(*finder, newname, newtype, newtype, rrttl_,
               ZoneFinder::SUCCESS, expected_rdatas_, empty_rdatas_);
}
}<|MERGE_RESOLUTION|>--- conflicted
+++ resolved
@@ -712,7 +712,6 @@
     }
 
     // Helper methods for update tests
-<<<<<<< HEAD
     bool isRollbacked(bool expected = false) const {
         if (is_mock_) {
             const MockAccessor& mock_accessor =
@@ -721,10 +720,6 @@
         } else {
             return (expected);
         }
-=======
-    bool isRollbacked() const {
-        return (update_accessor_->isRollbacked());
->>>>>>> 83a58b81
     }
 
     void checkLastAdded(const char* const expected[]) const {
@@ -1687,11 +1682,11 @@
     // Add the non RRSIG RRset again, to see the attempt of adding RRSIG
     // causes any unexpected effect, in particular, whether the SIGTYPE
     // field might remain.
-    updater_->addRRset(*rrset_);
+    this->updater_->addRRset(*this->rrset_);
     const char* const rrset_added[] = {
         "www.example.org.", "org.example.www.", "3600", "A", "", "192.0.2.2"
     };
-    checkLastAdded(rrset_added);
+    this->checkLastAdded(rrset_added);
 }
 
 TYPED_TEST(DatabaseClientTest, addRRsetToCurrentZone) {
@@ -1840,23 +1835,16 @@
     EXPECT_THROW(this->updater_->addRRset(*this->rrset_), DataSourceError);
 }
 
-<<<<<<< HEAD
 TYPED_TEST(DatabaseClientTest, addAfterCommit) {
    this->updater_ = this->client_->getUpdater(this->zname_, false);
    this->updater_->commit();
    EXPECT_THROW(this->updater_->addRRset(*this->rrset_), DataSourceError);
-=======
-TEST_F(DatabaseClientTest, addRRsetWithRRSIG) {
-    updater_ = client_->getUpdater(zname_, false);
-    rrset_->addRRsig(*rrsigset_);
-    EXPECT_THROW(updater_->addRRset(*rrset_), DataSourceError);
-}
-
-TEST_F(DatabaseClientTest, addAfterCommit) {
-   updater_ = client_->getUpdater(zname_, false);
-   updater_->commit();
-   EXPECT_THROW(updater_->addRRset(*rrset_), DataSourceError);
->>>>>>> 83a58b81
+}
+
+TYPED_TEST(DatabaseClientTest, addRRsetWithRRSIG) {
+    this->updater_ = this->client_->getUpdater(this->zname_, false);
+    this->rrset_->addRRsig(*this->rrsigset_);
+    EXPECT_THROW(this->updater_->addRRset(*this->rrset_), DataSourceError);
 }
 
 TYPED_TEST(DatabaseClientTest, deleteRRset) {
@@ -2052,83 +2040,98 @@
     EXPECT_THROW(this->updater_->deleteRRset(*this->rrset_), DataSourceError);
 }
 
-TEST_F(DatabaseClientTest, deleteRRsetWithRRSIG) {
-    updater_ = client_->getUpdater(zname_, false);
-    rrset_->addRRsig(*rrsigset_);
-    EXPECT_THROW(updater_->deleteRRset(*rrset_), DataSourceError);
-}
-
-TEST_F(DatabaseClientTest, compoundUpdate) {
+TYPED_TEST(DatabaseClientTest, deleteRRsetWithRRSIG) {
+    this->updater_ = this->client_->getUpdater(this->zname_, false);
+    this->rrset_->addRRsig(*this->rrsigset_);
+    EXPECT_THROW(this->updater_->deleteRRset(*this->rrset_), DataSourceError);
+}
+
+TYPED_TEST(DatabaseClientTest, compoundUpdate) {
     // This test case performs an arbitrary chosen add/delete operations
     // in a single update transaction.  Essentially there is nothing new to
     // test here, but there may be some bugs that was overlooked and can
     // only happen in the compound update scenario, so we test it.
 
-    updater_ = client_->getUpdater(zname_, false);
+    this->updater_ = this->client_->getUpdater(this->zname_, false);
 
     // add a new RR to an existing RRset
-    updater_->addRRset(*rrset_);
-    expected_rdatas_.clear();
-    expected_rdatas_.push_back("192.0.2.1");
-    expected_rdatas_.push_back("192.0.2.2");
-    doFindTest(updater_->getFinder(), qname_, qtype_, qtype_, rrttl_,
-               ZoneFinder::SUCCESS, expected_rdatas_, empty_rdatas_);
+    this->updater_->addRRset(*this->rrset_);
+    this->expected_rdatas_.clear();
+    this->expected_rdatas_.push_back("192.0.2.1");
+    this->expected_rdatas_.push_back("192.0.2.2");
+    doFindTest(this->updater_->getFinder(), this->qname_, this->qtype_,
+               this->qtype_, this->rrttl_, ZoneFinder::SUCCESS,
+               this->expected_rdatas_, this->empty_rdatas_);
 
     // delete an existing RR
-    rrset_.reset(new RRset(Name("www.example.org"), qclass_, qtype_, rrttl_));
-    rrset_->addRdata(rdata::createRdata(rrset_->getType(),
-                                        rrset_->getClass(), "192.0.2.1"));
-    updater_->deleteRRset(*rrset_);
-    expected_rdatas_.clear();
-    expected_rdatas_.push_back("192.0.2.2");
-    doFindTest(updater_->getFinder(), qname_, qtype_, qtype_, rrttl_,
-               ZoneFinder::SUCCESS, expected_rdatas_, empty_rdatas_);
+    this->rrset_.reset(new RRset(Name("www.example.org"), this->qclass_,
+                                 this->qtype_, this->rrttl_));
+    this->rrset_->addRdata(rdata::createRdata(this->rrset_->getType(),
+                                              this->rrset_->getClass(),
+                                              "192.0.2.1"));
+    this->updater_->deleteRRset(*this->rrset_);
+    this->expected_rdatas_.clear();
+    this->expected_rdatas_.push_back("192.0.2.2");
+    doFindTest(this->updater_->getFinder(), this->qname_, this->qtype_,
+               this->qtype_, this->rrttl_, ZoneFinder::SUCCESS,
+               this->expected_rdatas_, this->empty_rdatas_);
 
     // re-add it
-    updater_->addRRset(*rrset_);
-    expected_rdatas_.push_back("192.0.2.1");
-    doFindTest(updater_->getFinder(), qname_, qtype_, qtype_, rrttl_,
-               ZoneFinder::SUCCESS, expected_rdatas_, empty_rdatas_);
+    this->updater_->addRRset(*this->rrset_);
+    this->expected_rdatas_.push_back("192.0.2.1");
+    doFindTest(this->updater_->getFinder(), this->qname_, this->qtype_,
+               this->qtype_, this->rrttl_, ZoneFinder::SUCCESS,
+               this->expected_rdatas_, this->empty_rdatas_);
 
     // add a new RR with a new name
     const Name newname("newname.example.org");
     const RRType newtype(RRType::AAAA());
-    doFindTest(updater_->getFinder(), newname, newtype, newtype, rrttl_,
-               ZoneFinder::NXDOMAIN, empty_rdatas_, empty_rdatas_);
-    rrset_.reset(new RRset(newname, qclass_, newtype, rrttl_));
-    rrset_->addRdata(rdata::createRdata(rrset_->getType(),
-                                        rrset_->getClass(), "2001:db8::10"));
-    rrset_->addRdata(rdata::createRdata(rrset_->getType(),
-                                        rrset_->getClass(), "2001:db8::11"));
-    updater_->addRRset(*rrset_);
-    expected_rdatas_.clear();
-    expected_rdatas_.push_back("2001:db8::10");
-    expected_rdatas_.push_back("2001:db8::11");
-    doFindTest(updater_->getFinder(), newname, newtype, newtype, rrttl_,
-               ZoneFinder::SUCCESS, expected_rdatas_, empty_rdatas_);
+    doFindTest(this->updater_->getFinder(), newname, newtype, newtype,
+               this->rrttl_, ZoneFinder::NXDOMAIN, this->empty_rdatas_,
+               this->empty_rdatas_);
+    this->rrset_.reset(new RRset(newname, this->qclass_, newtype,
+                                 this->rrttl_));
+    this->rrset_->addRdata(rdata::createRdata(this->rrset_->getType(),
+                                              this->rrset_->getClass(),
+                                              "2001:db8::10"));
+    this->rrset_->addRdata(rdata::createRdata(this->rrset_->getType(),
+                                              this->rrset_->getClass(),
+                                              "2001:db8::11"));
+    this->updater_->addRRset(*this->rrset_);
+    this->expected_rdatas_.clear();
+    this->expected_rdatas_.push_back("2001:db8::10");
+    this->expected_rdatas_.push_back("2001:db8::11");
+    doFindTest(this->updater_->getFinder(), newname, newtype, newtype,
+               this->rrttl_, ZoneFinder::SUCCESS, this->expected_rdatas_,
+               this->empty_rdatas_);
 
     // delete one RR from the previous set
-    rrset_.reset(new RRset(newname, qclass_, newtype, rrttl_));
-    rrset_->addRdata(rdata::createRdata(rrset_->getType(),
-                                        rrset_->getClass(), "2001:db8::11"));
-    updater_->deleteRRset(*rrset_);
-    expected_rdatas_.clear();
-    expected_rdatas_.push_back("2001:db8::10");
-    doFindTest(updater_->getFinder(), newname, newtype, newtype, rrttl_,
-               ZoneFinder::SUCCESS, expected_rdatas_, empty_rdatas_);
+    this->rrset_.reset(new RRset(newname, this->qclass_, newtype,
+                                 this->rrttl_));
+    this->rrset_->addRdata(rdata::createRdata(this->rrset_->getType(),
+                                              this->rrset_->getClass(),
+                                              "2001:db8::11"));
+    this->updater_->deleteRRset(*this->rrset_);
+    this->expected_rdatas_.clear();
+    this->expected_rdatas_.push_back("2001:db8::10");
+    doFindTest(this->updater_->getFinder(), newname, newtype, newtype,
+               this->rrttl_, ZoneFinder::SUCCESS, this->expected_rdatas_,
+               this->empty_rdatas_);
 
     // Commit the changes, confirm the entire changes applied.
-    updater_->commit();
-    shared_ptr<DatabaseClient::Finder> finder(getFinder());
-    expected_rdatas_.clear();
-    expected_rdatas_.push_back("192.0.2.2");
-    expected_rdatas_.push_back("192.0.2.1");
-    doFindTest(*finder, qname_, qtype_, qtype_, rrttl_,
-               ZoneFinder::SUCCESS, expected_rdatas_, empty_rdatas_);
-
-    expected_rdatas_.clear();
-    expected_rdatas_.push_back("2001:db8::10");
-    doFindTest(*finder, newname, newtype, newtype, rrttl_,
-               ZoneFinder::SUCCESS, expected_rdatas_, empty_rdatas_);
+    this->updater_->commit();
+    shared_ptr<DatabaseClient::Finder> finder(this->getFinder());
+    this->expected_rdatas_.clear();
+    this->expected_rdatas_.push_back("192.0.2.2");
+    this->expected_rdatas_.push_back("192.0.2.1");
+    doFindTest(*finder, this->qname_, this->qtype_, this->qtype_, this->rrttl_,
+               ZoneFinder::SUCCESS, this->expected_rdatas_,
+               this->empty_rdatas_);
+
+    this->expected_rdatas_.clear();
+    this->expected_rdatas_.push_back("2001:db8::10");
+    doFindTest(*finder, newname, newtype, newtype, this->rrttl_,
+               ZoneFinder::SUCCESS, this->expected_rdatas_,
+               this->empty_rdatas_);
 }
 }