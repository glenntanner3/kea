--- conflicted
+++ resolved
@@ -8,16 +8,10 @@
 python_LTLIBRARIES = log.la
 log_la_SOURCES = log.cc
 
-<<<<<<< HEAD
-pytest:
-	$(SHELL) tests/log_test
-
-CLEANDIRS = __pycache__
-
-clean-local:
-	rm -rf $(CLEANDIRS)
-=======
 log_la_CPPFLAGS = $(AM_CPPFLAGS) $(PYTHON_INCLUDES)
+# Note: PYTHON_CXXFLAGS may have some -Wno... workaround, which must be
+# placed after -Wextra defined in AM_CXXFLAGS
+log_la_CXXFLAGS = $(AM_CXXFLAGS) $(PYTHON_CXXFLAGS)
 log_la_LDFLAGS = $(PYTHON_LDFLAGS)
 log_la_LDFLAGS += -module
 log_la_LIBADD = $(top_builddir)/src/lib/log/liblog.la
@@ -25,4 +19,11 @@
 
 # This is not installed, it helps locate the module during tests
 EXTRA_DIST = __init__.py
->>>>>>> 8cad0814
+
+pytest:
+	$(SHELL) tests/log_test
+
+CLEANDIRS = __pycache__
+
+clean-local:
+	rm -rf $(CLEANDIRS)