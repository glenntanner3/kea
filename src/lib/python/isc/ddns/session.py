# Copyright (C) 2012  Internet Systems Consortium.
#
# Permission to use, copy, modify, and distribute this software for any
# purpose with or without fee is hereby granted, provided that the above
# copyright notice and this permission notice appear in all copies.
#
# THE SOFTWARE IS PROVIDED "AS IS" AND INTERNET SYSTEMS CONSORTIUM
# DISCLAIMS ALL WARRANTIES WITH REGARD TO THIS SOFTWARE INCLUDING ALL
# IMPLIED WARRANTIES OF MERCHANTABILITY AND FITNESS. IN NO EVENT SHALL
# INTERNET SYSTEMS CONSORTIUM BE LIABLE FOR ANY SPECIAL, DIRECT,
# INDIRECT, OR CONSEQUENTIAL DAMAGES OR ANY DAMAGES WHATSOEVER RESULTING
# FROM LOSS OF USE, DATA OR PROFITS, WHETHER IN AN ACTION OF CONTRACT,
# NEGLIGENCE OR OTHER TORTIOUS ACTION, ARISING OUT OF OR IN CONNECTION
# WITH THE USE OR PERFORMANCE OF THIS SOFTWARE.

from isc.dns import *
import isc.ddns.zone_config
from isc.log import *
from isc.ddns.logger import logger, ClientFormatter, ZoneFormatter,\
                            RRsetFormatter
from isc.log_messages.libddns_messages import *
<<<<<<< HEAD
from isc.datasrc import ZoneFinder
import isc.xfrin.diff
=======
from isc.acl.acl import ACCEPT, REJECT, DROP
>>>>>>> 91164ce5
import copy

# Result codes for UpdateSession.handle()
UPDATE_SUCCESS = 0
UPDATE_ERROR = 1
UPDATE_DROP = 2

# Convenient aliases of update-specific section names
SECTION_ZONE = Message.SECTION_QUESTION
SECTION_PREREQUISITE = Message.SECTION_ANSWER
SECTION_UPDATE = Message.SECTION_AUTHORITY

# Shortcut
DBGLVL_TRACE_BASIC = logger.DBGLVL_TRACE_BASIC

class UpdateError(Exception):
    '''Exception for general error in update request handling.

    This exception is intended to be used internally within this module.
    When UpdateSession.handle() encounters an error in handling an update
    request it can raise this exception to terminate the handling.

    This class is constructed with some information that may be useful for
    subsequent possible logging:
    - msg (string) A string explaining the error.
    - zname (isc.dns.Name) The zone name.  Can be None when not identified.
    - zclass (isc.dns.RRClass) The zone class.  Like zname, can be None.
    - rcode (isc.dns.RCode or None) The RCODE to be set in the response
      message; this can be None if the response is not expected to be sent.
    - nolog (bool) If True, it indicates there's no more need for logging.

    '''
    def __init__(self, msg, zname, zclass, rcode, nolog=False):
        Exception.__init__(self, msg)
        self.zname = zname
        self.zclass = zclass
        self.rcode = rcode
        self.nolog = nolog

def foreach_rr(rrset):
    '''
    Generator that creates a new RRset with one RR from
    the given RRset upon each iteration, usable in calls that
    need to loop over an RRset and perform an action with each
    of the individual RRs in it.
    Example:
    for rr in foreach_rr(rrset):
        print(str(rr))
    '''
    for rdata in rrset.get_rdata():
        rr = isc.dns.RRset(rrset.get_name(),
                           rrset.get_class(),
                           rrset.get_type(),
                           rrset.get_ttl())
        rr.add_rdata(rdata)
        yield rr

def convert_rrset_class(rrset, rrclass):
    '''Returns a (new) rrset with the data from the given rrset,
       but of the given class. Useful to convert from NONE and ANY to
       a real class.
       Note that the caller should be careful what to convert;
       and DNS error that could happen during wire-format reading
       could technically occur here, and is not caught by this helper.
    '''
    new_rrset = isc.dns.RRset(rrset.get_name(), rrclass,
                              rrset.get_type(), rrset.get_ttl())
    for rdata in rrset.get_rdata():
        # Rdata class is nof modifiable, and must match rrset's
        # class, so we need to to some ugly conversion here.
        # And we cannot use to_text() (since the class may be unknown)
        wire = rdata.to_wire(bytes())
        new_rrset.add_rdata(isc.dns.Rdata(rrset.get_type(), rrclass, wire))
    return new_rrset

def collect_rrsets(collection, rrset):
    '''
    Helper function to collect similar rrsets.
    Collect all rrsets with the same name, class, and type
    collection is the currently collected list of RRsets,
    rrset is the RRset to add;
    if an RRset with the same name, class and type as the
    given rrset exists in the collection, its rdata fields
    are added to that RRset. Otherwise, the rrset is added
    to the given collection.
    TTL is ignored.
    This method does not check rdata contents for duplicate
    values.

    The collection and its rrsets are modified in-place,
    this method does not return anything.
    '''
    found = False
    for existing_rrset in collection:
        if existing_rrset.get_name() == rrset.get_name() and\
           existing_rrset.get_class() == rrset.get_class() and\
           existing_rrset.get_type() == rrset.get_type():
            for rdata in rrset.get_rdata():
                existing_rrset.add_rdata(rdata)
            found = True
    if not found:
        collection.append(rrset)

class UpdateSession:
    '''Protocol handling for a single dynamic update request.

    This class is instantiated with a request message and some other
    information that will be used for handling the request.  Its main
    method, handle(), will process the request, and normally build
    a response message according to the result.  The application of this
    class can use the message to send a response to the client.

    '''
    def __init__(self, req_message, client_addr, zone_config):
        '''Constructor.

        Parameters:
        - req_message (isc.dns.Message) The request message.  This must be
          in the PARSE mode, its Opcode must be UPDATE, and must have been
          TSIG validatd if it's TSIG signed.
        - client_addr (socket address) The address/port of the update client
          in the form of Python socket address object.  This is mainly for
          logging and access control.
        - zone_config (ZoneConfig) A tentative container that encapsulates
          the server's zone configuration.  See zone_config.py.
        - req_data (binary) Wire format data of the request message.
          It will be used for TSIG verification if necessary.

        '''
        self.__message = req_message
        self.__tsig = req_message.get_tsig_record()
        self.__client_addr = client_addr
        self.__zone_config = zone_config
        self.__added_soa = None

    def get_message(self):
        '''Return the update message.

        After handle() is called, it's generally transformed to the response
        to be returned to the client.  If the request has been dropped,
        this method returns None.  If this method is called before handle()
        the return value would be identical to the request message passed on
        construction, although it's of no practical use.

        '''
        return self.__message

    def handle(self):
        '''Handle the update request according to RFC2136.

        This method returns a tuple of the following three elements that
        indicate the result of the request.
        - Result code of the request processing, which are:
          UPDATE_SUCCESS Update request granted and succeeded.
          UPDATE_ERROR Some error happened to be reported in the response.
          UPDATE_DROP Error happened and no response should be sent.
          Except the case of UPDATE_DROP, the UpdateSession object will have
          created a response that is to be returned to the request client,
          which can be retrieved by get_message().  If it's UPDATE_DROP,
          subsequent call to get_message() returns None.
        - The name of the updated zone (isc.dns.Name object) in case of
          UPDATE_SUCCESS; otherwise None.
        - The RR class of the updated zone (isc.dns.RRClass object) in case
          of UPDATE_SUCCESS; otherwise None.

        '''
        try:
            self.__get_update_zone()
            # conceptual code that would follow
            prereq_result = self.__check_prerequisites()
            if prereq_result != Rcode.NOERROR():
                self.__make_response(prereq_result)
<<<<<<< HEAD
                return UPDATE_ERROR, self.__zname, self.__zclass
            # self.__check_update_acl()
            update_result = self.__do_update()
            if update_result != Rcode.NOERROR():
                self.__make_response(update_result)
                return UPDATE_ERROR, self.__zname, self.__zclass
            self.__make_response(Rcode.NOERROR())
            return UPDATE_SUCCESS, self.__zname, self.__zclass
=======
                return UPDATE_ERROR, zname, zclass
            self.__check_update_acl(zname, zclass)
            # self.__do_update()
            # self.__make_response(Rcode.NOERROR())
            return UPDATE_SUCCESS, zname, zclass
>>>>>>> 91164ce5
        except UpdateError as e:
            if not e.nolog:
                logger.debug(logger.DBGLVL_TRACE_BASIC, LIBDDNS_UPDATE_ERROR,
                             ClientFormatter(self.__client_addr, self.__tsig),
                             ZoneFormatter(e.zname, e.zclass), e)
            # If RCODE is specified, create a corresponding resonse and return
            # ERROR; otherwise clear the message and return DROP.
            if e.rcode is not None:
                self.__make_response(e.rcode)
                return UPDATE_ERROR, None, None
            self.__message = None
            return UPDATE_DROP, None, None

    def __get_update_zone(self):
        '''Parse the zone section and find the zone to be updated.

        If the zone section is valid and the specified zone is found in
        the configuration, sets private member variables for this session:
        __datasrc_client: A matching data source that contains the specified
                          zone
        __zname: The zone name as a Name object
        __zclass: The zone class as an RRClass object
        __finder: A ZoneFinder for this zone
        If this method raises an exception, these members are not set
        '''
        # Validation: the zone section must contain exactly one question,
        # and it must be of type SOA.
        n_zones = self.__message.get_rr_count(SECTION_ZONE)
        if n_zones != 1:
            raise UpdateError('Invalid number of records in zone section: ' +
                              str(n_zones), None, None, Rcode.FORMERR())
        zrecord = self.__message.get_question()[0]
        if zrecord.get_type() != RRType.SOA():
            raise UpdateError('update zone section contains non-SOA',
                              None, None, Rcode.FORMERR())

        # See if we're serving a primary zone specified in the zone section.
        zname = zrecord.get_name()
        zclass = zrecord.get_class()
        zone_type, datasrc_client = self.__zone_config.find_zone(zname, zclass)
        if zone_type == isc.ddns.zone_config.ZONE_PRIMARY:
            _, self.__finder = datasrc_client.find_zone(zname)
            self.__zname = zname
            self.__zclass = zclass
            self.__datasrc_client = datasrc_client
            return
        elif zone_type == isc.ddns.zone_config.ZONE_SECONDARY:
            # We are a secondary server; since we don't yet support update
            # forwarding, we return 'not implemented'.
            logger.debug(DBGLVL_TRACE_BASIC, LIBDDNS_UPDATE_FORWARD_FAIL,
                         ClientFormatter(self.__client_addr, self.__tsig),
                         ZoneFormatter(zname, zclass))
            raise UpdateError('forward', zname, zclass, Rcode.NOTIMP(), True)
        # zone wasn't found
        logger.debug(DBGLVL_TRACE_BASIC, LIBDDNS_UPDATE_NOTAUTH,
                     ClientFormatter(self.__client_addr, self.__tsig),
                     ZoneFormatter(zname, zclass))
        raise UpdateError('notauth', zname, zclass, Rcode.NOTAUTH(), True)

    def __check_update_acl(self, zname, zclass):
        '''Apply update ACL for the zone to be updated.'''
        acl = self.__zone_config.get_update_acl(zname, zclass)
        action = acl.execute(isc.acl.dns.RequestContext(
                (self.__client_addr[0], self.__client_addr[1]), self.__tsig))
        if action == REJECT:
            logger.info(LIBDDNS_UPDATE_DENIED,
                        ClientFormatter(self.__client_addr, self.__tsig),
                        ZoneFormatter(zname, zclass))
            raise UpdateError('rejected', zname, zclass, Rcode.REFUSED(), True)
        if action == DROP:
            logger.info(LIBDDNS_UPDATE_DROPPED,
                        ClientFormatter(self.__client_addr, self.__tsig),
                        ZoneFormatter(zname, zclass))
            raise UpdateError('dropped', zname, zclass, None, True)
        logger.debug(logger.DBGLVL_TRACE_BASIC, LIBDDNS_UPDATE_APPROVED,
                     ClientFormatter(self.__client_addr, self.__tsig),
                     ZoneFormatter(zname, zclass))

    def __make_response(self, rcode):
        '''Transform the internal message to the update response.

        According RFC2136 Section 3.8, the zone section will be cleared
        as well as other sections.  The response Rcode will be set to the
        given value.

        '''
        self.__message.make_response()
        self.__message.clear_section(SECTION_ZONE)
        self.__message.set_rcode(rcode)

    def __prereq_rrset_exists(self, rrset):
        '''Check whether an rrset with the given name and type exists. Class,
           TTL, and Rdata (if any) of the given RRset are ignored.
           RFC2136 Section 2.4.1.
           Returns True if the prerequisite is satisfied, False otherwise.

           Note: the only thing used in the call to find() here is the
           result status. The actual data is immediately dropped. As
           a future optimization, we may want to add a find() option to
           only return what the result code would be (and not read/copy
           any actual data).
        '''
        result, _, _ = self.__finder.find(rrset.get_name(), rrset.get_type(),
                                          ZoneFinder.NO_WILDCARD |
                                          ZoneFinder.FIND_GLUE_OK)
        return result == ZoneFinder.SUCCESS

    def __prereq_rrset_exists_value(self, rrset):
        '''Check whether an rrset that matches name, type, and rdata(s) of the
           given rrset exists.
           RFC2136 Section 2.4.2
           Returns True if the prerequisite is satisfied, False otherwise.
        '''
        result, found_rrset, _ = self.__finder.find(rrset.get_name(),
                                                    rrset.get_type(),
                                                    ZoneFinder.NO_WILDCARD |
                                                    ZoneFinder.FIND_GLUE_OK)
        if result == ZoneFinder.SUCCESS and\
           rrset.get_name() == found_rrset.get_name() and\
           rrset.get_type() == found_rrset.get_type():
            # We need to match all actual RRs, unfortunately there is no
            # direct order-independent comparison for rrsets, so this
            # a slightly inefficient way to handle that.

            # shallow copy of the rdata list, so we are sure that this
            # loop does not mess with actual data.
            found_rdata = copy.copy(found_rrset.get_rdata())
            for rdata in rrset.get_rdata():
                if rdata in found_rdata:
                    found_rdata.remove(rdata)
                else:
                    return False
            return len(found_rdata) == 0
        return False

    def __prereq_rrset_does_not_exist(self, rrset):
        '''Check whether no rrsets with the same name and type as the given
           rrset exist.
           RFC2136 Section 2.4.3.
           Returns True if the prerequisite is satisfied, False otherwise.
        '''
        return not self.__prereq_rrset_exists(rrset)

    def __prereq_name_in_use(self, rrset):
        '''Check whether the name of the given RRset is in use (i.e. has
           1 or more RRs).
           RFC2136 Section 2.4.4
           Returns True if the prerequisite is satisfied, False otherwise.

           Note: the only thing used in the call to find_all() here is
           the result status. The actual data is immediately dropped. As
           a future optimization, we may want to add a find_all() option
           to only return what the result code would be (and not read/copy
           any actual data).
        '''
        result, rrsets, flags = self.__finder.find_all(rrset.get_name(),
                                                       ZoneFinder.NO_WILDCARD |
                                                       ZoneFinder.FIND_GLUE_OK)
        if result == ZoneFinder.SUCCESS and\
           (flags & ZoneFinder.RESULT_WILDCARD == 0):
            return True
        return False

    def __prereq_name_not_in_use(self, rrset):
        '''Check whether the name of the given RRset is not in use (i.e. does
           not exist at all, or is an empty nonterminal.
           RFC2136 Section 2.4.5.
           Returns True if the prerequisite is satisfied, False otherwise.
        '''
        return not self.__prereq_name_in_use(rrset)

    def __check_in_zone(self, rrset):
        '''Returns true if the name of the given rrset is equal to
           or a subdomain of the zname from the Zone Section.'''
        relation = rrset.get_name().compare(self.__zname).get_relation()
        return relation == NameComparisonResult.SUBDOMAIN or\
               relation == NameComparisonResult.EQUAL

    def __check_prerequisites(self):
        '''Check the prerequisites section of the UPDATE Message.
           RFC2136 Section 2.4.
           Returns a dns Rcode signaling either no error (Rcode.NOERROR())
           or that one of the prerequisites failed (any other Rcode).
        '''

        # Temporary array to store exact-match RRsets
        exact_match_rrsets = []

        for rrset in self.__message.get_section(SECTION_PREREQUISITE):
            # First check if the name is in the zone
            if not self.__check_in_zone(rrset):
                logger.info(LIBDDNS_PREREQ_NOTZONE,
                            ClientFormatter(self.__client_addr),
                            ZoneFormatter(self.__zname, self.__zclass),
                            RRsetFormatter(rrset))
                return Rcode.NOTZONE()

            # Algorithm taken from RFC2136 Section 3.2
            if rrset.get_class() == RRClass.ANY():
                if rrset.get_ttl().get_value() != 0 or\
                   rrset.get_rdata_count() != 0:
                    logger.info(LIBDDNS_PREREQ_FORMERR_ANY,
                                ClientFormatter(self.__client_addr),
                                ZoneFormatter(self.__zname, self.__zclass),
                                RRsetFormatter(rrset))
                    return Rcode.FORMERR()
                elif rrset.get_type() == RRType.ANY():
                    if not self.__prereq_name_in_use(rrset):
                        rcode = Rcode.NXDOMAIN()
                        logger.info(LIBDDNS_PREREQ_NAME_IN_USE_FAILED,
                                    ClientFormatter(self.__client_addr),
                                    ZoneFormatter(self.__zname, self.__zclass),
                                    RRsetFormatter(rrset), rcode)
                        return rcode
                else:
                    if not self.__prereq_rrset_exists(rrset):
                        rcode = Rcode.NXRRSET()
                        logger.info(LIBDDNS_PREREQ_RRSET_EXISTS_FAILED,
                                    ClientFormatter(self.__client_addr),
                                    ZoneFormatter(self.__zname, self.__zclass),
                                    RRsetFormatter(rrset), rcode)
                        return rcode
            elif rrset.get_class() == RRClass.NONE():
                if rrset.get_ttl().get_value() != 0 or\
                   rrset.get_rdata_count() != 0:
                    logger.info(LIBDDNS_PREREQ_FORMERR_NONE,
                                ClientFormatter(self.__client_addr),
                                ZoneFormatter(self.__zname, self.__zclass),
                                RRsetFormatter(rrset))
                    return Rcode.FORMERR()
                elif rrset.get_type() == RRType.ANY():
                    if not self.__prereq_name_not_in_use(rrset):
                        rcode = Rcode.YXDOMAIN()
                        logger.info(LIBDDNS_PREREQ_NAME_NOT_IN_USE_FAILED,
                                    ClientFormatter(self.__client_addr),
                                    ZoneFormatter(self.__zname, self.__zclass),
                                    RRsetFormatter(rrset), rcode)
                        return rcode
                else:
                    if not self.__prereq_rrset_does_not_exist(rrset):
                        rcode = Rcode.YXRRSET()
                        logger.info(LIBDDNS_PREREQ_RRSET_DOES_NOT_EXIST_FAILED,
                                    ClientFormatter(self.__client_addr),
                                    ZoneFormatter(self.__zname, self.__zclass),
                                    RRsetFormatter(rrset), rcode)
                        return rcode
            elif rrset.get_class() == self.__zclass:
                if rrset.get_ttl().get_value() != 0:
                    logger.info(LIBDDNS_PREREQ_FORMERR,
                                ClientFormatter(self.__client_addr),
                                ZoneFormatter(self.__zname, self.__zclass),
                                RRsetFormatter(rrset))
                    return Rcode.FORMERR()
                else:
                    collect_rrsets(exact_match_rrsets, rrset)
            else:
                logger.info(LIBDDNS_PREREQ_FORMERR_CLASS,
                            ClientFormatter(self.__client_addr),
                            ZoneFormatter(self.__zname, self.__zclass),
                            RRsetFormatter(rrset))
                return Rcode.FORMERR()

        for collected_rrset in exact_match_rrsets:
            if not self.__prereq_rrset_exists_value(collected_rrset):
                rcode = Rcode.NXRRSET()
                logger.info(LIBDDNS_PREREQ_RRSET_EXISTS_VAL_FAILED,
                            ClientFormatter(self.__client_addr),
                            ZoneFormatter(self.__zname, self.__zclass),
                            RRsetFormatter(collected_rrset), rcode)
                return rcode

        # All prerequisites are satisfied
        return Rcode.NOERROR()

    def __set_soa_rrset(self, rrset):
        '''Sets the given rrset to the member __added_soa (which
           is used by __do_update for updating the SOA record'''
        self.__added_soa = rrset

    def __do_prescan(self):
        '''Perform the prescan as defined in RFC2136 section 3.4.1.
           This method has a side-effect; it sets self._new_soa if
           it encounters the addition of a SOA record in the update
           list (so serial can be checked by update later, etc.).
           It puts the added SOA in self.__added_soa.
        '''
        for rrset in self.__message.get_section(SECTION_UPDATE):
            if not self.__check_in_zone(rrset):
                logger.info(LIBDDNS_UPDATE_NOTZONE,
                            ClientFormatter(self.__client_addr),
                            ZoneFormatter(self.__zname, self.__zclass),
                            RRsetFormatter(rrset))
                return Rcode.NOTZONE()
            if rrset.get_class() == self.__zclass:
                # In fact, all metatypes are in a specific range,
                # so one check can test TKEY to ANY
                # (some value check is needed anyway, since we do
                # not have defined RRtypes for MAILA and MAILB)
                if rrset.get_type().get_code() >=  249:
                    logger.info(LIBDDNS_UPDATE_ADD_BAD_TYPE,
                                ClientFormatter(self.__client_addr),
                                ZoneFormatter(self.__zname, self.__zclass),
                                RRsetFormatter(rrset))
                    return Rcode.FORMERR()
                if rrset.get_type() == RRType.SOA():
                    # In case there's multiple soa records in the update
                    # somehow, just take the last
                    for rr in foreach_rr(rrset):
                        self.__set_soa_rrset(rr)
            elif rrset.get_class() == RRClass.ANY():
                if rrset.get_ttl().get_value() != 0:
                    logger.info(LIBDDNS_UPDATE_DELETE_NONZERO_TTL,
                                ClientFormatter(self.__client_addr),
                                ZoneFormatter(self.__zname, self.__zclass),
                                RRsetFormatter(rrset))
                    return Rcode.FORMERR()
                if rrset.get_rdata_count() > 0:
                    logger.info(LIBDDNS_UPDATE_DELETE_RRSET_NOT_EMPTY,
                                ClientFormatter(self.__client_addr),
                                ZoneFormatter(self.__zname, self.__zclass),
                                RRsetFormatter(rrset))
                    return Rcode.FORMERR()
                if rrset.get_type().get_code() >= 249 and\
                   rrset.get_type().get_code() <= 254:
                    logger.info(LIBDDNS_UPDATE_DELETE_BAD_TYPE,
                                ClientFormatter(self.__client_addr),
                                ZoneFormatter(self.__zname, self.__zclass),
                                RRsetFormatter(rrset))
                    return Rcode.FORMERR()
            elif rrset.get_class() == RRClass.NONE():
                if rrset.get_ttl().get_value() != 0:
                    logger.info(LIBDDNS_UPDATE_DELETE_RR_NONZERO_TTL,
                                ClientFormatter(self.__client_addr),
                                ZoneFormatter(self.__zname, self.__zclass),
                                RRsetFormatter(rrset))
                    return Rcode.FORMERR()
                if rrset.get_type().get_code() >= 249:
                    logger.info(LIBDDNS_UPDATE_DELETE_RR_BAD_TYPE,
                                ClientFormatter(self.__client_addr),
                                ZoneFormatter(self.__zname, self.__zclass),
                                RRsetFormatter(rrset))
                    return Rcode.FORMERR()
            else:
                logger.info(LIBDDNS_UPDATE_BAD_CLASS,
                            ClientFormatter(self.__client_addr),
                            ZoneFormatter(self.__zname, self.__zclass),
                            RRsetFormatter(rrset))
                return Rcode.FORMERR()
        return Rcode.NOERROR()

    def __do_update_add_single_rr(self, diff, rr, existing_rrset):
        '''Helper for __do_update_add_rrs_to_rrset: only add the
           rr if it is not present yet
           (note that rr here should already be a single-rr rrset)
        '''
        if existing_rrset is None:
            diff.add_data(rr)
        else:
            rr_rdata = rr.get_rdata()[0]
            if not rr_rdata in existing_rrset.get_rdata():
                diff.add_data(rr)

    def __do_update_add_rrs_to_rrset(self, diff, rrset):
        '''Add the rrs from the given rrset to the diff.
           There is handling for a number of special cases mentioned
           in RFC2136;
           - If the addition is a CNAME, but existing data at its
             name is not, the addition is ignored, and vice versa.
           - If it is a CNAME, and existing data is too, it is
             replaced (existing data is deleted)
           An additional restriction is that SOA data is ignored as
           well (it is handled separately by the __do_update method).

           Note that in the (near) future, this method may have
           addition special-cases processing.
        '''
        # For a number of cases, we may need to remove data in the zone
        # (note; SOA is handled separately by __do_update, so that one
        # is explicitely ignored here)
        if rrset.get_type() == RRType.SOA():
            return
        result, orig_rrset, _ = self.__finder.find(rrset.get_name(),
                                                   rrset.get_type(),
                                                   ZoneFinder.NO_WILDCARD |
                                                   ZoneFinder.FIND_GLUE_OK)
        if result == self.__finder.CNAME:
            # Ignore non-cname rrs that try to update CNAME records
            # (if rrset itself is a CNAME, the finder result would be
            # SUCCESS, see next case)
            return
        elif result == ZoneFinder.SUCCESS:
            # if update is cname, and zone rr is not, ignore
            if rrset.get_type() == RRType.CNAME():
                # Remove original CNAME record (the new one
                # is added below)
                diff.delete_data(orig_rrset)
            # We do not have WKS support at this time, but if there
            # are special Update equality rules such as for WKS, and
            # we do have support for the type, this is where the check
            # (and potential delete) would go.
        elif result == ZoneFinder.NXRRSET:
            # There is data present, but not for this type.
            # If this type is CNAME, ignore the update
            if rrset.get_type() == RRType.CNAME():
                return
        for rr in foreach_rr(rrset):
            self.__do_update_add_single_rr(diff, rr, orig_rrset)

    def __do_update_delete_rrset(self, diff, rrset):
        '''Deletes the rrset with the name and type of the given
           rrset from the zone data (by putting all existing data
           in the given diff as delete statements).
           Special cases: if the delete statement is for the
           zone's apex, and the type is either SOA or NS, it
           is ignored.'''
        result, to_delete, _ = self.__finder.find(rrset.get_name(),
                                                  rrset.get_type(),
                                                  ZoneFinder.NO_WILDCARD |
                                                  ZoneFinder.FIND_GLUE_OK)
        if result == ZoneFinder.SUCCESS:
            if to_delete.get_name() == self.__zname and\
               (to_delete.get_type() == RRType.SOA() or\
                to_delete.get_type() == RRType.NS()):
                # ignore
                return
            for rr in foreach_rr(to_delete):
                diff.delete_data(rr)

    def __ns_deleter_helper(self, diff, rrset):
        '''Special case helper for deleting NS resource records
           at the zone apex. In that scenario, the last NS record
           may never be removed (and any action that would do so
           should be ignored).
        '''
        # NOTE: This method is currently bad: it WILL delete all
        # NS rrsets in a number of cases.
        # We need an extension to our diff.py to handle this correctly
        # (see ticket #2016)
        # The related test is currently disabled. When this is fixed,
        # enable that test again.
        result, orig_rrset, _ = self.__finder.find(rrset.get_name(),
                                                   rrset.get_type(),
                                                   ZoneFinder.NO_WILDCARD |
                                                   ZoneFinder.FIND_GLUE_OK)
        # Even a real rrset comparison wouldn't help here...
        # The goal is to make sure that after deletion of the
        # given rrset, at least 1 NS record is left (at the apex).
        # So we make a (shallow) copy of the existing rrset,
        # and for each rdata in the to_delete set, we check if it wouldn't
        # delete the last one. If it would, that specific one is ignored.
        # If it would not, the rdata is removed from the temporary list
        orig_rrset_rdata = copy.copy(orig_rrset.get_rdata())
        for rdata in rrset.get_rdata():
            if len(orig_rrset_rdata) == 1 and rdata == orig_rrset_rdata[0]:
                # ignore
                continue
            else:
                # create an individual RRset for deletion
                to_delete = isc.dns.RRset(rrset.get_name(),
                                          rrset.get_class(),
                                          rrset.get_type(),
                                          rrset.get_ttl())
                to_delete.add_rdata(rdata)
                orig_rrset_rdata.remove(rdata)
                diff.delete_data(to_delete)

    def __do_update_delete_name(self, diff, rrset):
        '''Delete all data at the name of the given rrset,
           by adding all data found by find_all as delete statements
           to the given diff.
           Special case: if the name is the zone's apex, SOA and
           NS records are kept.
        '''
        result, rrsets, flags = self.__finder.find_all(rrset.get_name(),
                                                       ZoneFinder.NO_WILDCARD |
                                                       ZoneFinder.FIND_GLUE_OK)
        if result == ZoneFinder.SUCCESS and\
           (flags & ZoneFinder.RESULT_WILDCARD == 0):
            for to_delete in rrsets:
                # if name == self.__zname and type is soa or ns, don't delete!
                if to_delete.get_name() == self.__zname and\
                   (to_delete.get_type() == RRType.SOA() or
                    to_delete.get_type() == RRType.NS()):
                    continue
                else:
                    for rr in foreach_rr(to_delete):
                        diff.delete_data(rr)

    def __do_update_delete_rrs_from_rrset(self, diff, rrset):
        '''Deletes all resource records in the given rrset from the
           zone. Resource records that do not exist are ignored.
           If the rrset if of type SOA, it is ignored.
           Uses the __ns_deleter_helper if the rrset's name is the
           zone's apex, and the type is NS.
        '''
        # Delete all rrs in the rrset, except if name=self.__zname and type=soa, or
        # type = ns and there is only one left (...)

        # The delete does not want class NONE, we would not have gotten here
        # if it wasn't, but now is a good time to change it to the zclass.
        to_delete = convert_rrset_class(rrset, self.__zclass)

        if rrset.get_name() == self.__zname:
            if rrset.get_type() == RRType.SOA():
                # ignore
                return
            elif rrset.get_type() == RRType.NS():
                # hmm. okay. annoying. There must be at least one left,
                # delegate to helper method
                self.__ns_deleter_helper(diff, to_delete)
                return
        for rr in foreach_rr(to_delete):
            diff.delete_data(rr)

    def __update_soa(self, diff):
        '''Checks the member value __added_soa, and depending on
           whether it has been set and what its value is, creates
           a new SOA if necessary.
           Then removes the original SOA and adds the new one,
           by adding the needed operations to the given diff.'''
        # Get the existing SOA
        # if a new soa was specified, add that one, otherwise, do the
        # serial magic and add the newly created one

        # get it from DS and to increment and stuff
        result, old_soa, _ = self.__finder.find(self.__zname, RRType.SOA(),
                                                ZoneFinder.NO_WILDCARD |
                                                ZoneFinder.FIND_GLUE_OK)

        if self.__added_soa is not None:
            new_soa = self.__added_soa
            # serial check goes here
        else:
            new_soa = old_soa
            # increment goes here

        diff.delete_data(old_soa)
        diff.add_data(new_soa)

    def __do_update(self):
        '''Scan, check, and execute the Update section in the
           DDNS Update message.
           Returns an Rcode to signal the result (NOERROR upon success,
           any error result otherwise).
        '''
        # prescan
        prescan_result = self.__do_prescan()
        if prescan_result != Rcode.NOERROR():
            return prescan_result

        # update
        try:
            # create an ixfr-out-friendly diff structure to work on
            diff = isc.xfrin.diff.Diff(self.__datasrc_client, self.__zname,
                                       journaling=True, single_update_mode=True)

            # Do special handling for SOA first
            self.__update_soa(diff)

            # Algorithm from RFC2136 Section 3.4
            # Note that this works on full rrsets, not individual RRs.
            # Some checks might be easier with individual RRs, but only if we
            # would use the ZoneUpdater directly (so we can query the
            # 'zone-as-it-would-be-so-far'. However, due to the current use
            # of the Diff class, this is not the case, and therefore it
            # is easier to work with full rrsets for the most parts
            # (less lookups needed; conversion to individual rrs is
            # the same effort whether it is done here or in the several
            # do_update statements)
            for rrset in self.__message.get_section(SECTION_UPDATE):
                if rrset.get_class() == self.__zclass:
                    self.__do_update_add_rrs_to_rrset(diff, rrset)
                elif rrset.get_class() == RRClass.ANY():
                    if rrset.get_type() == RRType.ANY():
                        self.__do_update_delete_name(diff, rrset)
                    else:
                        self.__do_update_delete_rrset(diff, rrset)
                elif rrset.get_class() == RRClass.NONE():
                    self.__do_update_delete_rrs_from_rrset(diff, rrset)

            diff.commit()
            return Rcode.NOERROR()
        except isc.datasrc.Error as dse:
            logger.info(LIBDDNS_UPDATE_DATASRC_ERROR, dse)
            return Rcode.SERVFAIL()
        except Exception as uce:
            logger.error(LIBDDNS_UPDATE_UNCAUGHT_EXCEPTION,
                         ClientFormatter(self.__client_addr),
                         ZoneFormatter(self.__zname, self.__zclass),
                         uce)
            return Rcode.SERVFAIL()<|MERGE_RESOLUTION|>--- conflicted
+++ resolved
@@ -19,12 +19,9 @@
 from isc.ddns.logger import logger, ClientFormatter, ZoneFormatter,\
                             RRsetFormatter
 from isc.log_messages.libddns_messages import *
-<<<<<<< HEAD
 from isc.datasrc import ZoneFinder
 import isc.xfrin.diff
-=======
 from isc.acl.acl import ACCEPT, REJECT, DROP
->>>>>>> 91164ce5
 import copy
 
 # Result codes for UpdateSession.handle()
@@ -197,22 +194,14 @@
             prereq_result = self.__check_prerequisites()
             if prereq_result != Rcode.NOERROR():
                 self.__make_response(prereq_result)
-<<<<<<< HEAD
                 return UPDATE_ERROR, self.__zname, self.__zclass
-            # self.__check_update_acl()
+            self.__check_update_acl(self.__zname, self.__zclass)
             update_result = self.__do_update()
             if update_result != Rcode.NOERROR():
                 self.__make_response(update_result)
                 return UPDATE_ERROR, self.__zname, self.__zclass
             self.__make_response(Rcode.NOERROR())
             return UPDATE_SUCCESS, self.__zname, self.__zclass
-=======
-                return UPDATE_ERROR, zname, zclass
-            self.__check_update_acl(zname, zclass)
-            # self.__do_update()
-            # self.__make_response(Rcode.NOERROR())
-            return UPDATE_SUCCESS, zname, zclass
->>>>>>> 91164ce5
         except UpdateError as e:
             if not e.nolog:
                 logger.debug(logger.DBGLVL_TRACE_BASIC, LIBDDNS_UPDATE_ERROR,
