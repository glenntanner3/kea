// Copyright (C) 2014-2018 Internet Systems Consortium, Inc. ("ISC")
//
// This Source Code Form is subject to the terms of the Mozilla Public
// License, v. 2.0. If a copy of the MPL was not distributed with this
// file, You can obtain one at http://mozilla.org/MPL/2.0/.

#include <config.h>
#include <dhcpsrv/cfg_hosts.h>
#include <dhcpsrv/cfgmgr.h>
#include <dhcpsrv/host_mgr.h>
#include <dhcpsrv/hosts_log.h>
#include <dhcpsrv/host_data_source_factory.h>

namespace {

/// @brief Convenience function returning a pointer to the hosts configuration.
///
/// This function is called by the @c HostMgr methods requiring access to the
/// host reservations specified in the DHCP server configuration.
///
/// @return A pointer to the const hosts reservation configuration.
isc::dhcp::ConstCfgHostsPtr getCfgHosts() {
    return (isc::dhcp::CfgMgr::instance().getCurrentCfg()->getCfgHosts());
}

} // end of anonymous namespace

namespace isc {
namespace dhcp {

using namespace isc::asiolink;

boost::scoped_ptr<HostMgr>&
HostMgr::getHostMgrPtr() {
    static boost::scoped_ptr<HostMgr> host_mgr_ptr;
    return (host_mgr_ptr);
}

void
<<<<<<< HEAD
HostMgr::create(const std::string& access,
                DatabaseConnection::DbLostCallback db_lost_callback) {
=======
HostMgr::create() {
>>>>>>> 114d096d
    getHostMgrPtr().reset(new HostMgr());
}

void
HostMgr::addBackend(const std::string& access) {
    HostDataSourceFactory::add(getHostMgrPtr()->alternate_sources_, access);
}

bool
HostMgr::delBackend(const std::string& db_type) {
    return (HostDataSourceFactory::del(getHostMgrPtr()->alternate_sources_, db_type));
}

<<<<<<< HEAD
    if (!access.empty()) {
        // If the user specified parameters, let's pass them to the create
        // method. It will destroy any prior instances and will create
        // the new one.
        HostDataSourceFactory::create(access, db_lost_callback);
    } else {
        // Ok, no parameters were specified. We should destroy the existing
        // instance.
        HostDataSourceFactory::destroy();
    }

    // Now store the host data source pointer. It may be NULL. That's ok as
    // NULL value indicates that there's no host data source configured.
    getHostMgrPtr()->alternate_source_ =
        HostDataSourceFactory::getHostDataSourcePtr();
=======
void
HostMgr::delAllBackends() {
    getHostMgrPtr()->alternate_sources_.clear();
}

HostDataSourcePtr
HostMgr::getHostDataSource() const {
    if (alternate_sources_.empty()) {
        return (HostDataSourcePtr());
    }
    return (alternate_sources_[0]);
}

bool
HostMgr::checkCacheBackend(bool logging) {
    if (getHostMgrPtr()->cache_ptr_) {
        return (true);
    }
    HostDataSourceList& sources = getHostMgrPtr()->alternate_sources_;
    if (sources.empty()) {
        return (false);
    }
    CacheHostDataSourcePtr cache_ptr =
        boost::dynamic_pointer_cast<CacheHostDataSource>(sources[0]);
    if (cache_ptr) {
        getHostMgrPtr()->cache_ptr_ = cache_ptr;
        if (logging) {
            LOG_INFO(hosts_logger, HOSTS_CFG_CACHE_HOST_DATA_SOURCE)
                .arg(cache_ptr->getType());
        }
        return (true);
    }
    return (false);
>>>>>>> 114d096d
}

HostMgr&
HostMgr::instance() {
    boost::scoped_ptr<HostMgr>& host_mgr_ptr = getHostMgrPtr();
    if (!host_mgr_ptr) {
        create();
    }
    return (*host_mgr_ptr);
}

ConstHostCollection
HostMgr::getAll(const HWAddrPtr& hwaddr, const DuidPtr& duid) const {
    ConstHostCollection hosts = getCfgHosts()->getAll(hwaddr, duid);
    for (auto source : alternate_sources_) {
        ConstHostCollection hosts_plus = source->getAll(hwaddr, duid);
        hosts.insert(hosts.end(), hosts_plus.begin(), hosts_plus.end());
    }
    return (hosts);
}

ConstHostCollection
HostMgr::getAll(const Host::IdentifierType& identifier_type,
                const uint8_t* identifier_begin,
                const size_t identifier_len) const {
    ConstHostCollection hosts = getCfgHosts()->getAll(identifier_type,
                                                      identifier_begin,
                                                      identifier_len);
    for (auto source : alternate_sources_) {
        ConstHostCollection hosts_plus =
            source->getAll(identifier_type, identifier_begin, identifier_len);
        hosts.insert(hosts.end(), hosts_plus.begin(), hosts_plus.end());
    }
    return (hosts);
}


ConstHostCollection
HostMgr::getAll4(const IOAddress& address) const {
    ConstHostCollection hosts = getCfgHosts()->getAll4(address);
    for (auto source : alternate_sources_) {
        ConstHostCollection hosts_plus = source->getAll4(address);
        hosts.insert(hosts.end(), hosts_plus.begin(), hosts_plus.end());
    }
    return (hosts);
}

ConstHostPtr
HostMgr::get4(const SubnetID& subnet_id, const HWAddrPtr& hwaddr,
              const DuidPtr& duid) const {
    ConstHostPtr host = getCfgHosts()->get4(subnet_id, hwaddr, duid);
    if (host || alternate_sources_.empty()) {
        return (host);
    }
    LOG_DEBUG(hosts_logger, HOSTS_DBG_TRACE,
              HOSTS_MGR_ALTERNATE_GET4_SUBNET_ID_HWADDR_DUID)
        .arg(subnet_id)
        .arg(hwaddr ? hwaddr->toText() : "(no-hwaddr)")
        .arg(duid ? duid->toText() : "(duid)");
    for (auto source : alternate_sources_) {
        if (hwaddr) {
            host = source->get4(subnet_id, hwaddr, DuidPtr());
        }
        if (!host && duid) {
            host = source->get4(subnet_id, HWAddrPtr(), duid);
        }
        if (host && host->getNegative()) {
            return (ConstHostPtr());
        }
        if (host && (source != cache_ptr_)) {
            cache(host);
        }
        if (host) {
            return (host);
        }
    }
    return (ConstHostPtr());
}

ConstHostPtr
HostMgr::get4Any(const SubnetID& subnet_id,
                 const Host::IdentifierType& identifier_type,
                 const uint8_t* identifier_begin,
                 const size_t identifier_len) const {
    ConstHostPtr host = getCfgHosts()->get4(subnet_id, identifier_type,
                                            identifier_begin, identifier_len);

    // Found it in the config file or there are no backends configured?
    // Then we're done here.
    if (host || alternate_sources_.empty()) {
        return (host);
    }

    LOG_DEBUG(hosts_logger, HOSTS_DBG_TRACE,
              HOSTS_MGR_ALTERNATE_GET4_SUBNET_ID_IDENTIFIER)
        .arg(subnet_id)
        .arg(Host::getIdentifierAsText(identifier_type, identifier_begin,
                                       identifier_len));

    // Try to find a host in each configured backend. We return as soon
    // as we find first hit.
    for (auto source : alternate_sources_) {
        host = source->get4(subnet_id, identifier_type,
                           identifier_begin, identifier_len);

        if (host) {
            LOG_DEBUG(hosts_logger, HOSTS_DBG_RESULTS,
                      HOSTS_MGR_ALTERNATE_GET4_SUBNET_ID_IDENTIFIER_HOST)
                .arg(subnet_id)
                .arg(Host::getIdentifierAsText(identifier_type,
                                               identifier_begin,
                                               identifier_len))
                .arg(source->getType())
                .arg(host->toText());

            if (source != cache_ptr_) {
                cache(host);
            }
            return (host);
        }
    }
    LOG_DEBUG(hosts_logger, HOSTS_DBG_RESULTS,
              HOSTS_MGR_ALTERNATE_GET4_SUBNET_ID_IDENTIFIER_NULL)
        .arg(subnet_id)
        .arg(Host::getIdentifierAsText(identifier_type, identifier_begin,
                                       identifier_len));
    return (ConstHostPtr());
}

ConstHostPtr
HostMgr::get4(const SubnetID& subnet_id,
              const Host::IdentifierType& identifier_type,
              const uint8_t* identifier_begin,
              const size_t identifier_len) const {
    ConstHostPtr host = get4Any(subnet_id, identifier_type,
                                identifier_begin, identifier_len);
    if (host && host->getNegative()) {
        return (ConstHostPtr());
    } else if (!host && negative_caching_) {
        cacheNegative(subnet_id, SubnetID(0),
                      identifier_type, identifier_begin, identifier_len);
    }
    return (host);
}
    
ConstHostPtr
HostMgr::get4(const SubnetID& subnet_id,
              const asiolink::IOAddress& address) const {
    ConstHostPtr host = getCfgHosts()->get4(subnet_id, address);
    if (host || alternate_sources_.empty()) {
        return (host);
    }
    LOG_DEBUG(hosts_logger, HOSTS_DBG_TRACE,
              HOSTS_MGR_ALTERNATE_GET4_SUBNET_ID_ADDRESS4)
        .arg(subnet_id)
        .arg(address.toText());
    for (auto source : alternate_sources_) {
        host = source->get4(subnet_id, address);
        if (host && host->getNegative()) {
            return (ConstHostPtr());
        }
        if (host && source != cache_ptr_) {
            cache(host);
        }
        if (host) {
            return (host);
        }
    }
    return (ConstHostPtr());
}


ConstHostPtr
HostMgr::get6(const SubnetID& subnet_id, const DuidPtr& duid,
               const HWAddrPtr& hwaddr) const {
    ConstHostPtr host = getCfgHosts()->get6(subnet_id, duid, hwaddr);
    if (host || alternate_sources_.empty()) {
        return (host);
    }
    LOG_DEBUG(hosts_logger, HOSTS_DBG_TRACE,
              HOSTS_MGR_ALTERNATE_GET6_SUBNET_ID_DUID_HWADDR)
        .arg(subnet_id)
        .arg(duid ? duid->toText() : "(duid)")
        .arg(hwaddr ? hwaddr->toText() : "(no-hwaddr)");

    for (auto source : alternate_sources_) {
        if (duid) {
            host = source->get6(subnet_id, duid, HWAddrPtr());
        }
        if (!host && hwaddr) {
            host = source->get6(subnet_id, DuidPtr(), hwaddr);
        }
        if (host && host->getNegative()) {
            return (ConstHostPtr());
        }
        if (host && source != cache_ptr_) {
            cache(host);
        }
        if (host) {
            return (host);
        }
    }
    return (ConstHostPtr());
}

ConstHostPtr
HostMgr::get6(const IOAddress& prefix, const uint8_t prefix_len) const {
    ConstHostPtr host = getCfgHosts()->get6(prefix, prefix_len);
    if (host || alternate_sources_.empty()) {
        return (host);
    }
    LOG_DEBUG(hosts_logger, HOSTS_DBG_TRACE,
              HOSTS_MGR_ALTERNATE_GET6_PREFIX)
        .arg(prefix.toText())
        .arg(static_cast<int>(prefix_len));
    for (auto source : alternate_sources_) {
        host = source->get6(prefix, prefix_len);
        if (host && host->getNegative()) {
            return (ConstHostPtr());
        }
        if (host && source != cache_ptr_) {
            cache(host);
        }
        if (host) {
            return (host);
        }
    }
    return (ConstHostPtr());
}

ConstHostPtr
HostMgr::get6Any(const SubnetID& subnet_id,
                 const Host::IdentifierType& identifier_type,
                 const uint8_t* identifier_begin,
                 const size_t identifier_len) const {
    ConstHostPtr host = getCfgHosts()->get6(subnet_id, identifier_type,
                                            identifier_begin, identifier_len);
    if (host || alternate_sources_.empty()) {
        return (host);
    }

    LOG_DEBUG(hosts_logger, HOSTS_DBG_TRACE,
              HOSTS_MGR_ALTERNATE_GET6_SUBNET_ID_IDENTIFIER)
        .arg(subnet_id)
        .arg(Host::getIdentifierAsText(identifier_type, identifier_begin,
                                       identifier_len));

    for (auto source : alternate_sources_) {
        host = source->get6(subnet_id, identifier_type,
                           identifier_begin, identifier_len);

        if (host) {
                LOG_DEBUG(hosts_logger, HOSTS_DBG_RESULTS,
                          HOSTS_MGR_ALTERNATE_GET6_SUBNET_ID_IDENTIFIER_HOST)
                    .arg(subnet_id)
                    .arg(Host::getIdentifierAsText(identifier_type,
                                                   identifier_begin,
                                                   identifier_len))
                    .arg(source->getType())
                    .arg(host->toText());

                if (source != cache_ptr_) {
                    cache(host);
                }
                return (host);
        }
    }

    LOG_DEBUG(hosts_logger, HOSTS_DBG_RESULTS,
              HOSTS_MGR_ALTERNATE_GET6_SUBNET_ID_IDENTIFIER_NULL)
        .arg(subnet_id)
        .arg(Host::getIdentifierAsText(identifier_type, identifier_begin,
                                       identifier_len));

    return (ConstHostPtr());
}

ConstHostPtr
HostMgr::get6(const SubnetID& subnet_id,
              const Host::IdentifierType& identifier_type,
              const uint8_t* identifier_begin,
              const size_t identifier_len) const {
    ConstHostPtr host = get6Any(subnet_id, identifier_type,
                                identifier_begin, identifier_len);
    if (host && host->getNegative()) {
        return (ConstHostPtr());
    } else if (!host && negative_caching_) {
        cacheNegative(SubnetID(0), subnet_id,
                      identifier_type, identifier_begin, identifier_len);
    }
    return (host);
}

ConstHostPtr
HostMgr::get6(const SubnetID& subnet_id,
              const asiolink::IOAddress& addr) const {
    ConstHostPtr host = getCfgHosts()->get6(subnet_id, addr);
    if (host || alternate_sources_.empty()) {
        return (host);
    }
    LOG_DEBUG(hosts_logger, HOSTS_DBG_TRACE,
              HOSTS_MGR_ALTERNATE_GET6_SUBNET_ID_ADDRESS6)
        .arg(subnet_id)
        .arg(addr.toText());
    for (auto source : alternate_sources_) {
        host = source->get6(subnet_id, addr);
        if (host && host->getNegative()) {
            return (ConstHostPtr());
        }
        if (host && source != cache_ptr_) {
            cache(host);
        }
        if (host) {
            return (host);
        }
    }
    return (ConstHostPtr());
}

void
HostMgr::add(const HostPtr& host) {
    if (alternate_sources_.empty()) {
        isc_throw(NoHostDataSourceManager, "Unable to add new host because there is "
                  "no hosts-database configured.");
    }
    for (auto source : alternate_sources_) {
        source->add(host);
    }
    // If no backend throws the host should be cached.
    if (cache_ptr_) {
        cache(host);
    }
}

bool
HostMgr::del(const SubnetID& subnet_id, const asiolink::IOAddress& addr) {
    if (alternate_sources_.empty()) {
        isc_throw(NoHostDataSourceManager, "Unable to delete a host because there is "
                  "no hosts-database configured.");
    }

    for (auto source : alternate_sources_) {
        if (source->del(subnet_id, addr)) {
            return (true);
        }
    }
    return (false);
}

bool
HostMgr::del4(const SubnetID& subnet_id, const Host::IdentifierType& identifier_type,
              const uint8_t* identifier_begin, const size_t identifier_len) {
    if (alternate_sources_.empty()) {
        isc_throw(NoHostDataSourceManager, "Unable to delete a host because there is "
                  "no hosts-database configured.");
    }

    for (auto source : alternate_sources_) {
        if (source->del4(subnet_id, identifier_type,
                         identifier_begin, identifier_len)) {
            return (true);
        }
    }
    return (false);
}

bool
HostMgr::del6(const SubnetID& subnet_id, const Host::IdentifierType& identifier_type,
              const uint8_t* identifier_begin, const size_t identifier_len) {
    if (alternate_sources_.empty()) {
        isc_throw(NoHostDataSourceManager, "unable to delete a host because there is "
                  "no alternate host data source present");
    }

    for (auto source : alternate_sources_) {
        if (source->del6(subnet_id, identifier_type,
                         identifier_begin, identifier_len)) {
            return (true);
        }
    }
    return (false);
}

void
HostMgr::cache(ConstHostPtr host) const {
    if (cache_ptr_) {
        // Need a real host.
        if (!host || host->getNegative()) {
            return;
        }
        // Replace any existing value.
        int overwrite = 0;
        // Don't check the result as it does not matter?
        cache_ptr_->insert(host, overwrite);
    }
}

void
HostMgr::cacheNegative(const SubnetID& ipv4_subnet_id,
                       const SubnetID& ipv6_subnet_id,
                       const Host::IdentifierType& identifier_type,
                       const uint8_t* identifier_begin,
                       const size_t identifier_len) const {
    if (cache_ptr_ && negative_caching_) {
        HostPtr host(new Host(identifier_begin, identifier_len,
                              identifier_type,
                              ipv4_subnet_id, ipv6_subnet_id,
                              IOAddress::IPV4_ZERO_ADDRESS()));
        host->setNegative(true);
        // Don't replace any existing value.
        int overwrite = -1;
        // nor matter if it fails.
        cache_ptr_->insert(host, overwrite);
    }
}

} // end of isc::dhcp namespace
} // end of isc namespace<|MERGE_RESOLUTION|>--- conflicted
+++ resolved
@@ -37,12 +37,7 @@
 }
 
 void
-<<<<<<< HEAD
-HostMgr::create(const std::string& access,
-                DatabaseConnection::DbLostCallback db_lost_callback) {
-=======
 HostMgr::create() {
->>>>>>> 114d096d
     getHostMgrPtr().reset(new HostMgr());
 }
 
@@ -56,23 +51,6 @@
     return (HostDataSourceFactory::del(getHostMgrPtr()->alternate_sources_, db_type));
 }
 
-<<<<<<< HEAD
-    if (!access.empty()) {
-        // If the user specified parameters, let's pass them to the create
-        // method. It will destroy any prior instances and will create
-        // the new one.
-        HostDataSourceFactory::create(access, db_lost_callback);
-    } else {
-        // Ok, no parameters were specified. We should destroy the existing
-        // instance.
-        HostDataSourceFactory::destroy();
-    }
-
-    // Now store the host data source pointer. It may be NULL. That's ok as
-    // NULL value indicates that there's no host data source configured.
-    getHostMgrPtr()->alternate_source_ =
-        HostDataSourceFactory::getHostDataSourcePtr();
-=======
 void
 HostMgr::delAllBackends() {
     getHostMgrPtr()->alternate_sources_.clear();
@@ -106,7 +84,6 @@
         return (true);
     }
     return (false);
->>>>>>> 114d096d
 }
 
 HostMgr&
