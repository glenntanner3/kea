--- conflicted
+++ resolved
@@ -462,19 +462,6 @@
         return (preferred_);
     }
 
-<<<<<<< HEAD
-    /// @brief sets name of the network interface for directly attached networks
-    ///
-    /// A subnet may be reachable directly (not via relays). In DHCPv6 it is not
-    /// possible to decide that based on addresses assigned to network interfaces,
-    /// as DHCPv6 operates on link-local (and site local) addresses.
-    /// @param iface_name name of the interface
-    void setIface(const std::string& iface_name);
-
-    /// @brief network interface name used to reach subnet (or "" for remote subnets)
-    /// @return network interface name for directly attached subnets or ""
-    std::string getIface() const;
-
     /// @brief sets interface-id option (if defined)
     ///
     /// @param ifaceid pointer to interface-id option
@@ -488,8 +475,6 @@
         return interface_id_;
     }
 
-=======
->>>>>>> 2df5585f
 protected:
 
     /// @brief Check if option is valid and can be added to a subnet.
