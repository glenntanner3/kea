// Copyright (C) 2014-2015 Internet Systems Consortium, Inc. ("ISC")
//
// Permission to use, copy, modify, and/or distribute this software for any
// purpose with or without fee is hereby granted, provided that the above
// copyright notice and this permission notice appear in all copies.
//
// THE SOFTWARE IS PROVIDED "AS IS" AND ISC DISCLAIMS ALL WARRANTIES WITH
// REGARD TO THIS SOFTWARE INCLUDING ALL IMPLIED WARRANTIES OF MERCHANTABILITY
// AND FITNESS.  IN NO EVENT SHALL ISC BE LIABLE FOR ANY SPECIAL, DIRECT,
// INDIRECT, OR CONSEQUENTIAL DAMAGES OR ANY DAMAGES WHATSOEVER RESULTING FROM
// LOSS OF USE, DATA OR PROFITS, WHETHER IN AN ACTION OF CONTRACT, NEGLIGENCE
// OR OTHER TORTIOUS ACTION, ARISING OUT OF OR IN CONNECTION WITH THE USE OR
// PERFORMANCE OF THIS SOFTWARE.

#ifndef HOST_MGR_H
#define HOST_MGR_H

#include <dhcp/duid.h>
#include <dhcp/hwaddr.h>
#include <dhcpsrv/base_host_data_source.h>
#include <dhcpsrv/host.h>
#include <dhcpsrv/subnet_id.h>
#include <boost/noncopyable.hpp>
#include <boost/scoped_ptr.hpp>
#include <string>

namespace isc {
namespace dhcp {

/// @brief Host Manager.
///
/// This is a singleton class which provides access to multiple sources of
/// information about static host reservations. These sources are also referred
/// to as host data sources. Each source derives (directly or indirectly) from
/// the @c BaseHostDataSource.
///
/// The @c HostMgr is a central point for providing information about the host
/// reservations. Internally, it relays the queries (calls to the appropriate
/// methods declared in the @c BaseHostDataSource) to the data sources it is
/// connected to. The @c HostMgr is always connected to the server's
/// configuration, accessible through the @c CfgHosts object in the @c CfgMgr.
/// The @c CfgHosts object holds all reservations specified in the DHCP server
/// configuration file. If a particular reservation is not found in the
/// @c CfgHosts object, the @c HostMgr will try to find it using the alternate
/// host data storage. The alternate host data storage is usually a database
/// (e.g. SQL database), accessible through a dedicated host data source
/// object (a.k.a. database backend). This datasource is responsible for
/// managing the connection with the database and forming appropriate queries
/// to retrieve (or update) the information about the reservations.
///
/// The use of the alternate host data source is optional and usually requires
/// additional configuration to be specified by the server administrator.
/// For example, for the SQL database the user's credentials, database address,
/// and database name are required. The @c HostMgr passes these parameters
/// to an appropriate datasource which is responsible for opening a connection
/// and maintaining it.
///
/// It is possible to switch to a different alternate data source or disable
/// the use of the alternate datasource, e.g. as a result of server's
/// reconfiguration. However, the use of the primary host data source (i.e.
/// reservations specified in the configuration file) can't be disabled.
///
/// @todo Implement alternate host data sources: MySQL, PostgreSQL, etc.
class HostMgr : public boost::noncopyable, BaseHostDataSource {
public:

    /// @brief Creates new instance of the @c HostMgr.
    ///
    /// If an instance of the @c HostMgr already exists, it will be replaced
    /// by the new instance. Thus, any instances of the alternate host data
    /// sources will be dropped.
    ///
    /// @param access Host data source access parameters for the alternate
    /// host data source. It holds "keyword=value" pairs, separated by spaces.
    /// The supported values are specific to the alternate data source in use.
    /// However, the "type" parameter will be common and it will specify which
    /// data source is to be used. Currently, no parameters are supported
    /// and the parameter is ignored.
    static void create(const std::string& access = "");

    /// @brief Returns a sole instance of the @c HostMgr.
    ///
    /// This method should be used to retrieve an instance of the @c HostMgr
    /// to be used to gather/manage host reservations. It returns an instance
    /// of the @c HostMgr created by the @c create method. If such instance
    /// doesn't exist yet, it is created using the @c create method with the
    /// default value of the data access string, which configures the host
    /// manager to not use the alternate host data source.
    static HostMgr& instance();

    /// @brief Returns all hosts for the specified HW address or DUID.
    ///
    /// This method returns all @c Host objects representing reservations for
    /// the specified HW address or/and DUID as documented in the
    /// @c BaseHostDataSource::getAll.
    ///
    /// It retrieves reservations from both primary and alternate host data
    /// source as a single collection of @c Host objects, i.e. if matching
    /// reservations are in both sources, all of them are returned.
    ///
    /// Note that returned collection may contain duplicates. It is the
    /// caller's responsibility to check for duplicates.
    ///
    /// @param hwaddr HW address of the client or NULL if no HW address
    /// available.
    /// @param duid client id or NULL of not available.
    ///
    /// @return Collection of const @c Host objects.
    virtual ConstHostCollection
    getAll(const HWAddrPtr& hwaddr, const DuidPtr& duid = DuidPtr()) const;

    /// @brief Returns a collection of hosts using the specified IPv4 address.
    ///
    /// This method may return multiple @c Host objects if they are connected to
    /// different subnets.
    ///
    /// If matching reservations are both in the primary and the alternate
    /// data source, all of them are returned.
    ///
    /// @param address IPv4 address for which the @c Host object is searched.
    ///
    /// @return Collection of const @c Host objects.
    virtual ConstHostCollection
    getAll4(const asiolink::IOAddress& address) const;

    /// @brief Returns a host connected to the IPv4 subnet.
    ///
    /// This method returns a single reservation for the particular host
    /// (identified by the HW address or DUID) as documented in the
    /// @c BaseHostDataSource::get4.
    ///
    /// @param subnet_id Subnet identifier.
    /// @param hwaddr HW address of the client or NULL if no HW address
    /// available.
    /// @param duid client id or NULL if not available.
    ///
    /// @return Const @c Host object using a specified HW address or DUID.
    virtual ConstHostPtr
    get4(const SubnetID& subnet_id, const HWAddrPtr& hwaddr,
         const DuidPtr& duid = DuidPtr()) const;

    /// @brief Returns a host connected to the IPv4 subnet and having
    /// a reservation for a specified IPv4 address.
    ///
    /// This method returns a single reservation for the particular host
    /// (identified by the HW address or DUID) as documented in the
    /// @c BaseHostDataSource::get4.
    ///
    /// @param subnet_id Subnet identifier.
    /// @param address reserved IPv4 address.
    ///
    /// @return Const @c Host object using a specified IPv4 address.
    virtual ConstHostPtr
    get4(const SubnetID& subnet_id, const asiolink::IOAddress& address) const;

    /// @brief Returns a host connected to the IPv6 subnet.
    ///
    /// This method returns a host connected to the IPv6 subnet and identified
    /// by the HW address or DUID, as described in the
    /// @c BaseHostDataSource::get6.
    ///
    /// @param subnet_id Subnet identifier.
    /// @param hwaddr HW address of the client or NULL if no HW address
    /// available.
    /// @param duid DUID or NULL if not available.
    ///
    /// @return Const @c Host object using a specified HW address or DUID.
    virtual ConstHostPtr
    get6(const SubnetID& subnet_id, const DuidPtr& duid,
         const HWAddrPtr& hwaddr = HWAddrPtr()) const;

    /// @brief Returns a host using the specified IPv6 prefix.
    ///
    /// This method returns a host using specified IPv6 prefix, as described
    /// in the @c BaseHostDataSource::get6.
    ///
    /// @param prefix IPv6 prefix for which the @c Host object is searched.
    /// @param prefix_len IPv6 prefix length.
    ///
    /// @return Const @c Host object using a specified HW address or DUID.
    virtual ConstHostPtr
    get6(const asiolink::IOAddress& prefix, const uint8_t prefix_len) const;

    /// @brief Returns a host from specific subnet and reserved address.
    ///
    /// @param subnet_id subnet identfier.
    /// @param addr specified address.
    ///
    /// @return Const @c host object that has a reservation for specified address.
    virtual ConstHostPtr
    get6(const SubnetID& subnet_id, const asiolink::IOAddress& addr) const;

    /// @brief Adds a new host to the alternate data source.
    ///
    /// This method will throw an exception if no alternate data source is
    /// in use.
    ///
    /// @param host Pointer to the new @c Host object being added.
    virtual void add(const HostPtr& host);

<<<<<<< HEAD
    /// @brief Return backend type
    ///
    /// Returns the type of the backend (e.g. "mysql", "memfile" etc.)
    ///
    /// @return Type of the backend.
    virtual std::string getType() const {
        return (std::string("host_mgr"));
=======
    /// @brief Returns pointer to the host data source
    ///
    /// May return NULL
    /// @return pointer to the host data source (or NULL)
    HostDataSourcePtr getHostDataSource() const {
        return (alternate_source);
>>>>>>> 79b2338c
    }

private:

    /// @brief Private default constructor.
    HostMgr() { }

    /// @brief Pointer to an alternate host data source.
    ///
    /// If this pointer is NULL, the source is not in use.
<<<<<<< HEAD
    static boost::shared_ptr<BaseHostDataSource> alternate_source;
=======
    HostDataSourcePtr alternate_source;
>>>>>>> 79b2338c

    /// @brief Returns a pointer to the currently used instance of the
    /// @c HostMgr.
    static boost::scoped_ptr<HostMgr>& getHostMgrPtr();

};
}
}

#endif // HOST_MGR_H<|MERGE_RESOLUTION|>--- conflicted
+++ resolved
@@ -198,7 +198,6 @@
     /// @param host Pointer to the new @c Host object being added.
     virtual void add(const HostPtr& host);
 
-<<<<<<< HEAD
     /// @brief Return backend type
     ///
     /// Returns the type of the backend (e.g. "mysql", "memfile" etc.)
@@ -206,14 +205,14 @@
     /// @return Type of the backend.
     virtual std::string getType() const {
         return (std::string("host_mgr"));
-=======
+    }
+
     /// @brief Returns pointer to the host data source
     ///
     /// May return NULL
     /// @return pointer to the host data source (or NULL)
     HostDataSourcePtr getHostDataSource() const {
         return (alternate_source);
->>>>>>> 79b2338c
     }
 
 private:
@@ -224,11 +223,7 @@
     /// @brief Pointer to an alternate host data source.
     ///
     /// If this pointer is NULL, the source is not in use.
-<<<<<<< HEAD
-    static boost::shared_ptr<BaseHostDataSource> alternate_source;
-=======
     HostDataSourcePtr alternate_source;
->>>>>>> 79b2338c
 
     /// @brief Returns a pointer to the currently used instance of the
     /// @c HostMgr.
