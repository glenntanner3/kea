// Copyright (C) 2015-2017 Deutsche Telekom AG.
//
// Authors: Razvan Becheriu <razvan.becheriu@qualitance.com>
//          Andrei Pavel <andrei.pavel@qualitance.com>
//
// Licensed under the Apache License, Version 2.0 (the "License");
// you may not use this file except in compliance with the License.
// You may obtain a copy of the License at
//
//           http://www.apache.org/licenses/LICENSE-2.0
//
// Unless required by applicable law or agreed to in writing, software
// distributed under the License is distributed on an "AS IS" BASIS,
// WITHOUT WARRANTIES OR CONDITIONS OF ANY KIND, either express or implied.
// See the License for the specific language governing permissions and
// limitations under the License.

#include <config.h>
<<<<<<< HEAD
=======

#include <dhcpsrv/cql_connection.h>
#include <string>
>>>>>>> f14a42d0

#include <dhcpsrv/cql_connection.h>
#include <dhcpsrv/cql_exchange.h>
#include <dhcpsrv/db_exceptions.h>
#include <dhcpsrv/dhcpsrv_log.h>

namespace isc {
namespace dhcp {

CqlConnection::CqlConnection(const ParameterMap& parameters)
    : DatabaseConnection(parameters), statements_(), cluster_(NULL),
      session_(NULL), consistency_(CASS_CONSISTENCY_QUORUM), schema_meta_(NULL),
      keyspace_meta_(NULL), force_consistency_(true) {
}

CqlConnection::~CqlConnection() {
    // Free up the prepared statements, ignoring errors. Session and connection
    // resources are deallocated.
    CassError rc = CASS_OK;
    std::string error;

    // Let's free the prepared statements.
    for (StatementMapEntry s : statements_) {
        CqlTaggedStatement statement = s.second;
        if (statement.prepared_statement_) {
            cass_prepared_free(statement.prepared_statement_);
        }
    }

    // If there's a session, tear it down and free the resources.
    if (session_) {
        cass_schema_meta_free(schema_meta_);
        CassFuture* close_future = cass_session_close(session_);
        cass_future_wait(close_future);
        error = checkFutureError(
            "CqlConnection::~CqlConnection(): cass_sesssion_close() != CASS_OK",
            close_future);
        rc = cass_future_error_code(close_future);
        cass_future_free(close_future);
        cass_session_free(session_);
        session_ = NULL;
    }

    // Free the cluster if there's one.
    if (cluster_) {
        cass_cluster_free(cluster_);
        cluster_ = NULL;
    }

    if (rc != CASS_OK) {
        // We're closing the connection anyway. Let's not throw at this stage.
        LOG_ERROR(dhcpsrv_logger, DHCPSRV_CQL_DEALLOC_ERROR).arg(error);
    }
}

void
CqlConnection::openDatabase() {
    CassError rc;
    // Set up the values of the parameters
    const char* contact_points = "127.0.0.1";
    std::string scontact_points;
    try {
        scontact_points = getParameter("contact-points");
        contact_points = scontact_points.c_str();
    } catch (...) {
        // No host. Fine, we'll use "127.0.0.1".
    }

    const char* port = NULL;
    std::string sport;
    try {
        sport = getParameter("port");
        port = sport.c_str();
    } catch (...) {
        // No port. Fine, we'll use the default "9042".
    }

    const char* user = NULL;
    std::string suser;
    try {
        suser = getParameter("user");
        user = suser.c_str();
    } catch (...) {
        // No user. Fine, we'll use NULL.
    }

    const char* password = NULL;
    std::string spassword;
    try {
        spassword = getParameter("password");
        password = spassword.c_str();
    } catch (...) {
        // No password. Fine, we'll use NULL.
    }

    const char* keyspace = "keatest";
    std::string skeyspace;
    try {
        skeyspace = getParameter("keyspace");
        keyspace = skeyspace.c_str();
    } catch (...) {
        // No keyspace name. Fine, we'll use "keatest".
    }

    const char* reconnect_wait_time = NULL;
    std::string sreconnect_wait_time;
    try {
        sreconnect_wait_time = getParameter("reconnect-wait-time");
        reconnect_wait_time = sreconnect_wait_time.c_str();
    } catch (...) {
        // No reconnect wait time. Fine, we'll use the default "2000".
    }

    const char* connect_timeout = NULL;
    std::string sconnect_timeout;
    try {
        sconnect_timeout = getParameter("connect-timeout");
        connect_timeout = sconnect_timeout.c_str();
    } catch (...) {
        // No connect timeout. Fine, we'll use the default "5000".
    }

    const char* request_timeout = NULL;
    std::string srequest_timeout;
    try {
        srequest_timeout = getParameter("request-timeout");
        request_timeout = srequest_timeout.c_str();
    } catch (...) {
        // No request timeout. Fine, we'll use the default "12000".
    }

    const char* tcp_keepalive = NULL;
    std::string stcp_keepalive;
    try {
        stcp_keepalive = getParameter("tcp-keepalive");
        tcp_keepalive = stcp_keepalive.c_str();
    } catch (...) {
        // No tcp-keepalive. Fine, we'll not use TCP keepalive.
    }

    std::string stcp_nodelay;
    try {
        stcp_nodelay = getParameter("tcp-nodelay");
    } catch (...) {
        // No tcp-nodelay. Fine, we'll use the default false.
    }

    cluster_ = cass_cluster_new();
    cass_cluster_set_contact_points(cluster_, contact_points);

    if (user && password) {
        cass_cluster_set_credentials(cluster_, user, password);
    }

    if (port) {
        int32_t port_number;
        try {
            port_number = boost::lexical_cast<int32_t>(port);
            if (port_number < 1 || port_number > 65535) {
                isc_throw(DbOperationError,
                          "CqlConnection::openDatabase(): "
                          "port outside of range, expected "
                          "1-65535, instead got "
                              << port);
            }
        } catch (const boost::bad_lexical_cast& ex) {
            isc_throw(DbOperationError,
                      "CqlConnection::openDatabase(): invalid "
                      "port, expected castable to int, instead got "
                      "\"" << port
                           << "\", " << ex.what());
        }
        cass_cluster_set_port(cluster_, port_number);
    }

    if (reconnect_wait_time) {
        int32_t reconnect_wait_time_number;
        try {
            reconnect_wait_time_number =
                boost::lexical_cast<int32_t>(reconnect_wait_time);
            if (reconnect_wait_time_number < 0) {
                isc_throw(DbOperationError,
                          "CqlConnection::openDatabase(): invalid reconnect "
                          "wait time, expected positive number, instead got "
                              << reconnect_wait_time);
            }
        } catch (const boost::bad_lexical_cast& ex) {
            isc_throw(DbOperationError,
                      "CqlConnection::openDatabase(): "
                      "invalid reconnect wait time, expected "
                      "castable to int, instead got \""
                          << reconnect_wait_time << "\", " << ex.what());
        }
        cass_cluster_set_reconnect_wait_time(cluster_,
                                             reconnect_wait_time_number);
    }

    if (connect_timeout) {
        int32_t connect_timeout_number;
        try {
            connect_timeout_number =
                boost::lexical_cast<int32_t>(connect_timeout);
            if (connect_timeout_number < 0) {
                isc_throw(DbOperationError,
                          "CqlConnection::openDatabase(): "
                          "invalid connect timeout, expected "
                          "positive number, instead got "
                              << connect_timeout);
            }
        } catch (const boost::bad_lexical_cast& ex) {
            isc_throw(DbOperationError,
                      "CqlConnection::openDatabase(): invalid connect timeout, "
                      "expected castable to int, instead got \""
                          << connect_timeout << "\", " << ex.what());
        }
        cass_cluster_set_connect_timeout(cluster_, connect_timeout_number);
    }

    if (request_timeout) {
        int32_t request_timeout_number;
        try {
            request_timeout_number =
                boost::lexical_cast<int32_t>(request_timeout);
            if (request_timeout_number < 0) {
                isc_throw(DbOperationError,
                          "CqlConnection::openDatabase(): "
                          "invalid request timeout, expected "
                          "positive number, instead got "
                              << request_timeout);
            }
        } catch (const boost::bad_lexical_cast& ex) {
            isc_throw(DbOperationError,
                      "CqlConnection::openDatabase(): invalid request timeout, "
                      "expected castable to int, instead got \""
                          << request_timeout << "\", " << ex.what());
        }
        cass_cluster_set_request_timeout(cluster_, request_timeout_number);
    }

    if (tcp_keepalive) {
        int32_t tcp_keepalive_number;
        try {
            tcp_keepalive_number = boost::lexical_cast<int32_t>(tcp_keepalive);
            if (tcp_keepalive_number < 0) {
                isc_throw(DbOperationError,
                          "CqlConnection::openDatabase(): "
                          "invalid TCP keepalive, expected "
                          "positive number, instead got "
                              << tcp_keepalive);
            }
        } catch (const boost::bad_lexical_cast& ex) {
            isc_throw(DbOperationError,
                      "CqlConnection::openDatabase(): invalid TCP keepalive, "
                      "expected castable to int, instead got \""
                          << tcp_keepalive << "\", " << ex.what());
        }
        cass_cluster_set_tcp_keepalive(cluster_, cass_true,
                                       tcp_keepalive_number);
    }

    if (stcp_nodelay == "true") {
        cass_cluster_set_tcp_nodelay(cluster_, cass_true);
    }

    session_ = cass_session_new();

    CassFuture* connect_future =
        cass_session_connect_keyspace(session_, cluster_, keyspace);
    cass_future_wait(connect_future);
    const std::string error =
        checkFutureError("CqlConnection::openDatabase(): "
                         "cass_session_connect_keyspace() != CASS_OK",
                         connect_future);
    rc = cass_future_error_code(connect_future);
    cass_future_free(connect_future);
    if (rc != CASS_OK) {
        cass_session_free(session_);
        session_ = NULL;
        cass_cluster_free(cluster_);
        cluster_ = NULL;
        isc_throw(DbOpenError, error);
    }

    // Get keyspace meta.
    schema_meta_ = cass_session_get_schema_meta(session_);
    keyspace_meta_ = cass_schema_meta_keyspace_by_name(schema_meta_, keyspace);
    if (!keyspace_meta_) {
        isc_throw(DbOpenError, "CqlConnection::openDatabase(): "
                               "!cass_schema_meta_keyspace_by_name()");
    }
}

void
CqlConnection::prepareStatements(StatementMap& statements) {
    CassError rc = CASS_OK;
    for (StatementMapEntry it : statements) {
        CqlTaggedStatement& tagged_statement = it.second;
        if (statements_.find(tagged_statement.name_) != statements_.end()) {
            isc_throw(DbOperationError,
                      "CqlConnection::prepareStatements(): "
                      "duplicate statement with name "
                          << tagged_statement.name_);
        }

        CassFuture* future =
            cass_session_prepare(session_, tagged_statement.text_);
        cass_future_wait(future);
        const std::string error =
            checkFutureError("CqlConnection::prepareStatements():"
                             " cass_session_prepare() != CASS_OK",
                             future, tagged_statement.name_);
        rc = cass_future_error_code(future);
        if (rc != CASS_OK) {
            cass_future_free(future);
            isc_throw(DbOperationError, error);
        }

        tagged_statement.prepared_statement_ = cass_future_get_prepared(future);
        statements_.insert(it);
        cass_future_free(future);
    }
}

void
CqlConnection::setConsistency(bool force, CassConsistency consistency) {
    force_consistency_ = force;
    consistency_ = consistency;
}

void
CqlConnection::startTransaction() {
    LOG_DEBUG(dhcpsrv_logger, DHCPSRV_DBG_TRACE_DETAIL,
              DHCPSRV_CQL_CONNECTION_BEGIN_TRANSACTION);
}

void
CqlConnection::commit() {
    LOG_DEBUG(dhcpsrv_logger, DHCPSRV_DBG_TRACE_DETAIL,
              DHCPSRV_CQL_CONNECTION_COMMIT);
}

void
CqlConnection::rollback() {
    LOG_DEBUG(dhcpsrv_logger, DHCPSRV_DBG_TRACE_DETAIL,
              DHCPSRV_CQL_CONNECTION_ROLLBACK);
}

const std::string
CqlConnection::checkFutureError(const std::string& what,
                                CassFuture* future,
                                StatementTag statement_tag /* = NULL */) {
    CassError cass_error = cass_future_error_code(future);
    const char* error_message;
    size_t error_message_size;
    cass_future_error_message(future, &error_message, &error_message_size);

    std::stringstream stream;
    if (statement_tag && std::strlen(statement_tag) > 0) {
        // future is from cass_session_execute() call.
        stream << "Statement ";
        stream << statement_tag;
    } else {
        // future is from cass_session_*() call.
        stream << "Session action ";
    }
    if (cass_error == CASS_OK) {
        stream << " executed succesfully.";
    } else {
        stream << " failed, Kea error: " << what
               << ", Cassandra error code: " << cass_error_desc(cass_error)
               << ", Cassandra future error: " << error_message;
    }
    return stream.str();
}

}  // namespace dhcp
}  // namespace isc<|MERGE_RESOLUTION|>--- conflicted
+++ resolved
@@ -16,17 +16,13 @@
 // limitations under the License.
 
 #include <config.h>
-<<<<<<< HEAD
-=======
-
-#include <dhcpsrv/cql_connection.h>
-#include <string>
->>>>>>> f14a42d0
 
 #include <dhcpsrv/cql_connection.h>
 #include <dhcpsrv/cql_exchange.h>
 #include <dhcpsrv/db_exceptions.h>
 #include <dhcpsrv/dhcpsrv_log.h>
+
+#include <string>
 
 namespace isc {
 namespace dhcp {
