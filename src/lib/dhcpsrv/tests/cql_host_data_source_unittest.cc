// Copyright (C) 2015-2017 Internet Systems Consortium, Inc. ("ISC")
//
// This Source Code Form is subject to the terms of the Mozilla Public
// License, v. 2.0. If a copy of the MPL was not distributed with this
// file, You can obtain one at http://mozilla.org/MPL/2.0/.

#include <config.h>

#include <asiolink/io_address.h>
#include <dhcpsrv/cql_connection.h>
#include <dhcpsrv/cql_host_data_source.h>
#include <dhcpsrv/cql_lease_mgr.h>
#include <dhcpsrv/host.h>
#include <dhcpsrv/host_data_source_factory.h>
#include <dhcpsrv/tests/generic_host_data_source_unittest.h>
#include <dhcpsrv/tests/test_utils.h>
#include <dhcpsrv/testutils/cql_schema.h>
#include <exceptions/exceptions.h>

#include <gtest/gtest.h>

#include <algorithm>
#include <sstream>
#include <string>
#include <utility>

namespace {

using namespace isc;
using namespace isc::asiolink;
using namespace isc::dhcp;
using namespace isc::dhcp::test;

class CqlHostDataSourceTest : public GenericHostDataSourceTest {
public:
    /// @brief Clears the database and opens connection to it.
    void initializeTest() {
        // Ensure schema is the correct one.
        destroyCqlSchema(false, true);
        createCqlSchema(false, true);

        // Connect to the database
        try {
            HostDataSourceFactory::create(validCqlConnectionString());
        } catch (...) {
            std::cerr << "*** ERROR: unable to open database. The test"
                         "*** environment is broken and must be fixed before"
                         "*** the CQL tests will run correctly."
                         "*** The reason for the problem is described in the"
                         "*** accompanying exception output.";
            throw;
        }

        hdsptr_ = HostDataSourceFactory::getHostDataSourcePtr();
    }

    /// @brief Destroys the HDS and the schema.
    void destroyTest() {
<<<<<<< HEAD
        hdsptr_->rollback();
=======
        try {
            hdsptr_->rollback();
        } catch (...) {
            // Rollback may fail if backend is in read only mode. That's ok.
        }
>>>>>>> 765c0d79
        HostDataSourceFactory::destroy();
        destroyCqlSchema(false, true);
    }

    /// @brief Constructor
    ///
    /// Deletes everything from the database and opens it.
<<<<<<< HEAD
    CqlHostDataSourceTest(){
=======
    CqlHostDataSourceTest() {
>>>>>>> 765c0d79
        initializeTest();
    }

    /// @brief Destructor
    ///
    /// Rolls back all pending transactions.  The deletion of myhdsptr_ will
    /// close the database.  Then reopen it and delete everything created by the
    /// test.
    virtual ~CqlHostDataSourceTest() {
        destroyTest();
    }

    /// @brief Reopen the database
    ///
    /// Closes the database and re-open it.  Anything committed should be
    /// visible.
    ///
    /// Parameter is ignored for CQL backend as the v4 and v6 leases share
    /// the same database.
    void reopen(Universe) {
        HostDataSourceFactory::destroy();
        HostDataSourceFactory::create(validCqlConnectionString());
        hdsptr_ = HostDataSourceFactory::getHostDataSourcePtr();
    }
};

/// @brief Check that database can be opened
///
/// This test checks if the CqlHostDataSource can be instantiated.  This happens
/// only if the database can be opened.  Note that this is not part of the
/// CqlLeaseMgr test fixure set.  This test checks that the database can be
/// opened: the fixtures assume that and check basic operations.

TEST(CqlHostDataSource, OpenDatabase) {
    // Schema needs to be created for the test to work.
    destroyCqlSchema(false, true);
    createCqlSchema(false, true);

    // Check that lease manager open the database opens correctly and tidy up.
    //  If it fails, print the error message.
    try {
        HostDataSourceFactory::create(validCqlConnectionString());
        EXPECT_NO_THROW((void)HostDataSourceFactory::getHostDataSourcePtr());
        HostDataSourceFactory::destroy();
    } catch (const isc::Exception& ex) {
        FAIL() << "*** ERROR: unable to open database, reason:\n"
               << "    " << ex.what() << "\n"
               << "*** The test environment is broken and must be fixed\n"
               << "*** before the CQL tests will run correctly.\n";
    }

    // Check that lease manager open the database opens correctly with a longer
    // timeout.  If it fails, print the error message.
    try {
        std::string connection_string = validCqlConnectionString() +
                                        std::string(" ") +
                                        std::string(VALID_TIMEOUT);
        HostDataSourceFactory::create(connection_string);
        EXPECT_NO_THROW((void)HostDataSourceFactory::getHostDataSourcePtr());
        HostDataSourceFactory::destroy();
    } catch (const isc::Exception& ex) {
        FAIL() << "*** ERROR: unable to open database, reason:\n"
               << "    " << ex.what() << "\n"
               << "*** The test environment is broken and must be fixed\n"
               << "*** before the CQL tests will run correctly.\n";
    }

    // Check that attempting to get an instance of the host data source when
    // none is set throws an exception.
    EXPECT_FALSE(HostDataSourceFactory::getHostDataSourcePtr());

    // Check that wrong specification of backend throws an exception.
    // (This is really a check on HostDataSourceFactory, but is convenient to
    // perform here.)
    EXPECT_THROW(
        HostDataSourceFactory::create(connectionString(
            NULL, VALID_NAME, VALID_HOST, INVALID_USER, VALID_PASSWORD)),
        InvalidParameter);
    EXPECT_THROW(
        HostDataSourceFactory::create(connectionString(
            INVALID_TYPE, VALID_NAME, VALID_HOST, VALID_USER, VALID_PASSWORD)),
        InvalidType);

    // Check that invalid login data does not cause an exception, CQL should use
    // default values.
    EXPECT_NO_THROW(HostDataSourceFactory::create(connectionString(
        CQL_VALID_TYPE, INVALID_NAME, VALID_HOST, VALID_USER, VALID_PASSWORD)));
    EXPECT_NO_THROW(HostDataSourceFactory::create(connectionString(
        CQL_VALID_TYPE, VALID_NAME, INVALID_HOST, VALID_USER, VALID_PASSWORD)));
    EXPECT_NO_THROW(HostDataSourceFactory::create(connectionString(
        CQL_VALID_TYPE, VALID_NAME, VALID_HOST, INVALID_USER, VALID_PASSWORD)));
    EXPECT_NO_THROW(HostDataSourceFactory::create(connectionString(
        CQL_VALID_TYPE, VALID_NAME, VALID_HOST, VALID_USER, INVALID_PASSWORD)));

    // Check that invalid timeouts throw DbOperationError.
    EXPECT_THROW(HostDataSourceFactory::create(connectionString(
                     CQL_VALID_TYPE, VALID_NAME, VALID_HOST, VALID_USER,
                     VALID_PASSWORD, INVALID_TIMEOUT_1)),
                 DbOperationError);
    EXPECT_THROW(HostDataSourceFactory::create(connectionString(
                     CQL_VALID_TYPE, VALID_NAME, VALID_HOST, VALID_USER,
                     VALID_PASSWORD, INVALID_TIMEOUT_2)),
                 DbOperationError);

    // Check that CQL allows the hostname to not be specified.
    EXPECT_NO_THROW(HostDataSourceFactory::create(connectionString(
        CQL_VALID_TYPE, NULL, VALID_HOST, INVALID_USER, VALID_PASSWORD)));

    // Tidy up after the test
    destroyCqlSchema(false, true);
}

/// @brief Check conversion methods
///
/// The server works using cltt and valid_filetime.  In the database, the
/// information is stored as expire_time and valid-lifetime, which are
/// related by
///
/// expire_time = cltt + valid_lifetime
///
/// This test checks that the conversion is correct.  It does not check that the
/// data is entered into the database correctly, only that the CQL_TIME
/// structure used for the entry is correctly set up.
TEST(CqlConnection, checkTimeConversion) {
    const time_t cltt = time(NULL);
    const uint32_t valid_lft = 86400;  // 1 day
    cass_int64_t cql_expire;

    // Convert to the database time
    CqlExchange::convertToDatabaseTime(cltt, valid_lft, cql_expire);

    // Convert back
    time_t converted_cltt = 0;
    CqlExchange::convertFromDatabaseTime(cql_expire, valid_lft, converted_cltt);
    EXPECT_EQ(cltt, converted_cltt);
}
// Test verifies if a host reservation can be added and later retrieved by IPv4
// address. Host uses hw address as identifier.
TEST_F(CqlHostDataSourceTest, basic4HWAddr) {
    testBasic4(Host::IDENT_HWADDR);
}

// Test verifies if a host reservation can be added and later retrieved by IPv4
// address. Host uses client-id (DUID) as identifier.
TEST_F(CqlHostDataSourceTest, basic4ClientId) {
    testBasic4(Host::IDENT_DUID);
}

// Test verifies that multiple hosts can be added and later retrieved by their
// reserved IPv4 address. This test uses HW addresses as identifiers.
TEST_F(CqlHostDataSourceTest, getByIPv4HWaddr) {
    testGetByIPv4(Host::IDENT_HWADDR);
}

// Test verifies that multiple hosts can be added and later retrieved by their
// reserved IPv4 address. This test uses client-id (DUID) as identifiers.
TEST_F(CqlHostDataSourceTest, getByIPv4ClientId) {
    testGetByIPv4(Host::IDENT_DUID);
}

// Test verifies if a host reservation can be added and later retrieved by
// hardware address.
TEST_F(CqlHostDataSourceTest, get4ByHWaddr) {
    testGet4ByIdentifier(Host::IDENT_HWADDR);
}

// Test verifies if a host reservation can be added and later retrieved by
// DUID.
TEST_F(CqlHostDataSourceTest, get4ByDUID) {
    testGet4ByIdentifier(Host::IDENT_DUID);
}

// Test verifies if a host reservation can be added and later retrieved by
// circuit id.
TEST_F(CqlHostDataSourceTest, get4ByCircuitId) {
    testGet4ByIdentifier(Host::IDENT_CIRCUIT_ID);
}

// Test verifies if hardware address and client identifier are not confused.
TEST_F(CqlHostDataSourceTest, hwaddrNotClientId1) {
    testHWAddrNotClientId();
}

// Test verifies if hardware address and client identifier are not confused.
TEST_F(CqlHostDataSourceTest, hwaddrNotClientId2) {
    testClientIdNotHWAddr();
}

// Test verifies if a host with FQDN hostname can be stored and later retrieved.
TEST_F(CqlHostDataSourceTest, hostnameFQDN) {
    testHostname("foo.example.org", 1);
}

// Test verifies if 100 hosts with unique FQDN hostnames can be stored and later
// retrieved.
TEST_F(CqlHostDataSourceTest, hostnameFQDN100) {
    testHostname("foo.example.org", 100);
}

// Test verifies if a host without any hostname specified can be stored and
// later retrieved.
TEST_F(CqlHostDataSourceTest, noHostname) {
    testHostname("", 1);
}

// Test verifies if the hardware or client-id query can match hardware address.
TEST_F(CqlHostDataSourceTest, DISABLED_hwaddrOrClientId1) {
    /// @todo: The logic behind ::get4(subnet_id, hwaddr, duid) call needs to
    /// be discussed.
    ///
    /// @todo: Add host reservation with hardware address X, try to retrieve
    /// host for hardware address X or client identifier Y, verify that the
    /// reservation is returned.
}

// Test verifies if the hardware or client-id query can match client-id.
TEST_F(CqlHostDataSourceTest, DISABLED_hwaddrOrClientId2) {
    /// @todo: The logic behind ::get4(subnet_id, hwaddr, duid) call needs to
    /// be discussed.
    ///
    /// @todo: Add host reservation with client identifier Y, try to retrieve
    /// host for hardware address X or client identifier Y, verify that the
    /// reservation is returned.
}

// Test verifies that host with IPv6 address and DUID can be added and
// later retrieved by IPv6 address.
TEST_F(CqlHostDataSourceTest, get6AddrWithDuid) {
    testGetByIPv6(Host::IDENT_DUID, false);
}

// Test verifies that host with IPv6 address and HWAddr can be added and
// later retrieved by IPv6 address.
TEST_F(CqlHostDataSourceTest, get6AddrWithHWAddr) {
    testGetByIPv6(Host::IDENT_HWADDR, false);
}

// Test verifies that host with IPv6 prefix and DUID can be added and
// later retrieved by IPv6 prefix.
TEST_F(CqlHostDataSourceTest, get6PrefixWithDuid) {
    testGetByIPv6(Host::IDENT_DUID, true);
}

// Test verifies that host with IPv6 prefix and HWAddr can be added and
// later retrieved by IPv6 prefix.
TEST_F(CqlHostDataSourceTest, get6PrefixWithHWaddr) {
    testGetByIPv6(Host::IDENT_HWADDR, true);
}

// Test verifies that host with IPv6 prefix reservation can be retrieved
// by subnet id and prefix value.
TEST_F(CqlHostDataSourceTest, get6SubnetPrefix) {
    testGetBySubnetIPv6();
}

// Test verifies if a host reservation can be added and later retrieved by
// hardware address.
TEST_F(CqlHostDataSourceTest, get6ByHWaddr) {
    testGet6ByHWAddr();
}

// Test verifies if a host reservation can be added and later retrieved by
// client identifier.
TEST_F(CqlHostDataSourceTest, get6ByClientId) {
    testGet6ByClientId();
}

// Test verifies if a host reservation can be stored with both IPv6 address and
// prefix.
TEST_F(CqlHostDataSourceTest, addr6AndPrefix) {
    testAddr6AndPrefix();
}

// Tests if host with multiple IPv6 reservations can be added and then
// retrieved correctly. Test checks reservations comparing.
TEST_F(CqlHostDataSourceTest, multipleReservations) {
    testMultipleReservations();
}

// Tests if compareIPv6Reservations() method treats same pool of reservations
// but added in different order as equal.
TEST_F(CqlHostDataSourceTest, multipleReservationsDifferentOrder) {
    testMultipleReservationsDifferentOrder();
}

// Test verifies if multiple client classes for IPv4 can be stored.
TEST_F(CqlHostDataSourceTest, DISABLED_multipleClientClasses4) {
    /// @todo: Implement this test as part of #4213.

    /// Add host reservation with a multiple v4 client-classes, retrieve it and
    /// make sure that all client classes are retrieved properly.
}

// Test verifies if multiple client classes for IPv6 can be stored.
TEST_F(CqlHostDataSourceTest, DISABLED_multipleClientClasses6) {
    /// @todo: Implement this test as part of #4213.

    /// Add host reservation with a multiple v6 client-classes, retrieve it and
    /// make sure that all client classes are retrieved properly.
}

// Test verifies if multiple client classes for both IPv4 and IPv6 can be
// stored.
TEST_F(CqlHostDataSourceTest, DISABLED_multipleClientClassesBoth) {
    /// @todo: Implement this test as part of #4213.

    /// Add host reservation with a multiple v4 and v6 client-classes, retrieve
    /// it and make sure that all client classes are retrieved properly. Also,
    /// check that the classes are not confused.
}

// Test if the same host can have reservations in different subnets (with the
// same hardware address). The test logic is as follows:
// Insert 10 host reservations for a given physical host (the same
// hardware address), but for different subnets (different subnet-ids).
// Make sure that getAll() returns them all correctly.
TEST_F(CqlHostDataSourceTest, multipleSubnetsHWAddr) {
    testMultipleSubnets(10, Host::IDENT_HWADDR);
}

// Test if the same host can have reservations in different subnets (with the
// same client identifier). The test logic is as follows:
//
// Insert 10 host reservations for a given physical host (the same
// client-identifier), but for different subnets (different subnet-ids).
// Make sure that getAll() returns them correctly.
TEST_F(CqlHostDataSourceTest, multipleSubnetsClientId) {
    testMultipleSubnets(10, Host::IDENT_DUID);
}

// Test if host reservations made for different IPv6 subnets are handled
// correctly. The test logic is as follows:
//
// Insert 10 host reservations for different subnets. Make sure that
// get6(subnet-id, ...) calls return correct reservation.
TEST_F(CqlHostDataSourceTest, subnetId6) {
    testSubnetId6(10, Host::IDENT_HWADDR);
}

// Test if the duplicate host instances can't be inserted. The test logic is as
// follows: try to add multiple instances of the same host reservation and
// verify that the second and following attempts will throw exceptions.
// Hosts with same DUID.
TEST_F(CqlHostDataSourceTest, addDuplicate6WithDUID) {
    testAddDuplicate6WithSameDUID();
}

// Test if the duplicate host instances can't be inserted. The test logic is as
// follows: try to add multiple instances of the same host reservation and
// verify that the second and following attempts will throw exceptions.
// Hosts with same HWAddr.
TEST_F(CqlHostDataSourceTest, addDuplicate6WithHWAddr) {
    testAddDuplicate6WithSameHWAddr();
}

// Test if the duplicate IPv4 host instances can't be inserted. The test logic
// is as follows: try to add multiple instances of the same host reservation and
// verify that the second and following attempts will throw exceptions.
TEST_F(CqlHostDataSourceTest, addDuplicate4) {
    testAddDuplicate4();
}

// This test verifies that DHCPv4 options can be inserted in a binary format
/// and retrieved from the CQL host database.
TEST_F(CqlHostDataSourceTest, optionsReservations4) {
    testOptionsReservations4(false);
}

// This test verifies that DHCPv6 options can be inserted in a binary format
/// and retrieved from the CQL host database.
TEST_F(CqlHostDataSourceTest, optionsReservations6) {
    testOptionsReservations6(false);
}

// This test verifies that DHCPv4 and DHCPv6 options can be inserted in a
/// binary format and retrieved with a single query to the database.
TEST_F(CqlHostDataSourceTest, optionsReservations46) {
    testOptionsReservations46(false);
}

// This test verifies that DHCPv4 options can be inserted in a textual format
/// and retrieved from the CQL host database.
TEST_F(CqlHostDataSourceTest, formattedOptionsReservations4) {
    testOptionsReservations4(true);
}

// This test verifies that DHCPv6 options can be inserted in a textual format
/// and retrieved from the CQL host database.
TEST_F(CqlHostDataSourceTest, formattedOptionsReservations6) {
    testOptionsReservations6(true);
}

// This test verifies that DHCPv4 and DHCPv6 options can be inserted in a
// textual format and retrieved with a single query to the database.
TEST_F(CqlHostDataSourceTest, formattedOptionsReservations46) {
    testOptionsReservations46(true);
}

// This test checks transactional insertion of the host information
// into the database. The failure to insert host information at
// any stage should cause the whole transaction to be rolled back.
TEST_F(CqlHostDataSourceTest, testAddRollback) {
    // Make sure we have the pointer to the host data source.
    ASSERT_TRUE(hdsptr_);

    // To test the transaction rollback mechanism we need to cause the
    // insertion of host information to fail at some stage. The 'hosts'
    // table should be updated correctly but the failure should occur
    // when inserting reservations or options. The simplest way to
    // achieve that is to simply drop one of the tables. To do so, we
    // connect to the database and issue a DROP query.
    CqlConnection::ParameterMap params;
    params["name"] = "keatest";
    params["user"] = "keatest";
    params["password"] = "keatest";
    CqlConnection connection(params);
    ASSERT_NO_THROW(connection.openDatabase());

    // Drop every table so we make sure host_reservations doesn't exist anymore.
    destroyCqlSchema(false, true);

    // Create a host with a reservation.
    HostPtr host = initializeHost6("2001:db8:1::1", Host::IDENT_HWADDR, false);
    // Let's assign some DHCPv4 subnet to the host, because we will use the
    // DHCPv4 subnet to try to retrieve the host after failed insertion.
    host->setIPv4SubnetID(SubnetID(4));

    // There is no ipv6_reservations table, so the insertion should fail.
    ASSERT_THROW(hdsptr_->add(host), DbOperationError);

    // Even though we have created a DHCPv6 host, we can't use get6()
    // method to retrieve the host from the database, because the
    // query would expect that the ipv6_reservations table is present.
    // Therefore, the query would fail. Instead, we use the get4 method
    // which uses the same client identifier, but doesn't attempt to
    // retrieve the data from ipv6_reservations table. The query should
    // pass but return no host because the (insert) transaction is expected
    // to be rolled back.
    ASSERT_THROW(
        hdsptr_->get4(host->getIPv4SubnetID(), host->getIdentifierType(),
                      &host->getIdentifier()[0], host->getIdentifier().size()),
        DbOperationError);
}

TEST_F(CqlHostDataSourceTest, DISABLED_stressTest) {
    // Run with 1, 2, 4, 8, 16, 32, 64, 128, 256, 512, 1024, 2048, 4092, 8192,
    // 16384 & 32768 hosts.
    for (unsigned int i = 0X0001U; i < 0xfffdU; i <<= 1) {
        initializeTest();
        stressTest(i);
        destroyTest();
    }
}

}  // namespace<|MERGE_RESOLUTION|>--- conflicted
+++ resolved
@@ -56,15 +56,11 @@
 
     /// @brief Destroys the HDS and the schema.
     void destroyTest() {
-<<<<<<< HEAD
-        hdsptr_->rollback();
-=======
         try {
             hdsptr_->rollback();
         } catch (...) {
             // Rollback may fail if backend is in read only mode. That's ok.
         }
->>>>>>> 765c0d79
         HostDataSourceFactory::destroy();
         destroyCqlSchema(false, true);
     }
@@ -72,11 +68,7 @@
     /// @brief Constructor
     ///
     /// Deletes everything from the database and opens it.
-<<<<<<< HEAD
-    CqlHostDataSourceTest(){
-=======
     CqlHostDataSourceTest() {
->>>>>>> 765c0d79
         initializeTest();
     }
 
