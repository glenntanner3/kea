--- conflicted
+++ resolved
@@ -823,16 +823,13 @@
     Pool4Ptr pool1(new Pool4(IOAddress("192.0.2.1"), IOAddress("192.0.2.10")));
     Pool4Ptr pool2(new Pool4(IOAddress("192.0.2.64"), 26));
     pool2->allowClientClass("bar");
-<<<<<<< HEAD
 
     std::string json1 = "{ \"comment\": \"foo\", \"version\": 1 }";
     data::ElementPtr ctx1 = data::Element::fromJSON(json1);
     pool1->setContext(ctx1);
     data::ElementPtr ctx2 = data::Element::fromJSON("{ \"foo\": \"bar\" }");
     pool2->setContext(ctx2);
-=======
     pool2->requireClientClass("foo");
->>>>>>> 44f874d6
 
     subnet->addPool(pool1);
     subnet->addPool(pool2);
@@ -864,15 +861,10 @@
         "            \"user-context\": { \"version\": 1 }\n"
         "        },{\n"
         "            \"option-data\": [ ],\n"
-<<<<<<< HEAD
-        "            \"pool\": \"192.0.2.64/26\"\n,"
-        "            \"client-class\": \"bar\",\n"
-        "            \"user-context\": { \"foo\": \"bar\" }\n"
-=======
         "            \"pool\": \"192.0.2.64/26\",\n"
+        "            \"user-context\": { \"foo\": \"bar\" },\n"
         "            \"client-class\": \"bar\",\n"
         "            \"require-client-classes\": [ \"foo\" ]\n"
->>>>>>> 44f874d6
         "        }\n"
         "    ]\n"
         "} ]\n";
