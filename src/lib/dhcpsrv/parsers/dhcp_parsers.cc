// Copyright (C) 2013-2016 Internet Systems Consortium, Inc. ("ISC")
//
// This Source Code Form is subject to the terms of the Mozilla Public
// License, v. 2.0. If a copy of the MPL was not distributed with this
// file, You can obtain one at http://mozilla.org/MPL/2.0/.

#include <config.h>

#include <dhcp/iface_mgr.h>
#include <dhcp/libdhcp++.h>
#include <dhcpsrv/cfgmgr.h>
#include <dhcpsrv/cfg_option.h>
#include <dhcpsrv/parsers/dhcp_parsers.h>
#include <dhcpsrv/cfg_mac_source.h>
#include <hooks/hooks_manager.h>
#include <util/encode/hex.h>
#include <util/strutil.h>

#include <boost/algorithm/string.hpp>
#include <boost/foreach.hpp>
#include <boost/lexical_cast.hpp>
#include <boost/scoped_ptr.hpp>

#include <map>
#include <string>
#include <vector>

using namespace std;
using namespace isc::asiolink;
using namespace isc::data;
using namespace isc::hooks;
using namespace isc::util;

namespace isc {
namespace dhcp {

// *********************** ParserContext  *************************

ParserContext::ParserContext(Option::Universe universe):
    boolean_values_(new BooleanStorage()),
    uint32_values_(new Uint32Storage()),
    string_values_(new StringStorage()),
    hooks_libraries_(),
    universe_(universe)
{
}

ParserContext::ParserContext(const ParserContext& rhs):
    boolean_values_(),
    uint32_values_(),
    string_values_(),
    hooks_libraries_(),
    universe_(rhs.universe_)
{
    copyContext(rhs);
}

ParserContext&
// The cppcheck version 1.56 doesn't recognize that copyContext
// copies all context fields.
// cppcheck-suppress operatorEqVarError
ParserContext::operator=(const ParserContext& rhs) {
    if (this != &rhs) {
        copyContext(rhs);
    }

    return (*this);
}

void
ParserContext::copyContext(const ParserContext& ctx) {
    copyContextPointer(ctx.boolean_values_, boolean_values_);
    copyContextPointer(ctx.uint32_values_, uint32_values_);
    copyContextPointer(ctx.string_values_, string_values_);
    copyContextPointer(ctx.hooks_libraries_, hooks_libraries_);
    // Copy universe.
    universe_ = ctx.universe_;
}

template<typename T>
void
ParserContext::copyContextPointer(const boost::shared_ptr<T>& source_ptr,
                                  boost::shared_ptr<T>& dest_ptr) {
    if (source_ptr) {
        dest_ptr.reset(new T(*source_ptr));
    } else {
        dest_ptr.reset();
    }
}


// **************************** DebugParser *************************

DebugParser::DebugParser(const std::string& param_name)
    :param_name_(param_name) {
}

void
DebugParser::build(ConstElementPtr new_config) {
    value_ = new_config;
    std::cout << "Build for token: [" << param_name_ << "] = ["
        << value_->str() << "]" << std::endl;
}

void
DebugParser::commit() {
    // Debug message. The whole DebugParser class is used only for parser
    // debugging, and is not used in production code. It is very convenient
    // to keep it around. Please do not turn this cout into logger calls.
    std::cout << "Commit for token: [" << param_name_ << "] = ["
                  << value_->str() << "]" << std::endl;
}

// **************************** BooleanParser  *************************

template<> void ValueParser<bool>::build(isc::data::ConstElementPtr value) {
    // Invoke common code for all specializations of build().
    buildCommon(value);
    // The Config Manager checks if user specified a
    // valid value for a boolean parameter: True or False.
    // We should have a boolean Element, use value directly
    try {
        value_ = value->boolValue();
    } catch (const isc::data::TypeError &) {
        isc_throw(BadValue, " Wrong value type for " << param_name_
                  << " : build called with a non-boolean element "
                  << "(" << value->getPosition() << ").");
    }
}

// **************************** Uin32Parser  *************************

template<> void ValueParser<uint32_t>::build(ConstElementPtr value) {
    // Invoke common code for all specializations of build().
    buildCommon(value);

    int64_t check;
    string x = value->str();
    try {
        check = boost::lexical_cast<int64_t>(x);
    } catch (const boost::bad_lexical_cast &) {
        isc_throw(BadValue, "Failed to parse value " << value->str()
                  << " as unsigned 32-bit integer "
                  "(" << value->getPosition() << ").");
    }
    if (check > std::numeric_limits<uint32_t>::max()) {
        isc_throw(BadValue, "Value " << value->str() << " is too large"
                  " for unsigned 32-bit integer "
                  "(" << value->getPosition() << ").");
    }
    if (check < 0) {
        isc_throw(BadValue, "Value " << value->str() << " is negative."
               << " Only 0 or larger are allowed for unsigned 32-bit integer "
                  "(" << value->getPosition() << ").");
    }

    // value is small enough to fit
    value_ = static_cast<uint32_t>(check);
}

// **************************** StringParser  *************************

template <> void ValueParser<std::string>::build(ConstElementPtr value) {
    // Invoke common code for all specializations of build().
    buildCommon(value);

    value_ = value->str();
    boost::erase_all(value_, "\"");
}

// ******************** MACSourcesListConfigParser *************************

MACSourcesListConfigParser::
MACSourcesListConfigParser(const std::string& param_name,
                           ParserContextPtr global_context)
    : param_name_(param_name), global_context_(global_context) {
    if (param_name_ != "mac-sources") {
        isc_throw(BadValue, "Internal error. MAC sources configuration "
            "parser called for the wrong parameter: " << param_name);
    }
}

void
MACSourcesListConfigParser::build(ConstElementPtr value) {
    CfgIface cfg_iface;
    uint32_t source = 0;

    // By default, there's only one source defined: ANY.
    // If user specified anything, we need to get rid of that default.
    CfgMgr::instance().getStagingCfg()->getMACSources().clear();

    BOOST_FOREACH(ConstElementPtr source_elem, value->listValue()) {
        std::string source_str = source_elem->stringValue();
        try {
            source = CfgMACSource::MACSourceFromText(source_str);
            CfgMgr::instance().getStagingCfg()->getMACSources().add(source);
        } catch (const std::exception& ex) {
            isc_throw(DhcpConfigError, "Failed to convert '"
                      << source_str << "' to any recognized MAC source:"
                      << ex.what() << " (" << value->getPosition() << ")");
        }
    }
}

void
MACSourcesListConfigParser::commit() {
    // Nothing to do.
}

// ******************** ControlSocketParser *************************
ControlSocketParser::ControlSocketParser(const std::string& param_name) {
    if (param_name != "control-socket") {
        isc_throw(BadValue, "Internal error. Control socket parser called "
                  " for wrong parameter:" << param_name);
    }
}

void ControlSocketParser::build(isc::data::ConstElementPtr value) {
    if (value->getType() != Element::map) {
        isc_throw(BadValue, "Specified control-socket is expected to be a map"
                  ", i.e. a structure defined within { }");
    }
    CfgMgr::instance().getStagingCfg()->setControlSocketInfo(value);
}

/// @brief Does nothing.
void ControlSocketParser::commit() {
    // Nothing to do.
}

// ******************** HooksLibrariesParser *************************

HooksLibrariesParser::HooksLibrariesParser(const std::string& param_name)
    : libraries_(), changed_(false)
{
    // Sanity check on the name.
    if (param_name != "hooks-libraries") {
        isc_throw(BadValue, "Internal error. Hooks libraries "
            "parser called for the wrong parameter: " << param_name);
    }
}

// Parse the configuration.  As Kea has not yet implemented parameters, the
// parsing code only checks that:
//
// 1. Each element in the hooks-libraries list is a map
// 2. The map contains an element "library" whose value is a string: all
//    other elements in the map are ignored.
void
HooksLibrariesParser::build(ConstElementPtr value) {
    // Initialize.
    libraries_.clear();
    changed_ = false;
    ConstElementPtr parameters;

    // This is the new syntax.  Iterate through it and get each map.
    BOOST_FOREACH(ConstElementPtr library_entry, value->listValue()) {
        ConstElementPtr parameters;

        // Is it a map?
        if (library_entry->getType() != Element::map) {
            isc_throw(DhcpConfigError, "hooks library configuration error:"
                " one or more entries in the hooks-libraries list is not"
                " a map (" << library_entry->getPosition() << ")");
        }

        // Iterate iterate through each element in the map.  We check
        // whether we have found a library element.
        bool lib_found = false;

        string libname = "";

        // Let's explicitly reset the parameters, so we won't cover old
        // values from the previous loop round.
        parameters.reset();

        BOOST_FOREACH(ConfigPair entry_item, library_entry->mapValue()) {
            if (entry_item.first == "library") {
                if (entry_item.second->getType() != Element::string) {
                    isc_throw(DhcpConfigError, "hooks library configuration"
                        " error: value of 'library' element is not a string"
                        " giving the path to a hooks library (" <<
                        entry_item.second->getPosition() << ")");
                }

                // Get the name of the library and add it to the list after
                // removing quotes.
                libname = (entry_item.second)->stringValue();

                // Remove leading/trailing quotes and any leading/trailing
                // spaces.
                boost::erase_all(libname, "\"");
                libname = isc::util::str::trim(libname);
                if (libname.empty()) {
                    isc_throw(DhcpConfigError, "hooks library configuration"
                        " error: value of 'library' element must not be"
                        " blank (" <<
                        entry_item.second->getPosition() << ")");
                }

                // Note we have found the library name.
                lib_found = true;
            } else {
                // If there are parameters, let's remember them.
                if (entry_item.first == "parameters") {
                    parameters = entry_item.second;
                }
            }
        }
        if (! lib_found) {
            isc_throw(DhcpConfigError, "hooks library configuration error:"
                " one or more hooks-libraries elements are missing the"
                " name of the library"  <<
                " (" << library_entry->getPosition() << ")");
        }

        libraries_.push_back(make_pair(libname, parameters));
    }

    // Check if the list of libraries has changed.  If not, nothing is done
    // - the command "DhcpN libreload" is required to reload the same
    // libraries (this prevents needless reloads when anything else in the
    // configuration is changed).

    // We no longer rely on this. Parameters can change. And even if the
<<<<<<< HEAD
    // parameters stay the same, they could point to a files that could
=======
    // parameters stay the same, they could point to files that could
>>>>>>> 8745f651
    // change.
    vector<string> current_libraries = HooksManager::getLibraryNames();
    if (current_libraries.empty() && libraries_.empty()) {
        return;
    }

    // Library list has changed, validate each of the libraries specified.
    vector<string> lib_names = isc::hooks::extractNames(libraries_);
    vector<string> error_libs = HooksManager::validateLibraries(lib_names);
    if (!error_libs.empty()) {

        // Construct the list of libraries in error for the message.
        string error_list = error_libs[0];
        for (size_t i = 1; i < error_libs.size(); ++i) {
            error_list += (string(", ") + error_libs[i]);
        }
        isc_throw(DhcpConfigError, "hooks libraries failed to validate - "
                  "library or libraries in error are: " << error_list
                  << " (" << value->getPosition() << ")");
    }

    // The library list has changed and the libraries are valid, so flag for
    // update when commit() is called.
    changed_ = true;
}

void
HooksLibrariesParser::commit() {
    /// Commits the list of libraries to the configuration manager storage if
    /// the list of libraries has changed.
    if (changed_) {
        /// @todo: Delete any stored CalloutHandles before reloading the
        /// libraries
        HooksManager::loadLibraries(libraries_);
    }
}

// Method for testing
void
HooksLibrariesParser::getLibraries(isc::hooks::HookLibsCollection& libraries,
                                   bool& changed) {
    libraries = libraries_;
    changed = changed_;
}

// **************************** OptionDataParser *************************
OptionDataParser::OptionDataParser(const std::string&, const CfgOptionPtr& cfg,
                                   const uint16_t address_family)
    : boolean_values_(new BooleanStorage()),
      string_values_(new StringStorage()), uint32_values_(new Uint32Storage()),
      option_descriptor_(false), cfg_(cfg),
      address_family_(address_family) {
    // If configuration not specified, then it is a global configuration
    // scope.
    if (!cfg_) {
        cfg_ = CfgMgr::instance().getStagingCfg()->getCfgOption();
    }
}

void
OptionDataParser::build(ConstElementPtr option_data_entries) {
    BOOST_FOREACH(ConfigPair param, option_data_entries->mapValue()) {
        ParserPtr parser;
        if (param.first == "name" || param.first == "data" ||
            param.first == "space") {
            StringParserPtr name_parser(new StringParser(param.first,
                                        string_values_));
            parser = name_parser;
        } else if (param.first == "code") {
            Uint32ParserPtr code_parser(new Uint32Parser(param.first,
                                       uint32_values_));
            parser = code_parser;
        } else if (param.first == "csv-format") {
            BooleanParserPtr value_parser(new BooleanParser(param.first,
                                         boolean_values_));
            parser = value_parser;
        } else {
            isc_throw(DhcpConfigError,
                      "option-data parameter not supported: " << param.first
                      << " (" << param.second->getPosition() << ")");
        }

        parser->build(param.second);
        // Before we can create an option we need to get the data from
        // the child parsers. The only way to do it is to invoke commit
        // on them so as they store the values in appropriate storages
        // that this class provided to them. Note that this will not
        // modify values stored in the global storages so the configuration
        // will remain consistent even parsing fails somewhere further on.
        parser->commit();
    }

    // Try to create the option instance.
    createOption(option_data_entries);

    if (!option_descriptor_.option_) {
        isc_throw(isc::InvalidOperation,
            "parser logic error: no option has been configured and"
            " thus there is nothing to commit. Has build() been called?");
    }

    cfg_->add(option_descriptor_.option_, option_descriptor_.persistent_,
              option_space_);
}

void
OptionDataParser::commit() {
    // Does nothing
}

OptionalValue<uint32_t>
OptionDataParser::extractCode(ConstElementPtr parent) const {
    uint32_t code;
    try {
        code = uint32_values_->getParam("code");

    } catch (const exception&) {
        // The code parameter was not found. Return an unspecified
        // value.
        return (OptionalValue<uint32_t>());
    }

    if (code == 0) {
        isc_throw(DhcpConfigError, "option code must not be zero "
                  "(" << uint32_values_->getPosition("code", parent) << ")");

    } else if (address_family_ == AF_INET &&
               code > std::numeric_limits<uint8_t>::max()) {
        isc_throw(DhcpConfigError, "invalid option code '" << code
                << "', it must not be greater than '"
                  << static_cast<int>(std::numeric_limits<uint8_t>::max())
                  << "' (" << uint32_values_->getPosition("code", parent)
                  << ")");

    } else if (address_family_ == AF_INET6 &&
               code > std::numeric_limits<uint16_t>::max()) {
        isc_throw(DhcpConfigError, "invalid option code '" << code
                << "', it must not exceed '"
                  << std::numeric_limits<uint16_t>::max()
                  << "' (" << uint32_values_->getPosition("code", parent)
                  << ")");

    }

    return (OptionalValue<uint32_t>(code, OptionalValueState(true)));
}

OptionalValue<std::string>
OptionDataParser::extractName(ConstElementPtr parent) const {
    std::string name;
    try {
        name = string_values_->getParam("name");

    } catch (...) {
        return (OptionalValue<std::string>());
    }

    if (name.find(" ") != std::string::npos) {
        isc_throw(DhcpConfigError, "invalid option name '" << name
                  << "', space character is not allowed ("
                  << string_values_->getPosition("name", parent) << ")");
    }

    return (OptionalValue<std::string>(name, OptionalValueState(true)));
}

std::string
OptionDataParser::extractData() const {
    std::string data;
    try {
        data = string_values_->getParam("data");

    } catch (...) {
        // The "data" parameter was not found. Return an empty value.
        return (data);
    }

    return (data);
}

OptionalValue<bool>
OptionDataParser::extractCSVFormat() const {
    bool csv_format = true;
    try {
        csv_format = boolean_values_->getParam("csv-format");

    } catch (...) {
        return (OptionalValue<bool>(csv_format));
    }

    return (OptionalValue<bool>(csv_format, OptionalValueState(true)));
}

std::string
OptionDataParser::extractSpace() const {
    std::string space = address_family_ == AF_INET ? "dhcp4" : "dhcp6";
    try {
        space = string_values_->getParam("space");

    } catch (...) {
        return (space);
    }

    try {
        if (!OptionSpace::validateName(space)) {
            isc_throw(DhcpConfigError, "invalid option space name '"
                      << space << "'");
        }

        if ((space == DHCP4_OPTION_SPACE) && (address_family_ == AF_INET6)) {
            isc_throw(DhcpConfigError, "'" << DHCP4_OPTION_SPACE
                      << "' option space name is reserved for DHCPv4 server");

        } else if ((space == DHCP6_OPTION_SPACE) &&
                   (address_family_ == AF_INET)) {
            isc_throw(DhcpConfigError, "'" << DHCP6_OPTION_SPACE
                      << "' option space name is reserved for DHCPv6 server");
        }

    } catch (std::exception& ex) {
        // Append position of the option space parameter. Note, that in the case
        // when 'space' was not specified a default value will be used and we
        // should never get here. Therefore, it is ok to call getPosition for
        // the space parameter here as this parameter will always be specified.
        isc_throw(DhcpConfigError, ex.what() << " ("
                  << string_values_->getPosition("space") << ")");
    }

    return (space);
}

template<typename SearchKey>
OptionDefinitionPtr
OptionDataParser::findOptionDefinition(const std::string& option_space,
                                       const SearchKey& search_key) const {
    const Option::Universe u = address_family_ == AF_INET ?
        Option::V4 : Option::V6;
    OptionDefinitionPtr def;

    if ((option_space == DHCP4_OPTION_SPACE) ||
        (option_space == DHCP6_OPTION_SPACE)) {
        def = LibDHCP::getOptionDef(u, search_key);

    }

    if (!def) {
        // Check if this is a vendor-option. If it is, get vendor-specific
        // definition.
        uint32_t vendor_id = CfgOption::optionSpaceToVendorId(option_space);
        if (vendor_id) {
            def = LibDHCP::getVendorOptionDef(u, vendor_id, search_key);
        }
    }

    if (!def) {
        // Check if this is an option specified by a user.
        def = CfgMgr::instance().getStagingCfg()->getCfgOptionDef()
            ->get(option_space, search_key);
    }

    return (def);
}

void
OptionDataParser::createOption(ConstElementPtr option_data) {
    const Option::Universe universe = address_family_ == AF_INET ?
        Option::V4 : Option::V6;

    OptionalValue<uint32_t> code_param =  extractCode(option_data);
    OptionalValue<std::string> name_param = extractName(option_data);
    OptionalValue<bool> csv_format_param = extractCSVFormat();
    std::string data_param = extractData();
    std::string space_param = extractSpace();

    // Require that option code or option name is specified.
    if (!code_param.isSpecified() && !name_param.isSpecified()) {
        isc_throw(DhcpConfigError, "option data configuration requires one of"
                  " 'code' or 'name' parameters to be specified"
                  << " (" << option_data->getPosition() << ")");
    }

    // Try to find a corresponding option definition using option code or
    // option name.
    OptionDefinitionPtr def = code_param.isSpecified() ?
        findOptionDefinition(space_param, code_param) :
        findOptionDefinition(space_param, name_param);

    // If there is no definition, the user must not explicitly enable the
    // use of csv-format.
    if (!def) {
        // If explicitly requested that the CSV format is to be used,
        // the option definition is a must.
        if (csv_format_param.isSpecified() && csv_format_param) {
            isc_throw(DhcpConfigError, "definition for the option '"
                      << space_param << "." << name_param
                      << "' having code '" << code_param
                      << "' does not exist ("
                      << string_values_->getPosition("name", option_data)
                      << ")");

        // If there is no option definition and the option code is not specified
        // we have no means to find the option code.
        } else if (name_param.isSpecified() && !code_param.isSpecified()) {
            isc_throw(DhcpConfigError, "definition for the option '"
                      << space_param << "." << name_param
                      << "' does not exist ("
                      << string_values_->getPosition("name", option_data)
                      << ")");
        }
    }

    // Transform string of hexadecimal digits into binary format.
    std::vector<uint8_t> binary;
    std::vector<std::string> data_tokens;

    // If the definition is available and csv-format hasn't been explicitly
    // disabled, we will parse the data as comma separated values.
    if (def && (!csv_format_param.isSpecified() || csv_format_param)) {
        // If the option data is specified as a string of comma
        // separated values then we need to split this string into
        // individual values - each value will be used to initialize
        // one data field of an option.
        data_tokens = isc::util::str::tokens(data_param, ",");

    } else {
        // Otherwise, the option data is specified as a string of
        // hexadecimal digits that we have to turn into binary format.
        try {
            // The decodeHex function expects that the string contains an
            // even number of digits. If we don't meet this requirement,
            // we have to insert a leading 0.
            if (!data_param.empty() && ((data_param.length() % 2) != 0)) {
                data_param = data_param.insert(0, "0");
            }
            util::encode::decodeHex(data_param, binary);
        } catch (...) {
            isc_throw(DhcpConfigError, "option data is not a valid"
                      << " string of hexadecimal digits: " << data_param
                      << " ("
                      << string_values_->getPosition("data", option_data)
                      << ")");
        }
    }

    OptionPtr option;
    if (!def) {
        // @todo We have a limited set of option definitions initalized at
        // the moment.  In the future we want to initialize option definitions
        // for all options.  Consequently an error will be issued if an option
        // definition does not exist for a particular option code. For now it is
        // ok to create generic option if definition does not exist.
        OptionPtr option(new Option(universe, static_cast<uint16_t>(code_param),
                                    binary));
        // The created option is stored in option_descriptor_ class member
        // until the commit stage when it is inserted into the main storage.
        // If an option with the same code exists in main storage already the
        // old option is replaced.
        option_descriptor_.option_ = option;
        option_descriptor_.persistent_ = false;

    } else {

        // Option name is specified it should match the name in the definition.
        if (name_param.isSpecified() && (def->getName() != name_param.get())) {
            isc_throw(DhcpConfigError, "specified option name '"
                      << name_param << "' does not match the "
                      << "option definition: '" << space_param
                      << "." << def->getName() << "' ("
                      << string_values_->getPosition("name", option_data)
                      << ")");
        }

        // Option definition has been found so let's use it to create
        // an instance of our option.
        try {
            OptionPtr option =
                !csv_format_param.isSpecified() || csv_format_param ?
                def->optionFactory(universe, def->getCode(), data_tokens) :
                def->optionFactory(universe, def->getCode(), binary);
            OptionDescriptor desc(option, false);
            option_descriptor_.option_ = option;
            option_descriptor_.persistent_ = false;

        } catch (const isc::Exception& ex) {
            isc_throw(DhcpConfigError, "option data does not match"
                      << " option definition (space: " << space_param
                      << ", code: " << def->getCode() << "): "
                      << ex.what() << " ("
                      << string_values_->getPosition("data", option_data)
                      << ")");
        }
    }

    // All went good, so we can set the option space name.
    option_space_ = space_param;
}

// **************************** OptionDataListParser *************************
OptionDataListParser::OptionDataListParser(const std::string&,
                                           const CfgOptionPtr& cfg,
                                           const uint16_t address_family)
    : cfg_(cfg), address_family_(address_family) {
}

void
OptionDataListParser::build(ConstElementPtr option_data_list) {
    BOOST_FOREACH(ConstElementPtr option_value, option_data_list->listValue()) {
        boost::shared_ptr<OptionDataParser>
            parser(new OptionDataParser("option-data", cfg_, address_family_));

        parser->build(option_value);
        parsers_.push_back(parser);
    }
}

void
OptionDataListParser::commit() {
    BOOST_FOREACH(ParserPtr parser, parsers_) {
        parser->commit();
    }
    // Append suboptions to the top-level options
    if (cfg_) {
        cfg_->encapsulate();
    } else {
        CfgMgr::instance().getStagingCfg()->getCfgOption()->encapsulate();
    }
}

// ******************************** OptionDefParser ****************************
OptionDefParser::OptionDefParser(const std::string&,
                                 ParserContextPtr global_context)
    : boolean_values_(new BooleanStorage()),
      string_values_(new StringStorage()),
      uint32_values_(new Uint32Storage()),
      global_context_(global_context) {
}

void
OptionDefParser::build(ConstElementPtr option_def) {
    // Parse the elements that make up the option definition.
    BOOST_FOREACH(ConfigPair param, option_def->mapValue()) {
        std::string entry(param.first);
        ParserPtr parser;
        if (entry == "name" || entry == "type" || entry == "record-types"
            || entry == "space" || entry == "encapsulate") {
            StringParserPtr str_parser(new StringParser(entry,
                                       string_values_));
            parser = str_parser;
        } else if (entry == "code") {
            Uint32ParserPtr code_parser(new Uint32Parser(entry,
                                        uint32_values_));
            parser = code_parser;
        } else if (entry == "array") {
            BooleanParserPtr array_parser(new BooleanParser(entry,
                                         boolean_values_));
            parser = array_parser;
        } else {
            isc_throw(DhcpConfigError, "invalid parameter '" << entry
                      << "' (" << param.second->getPosition() << ")");
        }

        parser->build(param.second);
        parser->commit();
    }
    // Create an instance of option definition.
    createOptionDef(option_def);

    try {
        CfgMgr::instance().getStagingCfg()->getCfgOptionDef()->
            add(option_definition_, option_space_name_);

    } catch (const std::exception& ex) {
        // Append position if there is a failure.
        isc_throw(DhcpConfigError, ex.what() << " ("
                  << option_def->getPosition() << ")");
    }

    // All definitions have been prepared. Put them as runtime options into
    // the libdhcp++.
    const OptionDefSpaceContainer& container =
        CfgMgr::instance().getStagingCfg()->getCfgOptionDef()->getContainer();
    LibDHCP::setRuntimeOptionDefs(container);
}

void
OptionDefParser::commit() {
    // Do nothing.
}

void
OptionDefParser::createOptionDef(ConstElementPtr option_def_element) {
    // Check if mandatory parameters have been specified.
    std::string name;
    uint32_t code;
    std::string type;
    try {
        name = string_values_->getParam("name");
        code = uint32_values_->getParam("code");
        type = string_values_->getParam("type");
    } catch (const std::exception& ex) {
        isc_throw(DhcpConfigError, ex.what() << " ("
                  << option_def_element->getPosition() << ")");
    }

    bool array_type = boolean_values_->getOptionalParam("array", false);
    std::string record_types =
        string_values_->getOptionalParam("record-types", "");
    std::string space = string_values_->getOptionalParam("space",
              global_context_->universe_ == Option::V4 ? "dhcp4" : "dhcp6");
    std::string encapsulates =
        string_values_->getOptionalParam("encapsulate", "");

    if (!OptionSpace::validateName(space)) {
        isc_throw(DhcpConfigError, "invalid option space name '"
                  << space << "' ("
                  << string_values_->getPosition("space") << ")");
    }

    // Create option definition.
    OptionDefinitionPtr def;
    // We need to check if user has set encapsulated option space
    // name. If so, different constructor will be used.
    if (!encapsulates.empty()) {
        // Arrays can't be used together with sub-options.
        if (array_type) {
            isc_throw(DhcpConfigError, "option '" << space << "."
                      << "name" << "', comprising an array of data"
                      << " fields may not encapsulate any option space ("
                      << option_def_element->getPosition() << ")");

        } else if (encapsulates == space) {
            isc_throw(DhcpConfigError, "option must not encapsulate"
                      << " an option space it belongs to: '"
                      << space << "." << name << "' is set to"
                      << " encapsulate '" << space << "' ("
                      << option_def_element->getPosition() << ")");

        } else {
            def.reset(new OptionDefinition(name, code, type,
                        encapsulates.c_str()));
        }

    } else {
        def.reset(new OptionDefinition(name, code, type, array_type));

    }

    // Split the list of record types into tokens.
    std::vector<std::string> record_tokens =
    isc::util::str::tokens(record_types, ",");
    // Iterate over each token and add a record type into
    // option definition.
    BOOST_FOREACH(std::string record_type, record_tokens) {
        try {
            boost::trim(record_type);
            if (!record_type.empty()) {
                    def->addRecordField(record_type);
            }
        } catch (const Exception& ex) {
            isc_throw(DhcpConfigError, "invalid record type values"
                      << " specified for the option definition: "
                      << ex.what() << " ("
                      << string_values_->getPosition("record-types") << ")");
        }
    }

    // Validate the definition.
    try {
        def->validate();
    } catch (const std::exception& ex) {
        isc_throw(DhcpConfigError, ex.what()
                  << " (" << option_def_element->getPosition() << ")");
    }

    // Option definition has been created successfully.
    option_space_name_ = space;
    option_definition_ = def;
}

// ******************************** OptionDefListParser ************************
OptionDefListParser::OptionDefListParser(const std::string&,
                                         ParserContextPtr global_context)
    : global_context_(global_context) {
}

void
OptionDefListParser::build(ConstElementPtr option_def_list) {
    if (!option_def_list) {
        isc_throw(DhcpConfigError, "parser error: a pointer to a list of"
                  << " option definitions is NULL ("
                  << option_def_list->getPosition() << ")");
    }

    BOOST_FOREACH(ConstElementPtr option_def, option_def_list->listValue()) {
        boost::shared_ptr<OptionDefParser>
            parser(new OptionDefParser("single-option-def", global_context_));
        parser->build(option_def);
    }
}

void
OptionDefListParser::commit() {
    // Do nothing.
}

//****************************** RelayInfoParser ********************************
RelayInfoParser::RelayInfoParser(const std::string&,
                                 const isc::dhcp::Subnet::RelayInfoPtr& relay_info,
                                 const Option::Universe& family)
    :storage_(relay_info), local_(isc::asiolink::IOAddress(
                                  family == Option::V4 ? "0.0.0.0" : "::")),
     string_values_(new StringStorage()), family_(family) {
    if (!relay_info) {
        isc_throw(isc::dhcp::DhcpConfigError, "parser logic error: "
                  << "relay-info storage may not be NULL");
    }

};

void
RelayInfoParser::build(ConstElementPtr relay_info) {

    BOOST_FOREACH(ConfigPair param, relay_info->mapValue()) {
        ParserPtr parser(createConfigParser(param.first));
        parser->build(param.second);
        parser->commit();
    }

    // Get the IP address
    boost::scoped_ptr<asiolink::IOAddress> ip;
    try {
        ip.reset(new asiolink::IOAddress(string_values_->getParam("ip-address")));
    } catch (...)  {
        isc_throw(DhcpConfigError, "Failed to parse ip-address "
                  "value: " << string_values_->getParam("ip-address")
                  << " (" << string_values_->getPosition("ip-address") << ")");
    }

    if ( (ip->isV4() && family_ != Option::V4) ||
         (ip->isV6() && family_ != Option::V6) ) {
        isc_throw(DhcpConfigError, "ip-address field " << ip->toText()
                  << " does not have IP address of expected family type: "
                  << (family_ == Option::V4 ? "IPv4" : "IPv6")
                  << " (" << string_values_->getPosition("ip-address") << ")");
    }

    local_.addr_ = *ip;
}

isc::dhcp::ParserPtr
RelayInfoParser::createConfigParser(const std::string& parameter) {
    DhcpConfigParser* parser = NULL;
    if (parameter.compare("ip-address") == 0) {
        parser = new StringParser(parameter, string_values_);
    } else {
        isc_throw(NotImplemented,
                  "parser error: RelayInfoParser parameter not supported: "
                  << parameter);
    }

    return (isc::dhcp::ParserPtr(parser));
}

void
RelayInfoParser::commit() {
    *storage_ = local_;
}

//****************************** PoolsListParser ********************************
PoolsListParser::PoolsListParser(const std::string&, PoolStoragePtr pools)
    :pools_(pools), local_pools_(new PoolStorage()) {
    if (!pools_) {
        isc_throw(isc::dhcp::DhcpConfigError, "parser logic error: "
                  << "storage may not be NULL");
    }
}

void
PoolsListParser::build(ConstElementPtr pools) {
    BOOST_FOREACH(ConstElementPtr pool, pools->listValue()) {

        // Iterate over every structure on the pools list and invoke
        // a separate parser for it.
        ParserPtr parser = poolParserMaker(local_pools_);

        parser->build(pool);

        // Let's store the parser, but do not commit anything yet
        parsers_.push_back(parser);
    }
}

void PoolsListParser::commit() {

    // Commit each parser first. It will store the pool structure
    // in pools_.
    BOOST_FOREACH(ParserPtr parser, parsers_) {
        parser->commit();
    }

    if (pools_) {
        // local_pools_ holds the values produced by the build function.
        // At this point parsing should have completed successfuly so
        // we can append new data to the supplied storage.
        pools_->insert(pools_->end(), local_pools_->begin(), local_pools_->end());
    }
}

//****************************** PoolParser ********************************
PoolParser::PoolParser(const std::string&,  PoolStoragePtr pools)
        :pools_(pools) {

    if (!pools_) {
        isc_throw(isc::dhcp::DhcpConfigError, "parser logic error: "
                  << "storage may not be NULL");
    }
}

void
PoolParser::build(ConstElementPtr pool_structure) {

    ConstElementPtr text_pool = pool_structure->get("pool");

    if (!text_pool) {
        isc_throw(DhcpConfigError, "Mandatory 'pool' entry missing in "
                  "definition: (" << text_pool->getPosition() << ")");
    }

    // That should be a single pool representation. It should contain
    // text is form prefix/len or first - last. Note that spaces
    // are allowed
    string txt = text_pool->stringValue();

    // first let's remove any whitespaces
    boost::erase_all(txt, " "); // space
    boost::erase_all(txt, "\t"); // tabulation

    // Is this prefix/len notation?
    size_t pos = txt.find("/");
    if (pos != string::npos) {
        isc::asiolink::IOAddress addr("::");
        uint8_t len = 0;
        try {
            addr = isc::asiolink::IOAddress(txt.substr(0, pos));

            // start with the first character after /
            string prefix_len = txt.substr(pos + 1);

            // It is lexical cast to int and then downcast to uint8_t.
            // Direct cast to uint8_t (which is really an unsigned char)
            // will result in interpreting the first digit as output
            // value and throwing exception if length is written on two
            // digits (because there are extra characters left over).

            // No checks for values over 128. Range correctness will
            // be checked in Pool4 constructor.
            len = boost::lexical_cast<int>(prefix_len);
        } catch (...)  {
            isc_throw(DhcpConfigError, "Failed to parse pool "
                      "definition: " << text_pool->stringValue()
                      << " (" << text_pool->getPosition() << ")");
        }

        PoolPtr pool(poolMaker(addr, len));
        local_pools_.push_back(pool);
        return;
    }

    // Is this min-max notation?
    pos = txt.find("-");
    if (pos != string::npos) {
        // using min-max notation
        isc::asiolink::IOAddress min(txt.substr(0,pos));
        isc::asiolink::IOAddress max(txt.substr(pos + 1));

        PoolPtr pool(poolMaker(min, max));
        local_pools_.push_back(pool);
        return;
    }

    isc_throw(DhcpConfigError, "invalid pool definition: "
              << text_pool->stringValue() <<
              ". There are two acceptable formats <min address-max address>"
              " or <prefix/len> ("
              << text_pool->getPosition() << ")");
}

void
PoolParser::commit() {
    if (pools_) {
        // local_pools_ holds the values produced by the build function.
        // At this point parsing should have completed successfuly so
        // we can append new data to the supplied storage.
        pools_->insert(pools_->end(), local_pools_.begin(), local_pools_.end());
    }
}

//****************************** SubnetConfigParser *************************

SubnetConfigParser::SubnetConfigParser(const std::string&,
                                       ParserContextPtr global_context,
                                       const isc::asiolink::IOAddress& default_addr)
    : uint32_values_(new Uint32Storage()),
      string_values_(new StringStorage()),
      boolean_values_(new BooleanStorage()),
      pools_(new PoolStorage()),
      global_context_(global_context),
      relay_info_(new isc::dhcp::Subnet::RelayInfo(default_addr)),
      options_(new CfgOption()) {
    // The first parameter should always be "subnet", but we don't check
    // against that here in case some wants to reuse this parser somewhere.
    if (!global_context_) {
        isc_throw(isc::dhcp::DhcpConfigError, "parser logic error: "
                 << "context storage may not be NULL");
    }

}

void
SubnetConfigParser::build(ConstElementPtr subnet) {
    BOOST_FOREACH(ConfigPair param, subnet->mapValue()) {
        // Host reservations must be parsed after subnet specific parameters.
        // Note that the reservation parsing will be invoked by the build()
        // in the derived classes, i.e. Subnet4ConfigParser and
        // Subnet6ConfigParser.
        if (param.first == "reservations") {
            continue;
        }

        ParserPtr parser;
        // When unsupported parameter is specified, the function called
        // below will thrown an exception. We have to catch this exception
        // to append the line number where the parameter is.
        try {
            parser.reset(createSubnetConfigParser(param.first));

        } catch (const std::exception& ex) {
            isc_throw(DhcpConfigError, ex.what() << " ("
                      << param.second->getPosition() << ")");
        }
        parser->build(param.second);
        parsers_.push_back(parser);
    }

    // In order to create new subnet we need to get the data out
    // of the child parsers first. The only way to do it is to
    // invoke commit on them because it will make them write
    // parsed data into storages we have supplied.
    // Note that triggering commits on child parsers does not
    // affect global data because we supplied pointers to storages
    // local to this object. Thus, even if this method fails
    // later on, the configuration remains consistent.
    BOOST_FOREACH(ParserPtr parser, parsers_) {
        parser->commit();
    }

    // Create a subnet.
    try {
        createSubnet();
    } catch (const std::exception& ex) {
        isc_throw(DhcpConfigError,
                  "subnet configuration failed (" << subnet->getPosition()
                  << "): " << ex.what());
    }
}

Subnet::HRMode
SubnetConfigParser::hrModeFromText(const std::string& txt) {
    if ( (txt.compare("disabled") == 0) ||
         (txt.compare("off") == 0) )  {
        return (Subnet::HR_DISABLED);
    } else if (txt.compare("out-of-pool") == 0) {
        return (Subnet::HR_OUT_OF_POOL);
    } else if (txt.compare("all") == 0) {
        return (Subnet::HR_ALL);
    } else {
        isc_throw(BadValue, "Can't convert '" << txt
                  << "' into any valid reservation-mode values");
    }
}

void
SubnetConfigParser::createSubnet() {
    std::string subnet_txt;
    try {
        subnet_txt = string_values_->getParam("subnet");
    } catch (const DhcpConfigError &) {
        // rethrow with precise error
        isc_throw(DhcpConfigError,
                 "mandatory 'subnet' parameter is missing for a subnet being"
                  " configured");
    }

    // Remove any spaces or tabs.
    boost::erase_all(subnet_txt, " ");
    boost::erase_all(subnet_txt, "\t");

    // The subnet format is prefix/len. We are going to extract
    // the prefix portion of a subnet string to create IOAddress
    // object from it. IOAddress will be passed to the Subnet's
    // constructor later on. In order to extract the prefix we
    // need to get all characters preceding "/".
    size_t pos = subnet_txt.find("/");
    if (pos == string::npos) {
        isc_throw(DhcpConfigError,
                  "Invalid subnet syntax (prefix/len expected):" << subnet_txt
                  << " (" << string_values_->getPosition("subnet") << ")");
    }

    // Try to create the address object. It also validates that
    // the address syntax is ok.
    isc::asiolink::IOAddress addr(subnet_txt.substr(0, pos));
    uint8_t len = boost::lexical_cast<unsigned int>(subnet_txt.substr(pos + 1));

    // Call the subclass's method to instantiate the subnet
    initSubnet(addr, len);

    // Add pools to it.
    for (PoolStorage::iterator it = pools_->begin(); it != pools_->end();
         ++it) {
        subnet_->addPool(*it);
    }

    // Configure interface, if defined

    // Get interface name. If it is defined, then the subnet is available
    // directly over specified network interface.
    std::string iface;
    try {
        iface = string_values_->getParam("interface");
    } catch (const DhcpConfigError &) {
        // iface not mandatory so swallow the exception
    }


    // Let's set host reservation mode. If not specified, the default value of
    // all will be used.
    std::string hr_mode;
    try {
        hr_mode = string_values_->getOptionalParam("reservation-mode", "all");
        subnet_->setHostReservationMode(hrModeFromText(hr_mode));
    } catch (const BadValue& ex) {
        isc_throw(DhcpConfigError, "Failed to process specified value "
                  " of reservation-mode parameter: " << ex.what()
                  << string_values_->getPosition("reservation-mode"));
    }

    if (!iface.empty()) {
        if (!IfaceMgr::instance().getIface(iface)) {
            isc_throw(DhcpConfigError, "Specified interface name " << iface
                      << " for subnet " << subnet_->toText()
                      << " is not present" << " in the system ("
                      << string_values_->getPosition("interface") << ")");
        }

        subnet_->setIface(iface);
    }

    // Here globally defined options were merged to the subnet specific
    // options but this is no longer the case (they have a different
    // and not consecutive priority).

    // Copy options to the subnet configuration.
    options_->copyTo(*subnet_->getCfgOption());
}

isc::dhcp::Triplet<uint32_t>
SubnetConfigParser::getParam(const std::string& name) {
    uint32_t value = 0;
    try {
        // look for local value
        value = uint32_values_->getParam(name);
    } catch (const DhcpConfigError &) {
        try {
            // no local, use global value
            value = global_context_->uint32_values_->getParam(name);
        } catch (const DhcpConfigError &) {
            isc_throw(DhcpConfigError, "Mandatory parameter " << name
                      << " missing (no global default and no subnet-"
                      << "specific value)");
        }
    }

    return (Triplet<uint32_t>(value));
}

isc::dhcp::Triplet<uint32_t>
SubnetConfigParser::getOptionalParam(const std::string& name) {
    try {
        return (getParam(name));
    } catch (const DhcpConfigError &) {
        // No error. We will return an unspecified value.
    }
    return (Triplet<uint32_t>());
}

//**************************** D2ClientConfigParser **********************
D2ClientConfigParser::D2ClientConfigParser(const std::string& entry_name)
    : entry_name_(entry_name), boolean_values_(new BooleanStorage()),
      uint32_values_(new Uint32Storage()), string_values_(new StringStorage()),
      local_client_config_() {
}

D2ClientConfigParser::~D2ClientConfigParser() {
}

void
D2ClientConfigParser::build(isc::data::ConstElementPtr client_config) {
    BOOST_FOREACH(ConfigPair param, client_config->mapValue()) {
        ParserPtr parser;
        try {
            parser = createConfigParser(param.first);
        } catch (std::exception& ex) {
            // Catch exception in case the configuration contains the
            // unsupported parameter. In this case, we will need to
            // append the position of this element.
            isc_throw(DhcpConfigError, ex.what() << " ("
                      << param.second->getPosition() << ")");
        }

        parser->build(param.second);
        parser->commit();
    }

    /// @todo Create configuration from the configuration parameters. Because
    /// the validation of the D2 configuration is atomic, there is no way to
    /// tell which parameter is invalid. Therefore, we catch all exceptions
    /// and append the line number of the parent element. In the future we
    /// may should extend D2ClientConfig code so as it returns the name of
    /// the invalid parameter.
    try {
        bool enable_updates = boolean_values_->getParam("enable-updates");
        if (!enable_updates && (client_config->mapValue().size() == 1)) {
            // If enable-updates is the only parameter and it is false then
            // we're done.  This allows for an abbreviated configuration entry
            // that only contains that flag.  Use the default D2ClientConfig
            // constructor to a create a disabled instance.
            local_client_config_.reset(new D2ClientConfig());

            return;
        }

        // Get all parameters that are needed to create the D2ClientConfig.

        // The qualifying suffix is mandatory when updates are enabled
        std::string qualifying_suffix =
            string_values_->getParam("qualifying-suffix");

        IOAddress server_ip =
            IOAddress(string_values_->getOptionalParam("server-ip",
                                                       D2ClientConfig::
                                                       DFT_SERVER_IP));

        uint32_t server_port =
            uint32_values_->getOptionalParam("server-port",
                                             D2ClientConfig::DFT_SERVER_PORT);

        // The default sender IP depends on the server IP family
        asiolink::IOAddress
            sender_ip(string_values_->
                      getOptionalParam("sender-ip",
                                       (server_ip.isV4() ?
                                        D2ClientConfig::DFT_V4_SENDER_IP :
                                        D2ClientConfig::DFT_V6_SENDER_IP)));

        uint32_t sender_port =
            uint32_values_->getOptionalParam("sender-port",
                                             D2ClientConfig::
                                             DFT_SENDER_PORT);
        uint32_t max_queue_size
            = uint32_values_->getOptionalParam("max-queue-size",
                                               D2ClientConfig::
                                               DFT_MAX_QUEUE_SIZE);

        dhcp_ddns::NameChangeProtocol ncr_protocol =
            dhcp_ddns::stringToNcrProtocol(string_values_->
                                           getOptionalParam("ncr-protocol",
                                                            D2ClientConfig::
                                                            DFT_NCR_PROTOCOL));
        dhcp_ddns::NameChangeFormat ncr_format
            = dhcp_ddns::stringToNcrFormat(string_values_->
                                           getOptionalParam("ncr-format",
                                                            D2ClientConfig::
                                                            DFT_NCR_FORMAT));
        std::string generated_prefix =
            string_values_->getOptionalParam("generated-prefix",
                                             D2ClientConfig::
                                             DFT_GENERATED_PREFIX);
        bool always_include_fqdn =
            boolean_values_->getOptionalParam("always-include-fqdn",
                                                D2ClientConfig::
                                                DFT_ALWAYS_INCLUDE_FQDN);

        bool override_no_update =
            boolean_values_->getOptionalParam("override-no-update",
                                              D2ClientConfig::
                                              DFT_OVERRIDE_NO_UPDATE);

        bool override_client_update =
            boolean_values_->getOptionalParam("override-client-update",
                                              D2ClientConfig::
                                              DFT_OVERRIDE_CLIENT_UPDATE);

        // Formerly, replace-client-name was boolean, so for now we'll support boolean
        // values by mapping them to the appropriate mode
        D2ClientConfig::ReplaceClientNameMode replace_client_name_mode;
        std::string mode_str;
        mode_str  = string_values_->getOptionalParam("replace-client-name",
                                                     D2ClientConfig::
                                                     DFT_REPLACE_CLIENT_NAME_MODE);
        if (boost::iequals(mode_str, "FALSE")) {
            // @todo add a debug log
            replace_client_name_mode = D2ClientConfig::RCM_NEVER;
        }
        else if (boost::iequals(mode_str, "TRUE")) {
            // @todo add a debug log
            replace_client_name_mode = D2ClientConfig::RCM_WHEN_PRESENT;
        } else {
            replace_client_name_mode = D2ClientConfig::
                                       stringToReplaceClientNameMode(mode_str);
        }

        // Attempt to create the new client config.
        local_client_config_.reset(new D2ClientConfig(enable_updates,
                                                      server_ip,
                                                      server_port,
                                                      sender_ip,
                                                      sender_port,
                                                      max_queue_size,
                                                      ncr_protocol,
                                                      ncr_format,
                                                      always_include_fqdn,
                                                      override_no_update,
                                                      override_client_update,
                                                      replace_client_name_mode,
                                                      generated_prefix,
                                                      qualifying_suffix));

    }  catch (const std::exception& ex) {
        isc_throw(DhcpConfigError, ex.what() << " ("
                  << client_config->getPosition() << ")");
    }
}

isc::dhcp::ParserPtr
D2ClientConfigParser::createConfigParser(const std::string& config_id) {
    DhcpConfigParser* parser = NULL;
    if ((config_id.compare("server-port") == 0) ||
        (config_id.compare("sender-port") == 0) ||
        (config_id.compare("max-queue-size") == 0)) {
        parser = new Uint32Parser(config_id, uint32_values_);
    } else if ((config_id.compare("server-ip") == 0) ||
        (config_id.compare("ncr-protocol") == 0) ||
        (config_id.compare("ncr-format") == 0) ||
        (config_id.compare("generated-prefix") == 0) ||
        (config_id.compare("sender-ip") == 0) ||
        (config_id.compare("qualifying-suffix") == 0) ||
        (config_id.compare("replace-client-name") == 0)) {
        parser = new StringParser(config_id, string_values_);
    } else if ((config_id.compare("enable-updates") == 0) ||
        (config_id.compare("always-include-fqdn") == 0) ||
        (config_id.compare("allow-client-update") == 0) ||
        (config_id.compare("override-no-update") == 0) ||
        (config_id.compare("override-client-update") == 0)) {
        parser = new BooleanParser(config_id, boolean_values_);
    } else {
        isc_throw(NotImplemented,
            "parser error: D2ClientConfig parameter not supported: "
            << config_id);
    }

    return (isc::dhcp::ParserPtr(parser));
}

void
D2ClientConfigParser::commit() {
    // @todo if local_client_config_ is empty then shutdown the listener...
    // @todo Should this also attempt to start a listener?
    // In keeping with Interface, Subnet, and Hooks parsers, then this
    // should initialize the listener.  Failure to init it, should cause
    // rollback.  This gets sticky, because who owns the listener instance?
    // Does CfgMgr maintain it or does the server class?  If the latter
    // how do we get that value here?
    // I'm thinkikng D2ClientConfig could contain the listener instance
    CfgMgr::instance().setD2ClientConfig(local_client_config_);
}

};  // namespace dhcp
};  // namespace isc<|MERGE_RESOLUTION|>--- conflicted
+++ resolved
@@ -251,7 +251,6 @@
     // Initialize.
     libraries_.clear();
     changed_ = false;
-    ConstElementPtr parameters;
 
     // This is the new syntax.  Iterate through it and get each map.
     BOOST_FOREACH(ConstElementPtr library_entry, value->listValue()) {
@@ -323,11 +322,7 @@
     // configuration is changed).
 
     // We no longer rely on this. Parameters can change. And even if the
-<<<<<<< HEAD
-    // parameters stay the same, they could point to a files that could
-=======
     // parameters stay the same, they could point to files that could
->>>>>>> 8745f651
     // change.
     vector<string> current_libraries = HooksManager::getLibraryNames();
     if (current_libraries.empty() && libraries_.empty()) {
