--- conflicted
+++ resolved
@@ -71,19 +71,13 @@
     ///
     /// \exception None
     ///
-<<<<<<< HEAD
-    /// \parameter remote_address_param The remote IP address
-    /// \parameter tsig_param A valid pointer to the TSIG record included in
+    /// \param remote_address_param The remote IP address
+    /// \param tsig_param A valid pointer to the TSIG record included in
     /// the request or NULL if the request doesn't contain a TSIG.
     RequestContext(const IPAddress& remote_address_param,
                    const isc::dns::TSIGRecord* tsig_param) :
         remote_address(remote_address_param),
         tsig(tsig_param)
-=======
-    /// \param remote_address_param The remote IP address
-    explicit RequestContext(const IPAddress& remote_address_param) :
-        remote_address(remote_address_param)
->>>>>>> 6d842a64
     {}
 
     ///
