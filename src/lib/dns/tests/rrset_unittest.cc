--- conflicted
+++ resolved
@@ -299,25 +299,15 @@
     rrset_any_a_empty.toWire(renderer);
     wiredata.clear();
     UnitTestUtil::readWireData("rrset_toWire3", wiredata);
-<<<<<<< HEAD
-    matchWireData(&wiredata[0], wiredata.size(),
-                  buffer.getData(), buffer.getLength());
-=======
-    EXPECT_PRED_FORMAT4(UnitTestUtil::matchWireData, renderer.getData(),
-                        renderer.getLength(), &wiredata[0], wiredata.size());
->>>>>>> c1b9c031
+    matchWireData(&wiredata[0], wiredata.size(),
+                  renderer.getData(), renderer.getLength());
 
     renderer.clear();
     rrset_none_a_empty.toWire(renderer);
     wiredata.clear();
     UnitTestUtil::readWireData("rrset_toWire4", wiredata);
-<<<<<<< HEAD
-    matchWireData(&wiredata[0], wiredata.size(),
-                  buffer.getData(), buffer.getLength());
-=======
-    EXPECT_PRED_FORMAT4(UnitTestUtil::matchWireData, renderer.getData(),
-                        renderer.getLength(), &wiredata[0], wiredata.size());
->>>>>>> c1b9c031
+    matchWireData(&wiredata[0], wiredata.size(),
+                  renderer.getData(), renderer.getLength());
 }
 
 // test operator<<.  We simply confirm it appends the result of toText().
