--- conflicted
+++ resolved
@@ -44,11 +44,7 @@
 }
 
 void
-<<<<<<< HEAD
-A::toWire(AbstractMessageRenderer& renderer UNUSED_PARAM) const {
-=======
-A::toWire(MessageRenderer&) const {
->>>>>>> 62a61edf
+A::toWire(AbstractMessageRenderer&) const {
     // TBD
 }
 
