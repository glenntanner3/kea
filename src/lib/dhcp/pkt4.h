--- conflicted
+++ resolved
@@ -302,14 +302,13 @@
     boost::shared_ptr<Option>
     getOption(uint8_t opt_type);
 
-<<<<<<< HEAD
     /// @brief Returns interface name.
     ///
     /// Returns interface name over which packet was received or is
     /// going to be transmitted.
     ///
     /// @return interface name
-    std::string getIface() { return iface_; };
+    std::string getIface() const { return iface_; };
 
     /// @brief Sets interface name.
     ///
@@ -376,20 +375,6 @@
     ///
     /// @return remote port
     uint16_t getRemotePort() { return (remote_port_); }
-
-=======
-
-    /// @brief set interface over which packet should be sent
-    ///
-    /// @param interface defines outbound interface
-    void setIface(const std::string& interface){ iface_ = interface; }
-
-    /// @brief gets interface over which packet was received or
-    ///        will be transmitted
-    ///
-    /// @return name of the interface
-    std::string getIface() const { return iface_; }
->>>>>>> 86a4ce45
 
 protected:
 
