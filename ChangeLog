1243.	[func]		tomek
	config-reload command implemented. It allows Kea DHCPv4 and DHCPv6
	servers to reload its original configuration file. Also,
	set-config command was renamed to config-set.
	(Trac #5213, git b209c2b577a2f9da71cc918d7a551f8efdc1c4cb)

1242.	[func]		fdupont
	Integer fields in options can now be specified in either
	decimal or hexadecimal format.
<<<<<<< HEAD
	(Trac $4540, git 4cbf341f4169cf1e1eae0721644797a726d89702)
=======
	(Trac #4540, git 4cbf341f4169cf1e1eae0721644797a726d89702)
>>>>>>> 51c8e3b5

1241.	[func]		fdupont
	Support for tuple-based options added. DHCPv6 option
	bootfile-param (code 60) can now be set in a more convenient
	manner.
	(Trac #4070, git 30102cacee95b91e6c4666f0c11f06232f19eeb9)

1240.	[bug]		marcin
	Corrected IOFetch unit test failures on Debian.
	(Trac #5216, git a7c2946678c43aedfb2e3c37b9730a10067528f3)

1239.	[func]		marcin
	Implemented additional sanity checks when adding host
	reservations into the configuration file.
	(Trac #5207, git ea42c6f479918235ae4a67a60d08720e2664720c)

Kea 1.2.0-beta released on April 7, 2017

1238.	[build]		tmark,tomek
	Library version numbers bumped for release.
	(Trac #5201	git 58c9c5b705d72031c1589c30c542384a9d43e0f3)

1237.	[bug]		marcin
	Fixed hanging Control Agent unit tests.
	(Trac #5200, git 65daafd135965f9eb0bd4c3a22085d4bd3c6ffbe)

1236.	[build]		zeitounator
	Improvements in tools/tests_in_valgrind.sh script.
	(Github #49, git 272e7babf9ebeab5f78850394d72c9431041e2e9)

1235.	[func]		MrMarvin
	kea-admin now supports -h (and --host) parameter that can specify
	MySQL or PostgreSQL database locations other than the default
	localhost.
	(Github #14, git 4038157a3499ad90956c98a2172c57b173f2b985)

1234.	[build]		fdupont
	Improved installation procedure for kea-shell.
	(Trac #5170, git 68a902fb723965ee6f5b7a8272224395917525cc)

1233.	[doc]		marcin
	Documented new component Kea Control Agent in the Administrator's
	Manual and the Developer's Guide.
	(Trac #5175, git abf7887ad65eb4b221a1fe61ea0c9773b4feaddb)

1232.	[func]		tomek
	host4_identifier and host6_identifier hook points have been added.
	Premium: Flexible Identifier (flex-id) hook point has been developed.
	It allows users to specify a custom expression that takes any
	option, field, characteristic or property of the packet to be
	used as identifier and then do reservations based on the evaluated
	expression for each incoming packet.
	(Trac #5132, git cd497526d5bff7ae55bb41c9264fb33943a0cf62)

1231.	[func]		marcin
	Control agent forwards commands to be handled by other Kea
	servers.
	(Trac #5078, git 19a50ed1ccafae19ef10d84cba73992cadf49753)

1230.	[bug]		fdupont
	kea-dhcp-ddns now correctly populates the original ID in the TSIG rdata
	when doing signed updates.  Prior to this the value was set to zero
	causing PowerDNS to reject then requests with a bad key error.
	(Trac #5071, git cafa3d5c24f0112b0b9384a9c1083fe8a3eeb2bf)

1229.	[func]		fdupont
	A new command: config-test has been implemented in DHCPv4, DHCPv6
	and control agent servers. It allows checking whether new
	configuration looks correct.
	(Trac #5150, git 5f6cf226e848baef8d9af64e16c1dbf617a0a798)

1228.	[bug]		fdupont
	Logging on syslog now uses correctly the given facility. If none
	is given the default facility is local0, and with an unrecognized
	value user (log4cplus default). The syslog openlog() ident
	parameter is the program name.
	(Trac #5053, git 532d9f0e459ab1450a83a5015a2dd54745794383)

1227.	[func]		fdupont, tomek
	Additional commands: version-get, build-report have been
	implemented for DHCPv4, DHCPv6 and Control Agent
	components. Control Agent also now supports shutdown command.
	(Trac #102, git 9d2b8326fc032876d74c1768c61c630987c25cc5)

1226.	[func]		fdupont
	Command line option -t support added to libprocess and implemented
	for kea-dhcp-ddns and kea-ctrl-agent. It allows configuration sanity
	checking. Note that some parameters, such as ip-address, port, and
	DNS server addresses for instance for kea-dhcp-ddns are not fully
	checked as sockets are not opened or connections are not attempted.
	(Trac #5152, git 2231d79ebebd3cdf432cd4a8ac32018d180e27b6)

1225.	[func]		tomek
	Two new commands: config-get (retrieves current configuration)
	and config-write (writes current configuration to disk) have been
	implemented.
	(Trac #5151, git ffb26811736a2ae6f9b5556b9823aa284b7e0aec)

1224.	[func]		fdupont
	toElement(), a crucial functionality for upcoming get-config
	and write-config command, has been implemented.
	(Trac #5114, git df38c26f957c9ac329718ac9d70ffbcf7b95c4e9)

1223.	[func]		tomek
	Kea-shell, a management client able to connect to REST interface
	provided by Control Agent, has been added. Control Agent now
	uses bison parser, which provides better sanity checks, improved
	comments and file inclusions.
	(Trac #5137, git 816dc5ccfa374bd9942a49c7bac475f6d0523caa)

1222.	[func]		fdupont
	Obsolete parameter 'allow-client-update' has been removed
	from DHCPv4 and DHCPv6 components.
	(Trac #5145, git 01fde297a978e2bd832655ac7276e5aa3a7e8400)

1221.	[func]		tomek
	Control agent is now able to parse the input configuration and
	store it in its configuration syntax structure. Upcoming tickets
	will take advantage of that information.
	(Trac #5134, git 828304f2f408888e4b096418e90e35ba524979d0)

1220.	[func]		parisioa, fdupont, tomek
	DHCPv4 and DHCPv6 parsers have updated to accept database port
	parameter. The parameter for Cassandra is now called
	"contact-points" (was "contact_points" previously).
	(Trac #5061, git d12b6f4a6d80d6bc854f2a8a086e412dc37867bc)

1219.   [func]		marcin
	Control Agent uses libkea-http to process commands over
	the RESTful interface.
        (Trac #5107, git 88ce715926a46b6b3832630116fc7782adc46c7b)

1218.	[func]		tmark, tomek
	Configuration parsing for D2 has been migrated to bison/flex
	and the SimpleParser framework.  This includes changes to
	libprocess which render the CPL agnostic to the underlying
	parsing mechanisms.
	(Trac #5110, git feb2cedc0936364a923ab78542a21114533dd0f5)

1217.	[func]		marcin
	Implemented libkea-http library.
	(Trac #5077, git cd72284b5b221e620770883db7e166c4d3ba7eb6)
	(Trac #5088, git 715d18f961801ffbd798a65b19459178c3a53857)
	(Trac #5099, git 7e8df7993f295431e2cb6a13858f746649c4e18d)

1216.	[func]		fdupont, tomek
	Command line option -t implemented for DHCPv4 and DHCPv6.  It
	allows configuration sanity checking. Note that not all parameters
	are completely checked. In particular, service and control channel
	sockets are not opened, and hook libraries are not loaded.
	(Trac #3770, git 1d12582e270935ee7b72548d9c66753f4eea4ca4)

1215.	[doc]		tomek
	Developer's Guide updated to cover flex/bison parser.
	(Trac #5112, git 44139d821c1f4e43dbff22d49101a0854e4f9f5b)

1214.	[func]		tomek
	Bison parser implemented for Control-agent. The code is able
	to syntactically parse input configuration, but the output
	is not used yet.
	(Trac #5076, git d99048aa5b90efa7812a75cdae98a0913470f5a6)

1213.	[bug]		fdupont
	Option string values containing comma can now be specified
	correctly by preceding comma with double backslashes (e.g.
	"foo\\,bar").
	(Trac #5105, git fa79ac2396aa94d7bac91bd12d3593ebaaa9386d)

1212.	[doc]		andreipavelQ
	Many spelling corrections.
	(Github #47, git a6a7ca1ced8c63c1e11ef4c572f09272340afdd7)

1211.	[func]		andreipavelQ
	Updated PostgreSQL version reporting to be in line with
	MySQL and Cassandra.
	(Github #42, git 7ef4a190facadd66775b4a44c696d1c4215616cd)

1210.	[doc]		andreipavelQ
	Doxygen version updated to 1.8.11.
	(Github #45, git ce72998382b62269823fa0dcbfa41dfa9c72b69e)

1209.	[func]		tomek
	Relay options are now printed in DHCPv6 when sufficiently detailed
	debug logging is requested.
	(Trac #5131, git 5bf58b21fcf07f2e2e97275efa1f76cde913b30a)

1208.	[func]		tomek
	Global DHCPv4 and DHCPv6 parsers have been migrated to the
	SimpleParser framework. Several parameters (renew-timer,
	rebind-timer, preferred-lifetime, valid-lifetime, match-client-id,
	next-server, decline-probation-period, dhcp4o6-port,
	echo-client-id) now have explicit default values.
	(Trac #5019, git f3538dd031e6f29abcd516f425d72c8f929abbb0)

1207.	[func]		fdupont
	Client classes parser migrated to SimpleParser. The 'name'
	parameter in 'client-classes' definitions is now mandatory.
	(Trac #5098, git e93906e48a6e2b0ff78c5e37dca642646fe47d43)

1206.	[func]		tomek
	'hooks-libraries' parser migrated to SimpleParser. The code will
	now refuse a configuration if a hook library fails to load.
	(Trac #5031, #5041, git 1bbaf4cbcf6fda59bacdf526a6c762315fdd88a1)

1205.	[func]		tomek
	Parsers for interfaces configuration converted to SimpleParser.
	Removed obsolete 'version' parameter in Dhcp6.
	(Trac #5020, #5038, git 3d8e48c640e302670c04907468d11faafbe9fe7b)

1204.   [func]         marcin
	Added 'control_command_receive' hook point to Kea Command
	Manager.
	(Trac #5100, git d0c7cb29a7df3588c540afb4ca56de55f26142e0)

1203.   [func]         marcin
	Implemented TCPAcceptor class in libkea-asiolink. This class
	provides means to listen and asynchronously accept new TCP
	connections.
	(Trac #5094, git 920ba90696ba9d8579a7db5e1efcf955d6654a96)

1202.	[func]		tomek
	Parsers for mac-sources, control-socket, and relay-info converted
	to SimpleParser. It is no longer accepted to specify empty
	mac-sources. Either specify actual values in mac-sources or
	don't specify mac-sources at all.
	(Trac #5032, git f1c9dee0936b48be28f890ffd428fbdeb87c12ea)

1201.	[func]		tmark
	kea-dhcp4 and kea-dhcp6 now support the "set-config" command.
	The command causes the server to replace its current configuration
	with the configuration supplied as the command's argument.
	(Trac #5046, git 4afbdcf89c9f83d944f774d05bd401d3f2768d10)

1200.	[func]		tmark
	kea-dhcp4 and kea-dhcp6 now support the Command Channel "libreload"
	command.  The command causes the server to unload and then load all
	currently loaded hook libraries.
	(Trac #3238, git d4d8665494e1847b34b66f8ef542851ea6f0213c)

1199.	[func]		tomek, fdupont
	Dhcp4 parser migrated to bison. This yields a number of user
	visible changes:
	- better comment handling (bash, C, C++ style comments)
	- file includes now supported
	- better syntax checking
	- added advanced.json config example
	- removed obsolete 'version' parameter
	(Trac #5017, git 1cf853c595a100c86f9b2b3353f1b5964d902147)

1198.   [func]         marcin
	Created kea-ctrl-agent. This application currently doesn't
	do anything. Future tickets will add REST API to allow for
	managing Kea services.
	(Trac #5075, git 1ec7586da5ae1474b52d5a395fb80ee37d6d568e)

1197.	[doc]		tomek
	Configuration examples now set lfc-interval to a default
	value of one hour.
	(Trac #5072, git cf4362196fa2b7892643d1e40b974bb450a3de7e)

1196.	[func]		tomek, fdupont
	Dhcp6 parser migrated to bison. This yields a number of user
	visible changes:
	- better comment handling (bash, C, C++ style comments)
	- file includes now supported
	- better syntax checking
	(Trac #5036, git 4c5902da95a5228275cdb151b357864cfa9c31f5)

1195.	[build]		fdupont
	Altered to compile in C++ 2011 standard mode. Also replace (most)
	instances of the deprecated std::auto_ptr with std::unique_ptr.
	(Trac #5066, git a060d4a983860bf3056d50d9bf7ee4355c8372f2)

1194.   [build]     	marcin
	Moved StateModel class from D2 to libkea-util.
	(Trac #3175, git 270ec379aec2894104a299cdd1080e24007e25fb)

1193.	[doc]		stephen
	Update Hook Developers documentation to make it clearer where
	the Kea include files and libraries are located.
	(Trac #5069, git 14a78caaf3af9fe9a0ffe2c8af784eab78e813e0)

1192.   [build]     marcin
	Created libkea-process library and moved the Controllable
	Process Layer (CPL) from D2 to this new library.
	(Trac #5074, git 4563925f7966e9da2132eb427e742cc3d3feee5d)

1191.	[build]		tomek
	Optional support for premium package added.
	(Trac #5027, git 5ff51f28a1f05d941bb117986922a6f410f23c6c)

1190.	[func]		tomek
	User context implemented: an arbitrary user information can
	now be defined for address and prefix pools.
	(Trac #5023, git 4f81789e19b72c933bcf86e402b417c63bd7bd3f)

1189.	[func]		fdupont
	Owing to API changes, crypto code now requires OpenSSL 1.0.1 or
	later.
	(Trac #3908, git 4c14fdfd4187a4c8f7b775432082b76782e47663)

1188.	[doc]		vlegout
	Fixed several spelling mistakes.
	(Github #32, git d51c005519c4add6fd0c37bcd68b0fbe94941b2d)

1187.	[bug]		marcin
	DHCPv4 server allows for allocating multiple leases for the
	same hardware address if a different client identifier is
	used for each lease. This facilitates the PXE boot use cases
	where a booted machine may request a lease multiple times.
	(Trac #5029, git 03defed4d8bb9a997d31dbfcf30ae3f866bd3353)

1186.	[func]		marcin
	Support for DHCPv6 options defined in RFC6603 and RFC7598. Thanks
	to Andrei Pavel and Cristian Secareanu of Qualitance for submitting
	initial implementation.
	(Trac #github24, git 59b62eb3ddd9db62c04bd47cd8fbdc1af62fbc1b)

1185.	[build]		marcin
	Install Kea headers to be used for building external libraries.
	Before this change some required headers were not installed.
	(Trac #5055, git a46087b7b7face4a1318658bbdcbf7602c1bb729)

1184.	[bug]		eest
	Fixes in the occasionally failing LFC unit test. This
	fix was provided by Patrik Lundin.
	(Github #31, git 69a5722bf3b41bf3b2bc0c2bcac966c23c08f62d)

1183.	[bug]		tmark
	kea-dhcp4 now correctly loads declined leases from CSV
	lease files. Prior to this, declined leases were being
	incorrectly and silently discarded.  In addition, both
	kea-dhcp4 and kea-dhcp6 will now emit an error log for
	each invalid row encountered when loading leases from
	CSV files.
	(Trac #5058, git 29b088079bed3c5059fdf8a43a4e79cd7f9a4207)

1182.	[func]		marcin
	DHCP servers detect overlapping pool ranges during
	configuration.
	(Trac #2280, git c8f931e0189c9630f5fba5d2a5553bed4abf36f7)

1181.	[func]		marcin
	Extended DHCPv6 server to allow for specifying DHCP options
	on address and prefix pool levels.
	(Trac #5022, git e3b2785c79aedbb0c8af7468d61f6d61dafd2282)

Kea 1.1.0 released on September 30, 2016

1180.	[doc]		stephen
	Editing pass through the Kea guide.
	(Trac #4484, git 63456fab1b978bd515198b9b9e604f293efd8217)
	(Trac #5008, git f09cd12d5b1abc60ccef98df2abc6c41b482a404)

1179.	[doc]		tomek
	Manual pages updated.
	(Trac #3515, git 4cf0395e11e724786c4d2a1d48805f1c770f4c99)

1178.	[doc]           tomek
	user_chk hook library is now documented in the User's Guide.
	(Trac #3209, git 4a8534d968a21cff3851619fb22d0032a1202c87)

1177.	[build]	marcin
	Updated Kea libraries version numbers for 1.1-final release.
	(Trac #5012, git 6e9a224b46def357141a31386fcc912b29dfe16d)

1176.	[doc]		tomek
	Developer's Guide has been updated.
	(trac #4299, git ed38076c183394feaef60e7123d0c488c9f6447d)

1175.	[bug]		marcin
	Corrected a bug whereby a client, for which there was no
	host reservation specified, did not obtain an IPv6 lease
	from a server when PostgreSQL or MySQL host database backend
	was in use. In addition, PostgreSQL host database backend
	allows for specifying NULL values in certain columns within
	host reservation tables.
	(Trac #5009, git d3109bb27786867fdc99954ba55367f0ad129e7a)

1174.	[bug]		tmark
	Modifed kea-dhcp6 to avoid requesting DNS updates when
	existing leases are renewed without changes to the FQDN.
	(Trac #5007, git 05ea3a5eb75c06cf9814c63a1a54261bf58a954b)

1173.	[bug]		xxwolfsrainxx, marcin
	MySQL database creation scripts use single quotes for
	strings to avoid issues with creation of the database
	when MySQL server operates in ANSI_QUOTES mode.
	(github #30, git e40a54a8e24b5f6427edd4afcd5cdc15012b8866)

1172.	[bug]		andir
	Kea build fixes for gcc 6, which uses C++14 by default.
	(github #29, git ad68c3942839618c26d7ff017fbac7df139b5d01)

1171.	[doc]		marcin
	Updated supported operating systems and the prerequisites for
	installing and building Kea in the Kea Administrator
	Reference Manual.
	(Trac #4502, git af847837590ce5b37a300ebe15652fb172585b38)

1170.	[doc]		marcin
	Updated Kea Administrator's Reference Manual sections
	regarding host reservations. Added configuration examples
	for using host reservations with MySQL and PostgreSQL
	databases.
	(Trac #3684, git 71d21eac51d20ff5d368b17c437abc45c955a04c)

1169.	[doc]		marcin
	Updated Kea Administrator Reference Manual to explain the
	implications of using "kea_verbose" parameter in the keactrl
	configuration.
	(Trac #3950, git c5f4920fd1994882e1fae398ae29b455401296bd)

1168.	[doc]		marcin
	Corrected location of the Kea repository in the Kea Administrator
	Reference Manual.
	(Trac #4258, git f081000b892287316e54848ca1f62ca3512d4263)

1167.	[func]		marcin
	DHCP servers utilize client classes defined in host reservations.
	(Trac #4765, git 242fbc47b31da404e57be458ac065f811084cca9)

1166.	[bug]		marcin
	Corrected error message produced by the host database access
	parser when the database type was not specified.
	(Trac #4261, git 028dd49f4fa4843e68e23d11c237e9f4683470ba)

1165.	[func]		marcin
	Hostname option is returned to the client when requested using
	Parameter Request List option. Previously this option was only
	returned when a client has sent Hostname option to the server.
	(Trac #5005, git 96ab8ecaa3d5b2d6cd88d0b16406f433d2cdf841)

1164.	[bug]		marcin
	Corrected an issue whereby DHCPv4 server did not correctly set a
	server identifier in response message sent to a client on BSD
	systems.
	(Trac #5003, git 110c67325072a781d55cf0634f8f5f3385611f97)

1163.	[bug]		marcin
	Corrected swapped DHCPSRV_MEMFILE_GET_EXPIRED{4,6} messages
	in the Memfile lease manager.
	(Trac #4717, git ce5919d97879c3fda0858894b24418af135ef8f3)

1162.	[func]		pallotron
	Added two enhancements to perfdhcp: optionally using MAC
	addresses from a file in new DHCP transactions, and
	generation of DHCPv6 relayed messages.
	(github #22, git c5b4a5981cf642ebb9aecb8acc07b87abdccbd91)

1161.	[bug]		fdupont
	Fixed interface manager receive methods which raise a bug on
	Fedora 24 / gcc 6.1?
	(Trac #4551, git 8d590e434062535e850a60a7892481df845ff390)

Kea 1.1.0-beta released on August 31, 2016

1160.	[build]		marcin
	Bumped up version numbers of Kea libraries and KEA_HOOKS_VERSION
	for the Kea 1.1.0 beta release.
	(Trac #4632, git 93941523e039a1cc4bb34182a290f9d7b805df34)

1159.	[func]		marcin
	MySQL database schema updated to version 5.0.
	(Trac #4562, git 0e40b35e280f0845686bcfdb2efb577c7878ede6)

1158.	[func]		tomek
	It is now possible to specify fixed fields (next-server,
	server-hostname and boot-file-name parameters) for client classes.
	(Trac #4626, git 89cf54524d8b55cc982ab2146915c0a90fc6efe2)

1157.	[func]		marcin
	Added support for static reservations for fixed fields in
	DHCPv4 messages: siaddr, sname and file.
	(Trac #4552, git 9b79fe005dd77328ea7c596fc6886f8fb838d1cf)

1156.	[bug]		tmark
	Lease statistics are now recalculated during server startup and
	after each successful reconfiguration for Memfile, MySQL, and PostgreSQL
	back ends.  This addresses issues caused by accumulated values being lost
	across restarts and reconfigurations making rendering values incorrect.
	(Trac #4294 git 0abdcf15f85861ffcb67d50fa4ce3965d25e4a9f)

1155.	[func]		marcin
	Kea can be configured to operate using read-only host database.
	This is only supported for MySQL and PostgreSQL databases.
	(Trac #4489 git 0d8dc7affb67ad8066b44c6f81532b79a641d50b)

1154.	[bug]		stephen
	Changes to logging to avoid premature destruction of some
	objects during program exit.  On some systems this caused
	one of the unit test programs to crash when it terminated.
	(Trac #4494, git 023c2fc3688bcdbccb4b286bea873c8f9c06cd5f)

1153.	[func]		tomek
	Integers can now be used in client classification.
	(Trac #4483, git e90cf0ee4007521b86177be6d5fbb970c02c1075)

1152.	[doc]		marcin
	Use of PostgreSQL as a storage for host reservations is now
	documented in the Kea Administrator Reference Manual.
	(Trac #4282, git f2879919772c10b1ae8c45d0e761ef199cf84061)

1151.	[func]		tmark
	Support for assigning client classes to host reservations has
	been added to both the PostgreSQL and MySQL backends.
	(Trac #4277, #4213 git 6990ab9d542e984c59ce5a11ff926c3c732a75fc)

1150.	[bug]		tomek
	Extended gcc bug workaround to work on all versions of gcc
	from 5.2 up to, but not including 6.0. See ChangeLog entry
	1103 or Trac ticket #4243 for details.
	(Trac #4553, git 80243d9d246b982d86dd7e0d00597383cae01706)

1149.	[bug]		marcin
	Corrected a bug whereby clients were not assigned reserved
	addresses from an external database, as a result of unexpected
	closure of a connection to that database.
	(Trac #4544, git 7f682112dd5ab9fcd6bfa4e10505c246775f353d)

1148.	[func]		tomek
	The vendor options (124, 125 in DHCPv4 and 16, 17 in DHCPv6) are
	now accessible from client classification.
	(Trac #4270, #4271, git ef676368f9036625d73f7f34e3fe9b5eeeaee7f1)

1148.	[func]		fdupont
	Added the pkt classification token to extract incoming packet
	meta-data (receiving interface name, source and destination
	address, length).
	(Trac #4272, git 9a3bdfa43cf65ef56a8d63580dd5d7414fc41373)

1147.	[func]		stephen
	-Werror is no longer the default for compilation.  Promotion of all
	compilation warnings to errors now requires the --with-werror switch
	to be specified when running configure.
	(Trac #4533, git 874e3a3f5cb10313856284646fcee7cf86e4fcce)

1146.	[func]		sar
	Add the forensic hook library documentation to the admin guide.
	(Trac #4511, git 0bb39840a3cbdaf815819f846120c90d9ca038ff)

1145.	[func]		tmark
	The Postgresql backend now supports host reservations for both
	DHCPv4 and DHCPv6, with options and IPv6 reservations.
	(Trac #4277 git ac1eaa1026987c2d86d57b4aa0dc9a4d093787f0)

1144.	[bug]		mihu
	Response to DHCPINFORM is generally sent to port 68, rather
	than port 67. Thanks to Michal Humpula for providing a patch.
	(github #23, git 4216a4bedf8a884df087c68d48c88ee9ffa444dc)

1143.	[doc]		fdupont
	User's Guide has been updated with DHCPv4-over-DHCPv6 support
	details.
	(Trac #4273, git fe8cb64adeabe00d84ee390b579a8328717ae521)

1142.	[doc]		sar
	Uncomment the example columns in some rows in the table
	listing the classification examples.
	(None, git dee442a64f57c8d9dd87636f9e39084ed1b11e03)

1141.	[func]		marcin
	Pkt4, Pkt6 and Pkt4o6 objects passed to hooks libraries
	return copies of DHCP options to avoid unintended modification
	of the options stored in the server configuration.
	(Trac #4497, git e50d2ebe998ec3faad8ade22b6971d6584c81044)

1140.	[func]		marcin
	DHCPv6 server supports assigning multiple reserved addresses
	and/or prefixes to a single client.
	(Trac #4321, git 0bfb2a9093174e4424051c01beeee7637ac95be0)

1139.	[doc]		tomek
	New features of host reservations have been documented: ability
	to reserve standard and vendor options in host reservations. Separate
	sections for each backend added.
	(Trac #4518, git 99a40fead28f4324dfb55f1962a8bf3e85ab70e2)

1138.	[build]		fdupont
	Compilation problem on FreeBSD caused by unused parameter in
	certain version of boost headers is now resolved. Also, INSTALL
	file has been updated and now lists dependencies.
	(Trac #4283, git 7dbd95651c308527f2e42c533fdc0a12aeec5308)

1137.	[doc]		fdupont
	Developer's Guide has been updated with DHCPv4-over-DHCPv6 support
	details.
	(Trac #4274, git b3eda594e055f03a9a601bacf0c72c3db0ef8e3c)

1136.	[doc]		tomek
	Included full text of MPL 2.0 and Apache licenses.
	(Trac #4529, git baefb4b3e2078a0a0f794b42ef52d6b7d53c9dab)

1135.	[func]		fdupont
	Integrated the DHCPv4 service part of DHCPv4-over-DHCPv6 support.
	(Trac #4110, git 7d36aebe14db10b0cbac8e6c0e82160b9d5d7ecd)

1134.	[func]		fdupont
	Integrated the DHCPv6 service part of DHCPv4-over-DHCPv6 support.
	(Trac #4109, git 8d1f330d9b0a44039a8b9e0b479f8da1743b9504)

1133.	[func]		razvan
	The initial support for CQL (Cassandra) backend added. It is able
	to store leases information.
	(Github #21, git d3a412d4b090bfd84ec5bc5d7817b1dfcc92602e)

1132.	[func]		tmark
	The Postgresql schema has been updated to support host
	reservations and its version number has been bumped to 3.0.
	This schema is content equivalent to the MySQL schema version 4.2.
	(Trac #4275, git 6f8e646bee9de22c921ed26409f3d1856ebce9e6)

1131.	[func]		fdupont
	Update the DHCPv4-over-DHCPv6 inter-process communication code.
	(Trac #4106, git 1ce1cba00af5d81822d5bbe26ddd28b718f51d54)

1130.	[func]		marcin
	DHCPv6 server assigns DHCP options specified for hosts. Host
	specific options take precedence over class specific options,
	subnet specific options and global options.
	(Trac #3573, git c29551e43010a345cfa2efda46389f4433d84650)

1129.	[bug]		marcin
	libdhcp++: Removed unnecessary copies of the container holding
	option definitions to improve performance of both DHCPv4 and
	DHCPv6 server.
	(Trac #4498, git 14716853a92e08c4cc5be75ae85c5e84d6356a1e)

1128.	[func]		tomek
	Subnet selection in DHCPv4 will now work, even if the addresses
	configured on interface are not in range of the subnet definition
	from the configuration file.
	(Trac #4308, git 7c74ecdbb64c69d341d623422216b0a54e6ff519)

1127.	[func]		marcin
	DHCPv4 server assigns DHCP options specified for hosts. Host
	specific options take precedence over class specific options,
	subnet specific options and global options.
	(Trac #3572, git 49f67aaf36dab38b4fcbf59dcad97e4309903b2f)

1126.	[func]		marcin
	Host reservations can be assigned using DHCPv4 client identifier.
	(Trac #4317, git 5f14fca1e029b04ad21a417936c2b8889acef10d)

1125.	[func]		fdupont
	Inter-process communication for exchanging packets between
	DHCPv4 and DHCPv6 components of DHCPv4-over-DHCPv6 has been
	implemented.
	(Trac #4106, git 3223bb8280bfd99c225e725de660ae764abe3c87)

1124.	[bug]		sar
	Update the classification document to match the output from
	the debug statements.
	(Trac NA, git 8b3ea8e26c3e6cd3c46073b635212fd29f031774)

1123.	[func]		marcin
	Extended MySQL host data source to retrieve DHCPv4 and DHCPv6
	options associated with hosts from a MySQL database.
	(Trac #4281, git b8a306a27d1cae03f6bc5223c30806f5cd1b64f4)

1122.	[func]		sar
	Add debug logging to the classification tokens.  This uses
	the loggers "kea-dhcp4.eval" and "kea-dhcp6.eval" to capture
	details of the classification expression evaluations.
	(Trac #4480, git cf14d0d21c69879f21733457a97a6ac0bdb1dae2)

1121.	[func]		stephen
	Make the database connection timeout a configurable parameter with
	a default value of five seconds.
	(Trac #3164, git 3332ad17523c6fcc1e735e4297169ebb2de95118)

1120.	[bug]		marcin
	Performance improvement in libdhcp++: improved efficiency of the
	DHCPv4 Message Type option creation.
	(Trac #4495, git 41c43a2a9e34931fc3ebf58c459f10ad08575d19)

1119.	[bug]		marcin
	Performance improvement in hosts reservation: removed
	inefficient conversion of the host identifier to text
	when logging.
	(Trac #4499, git 48c20790480d5ed7bfde0ef7b052dd4a9745607d)

1118.	[func]		tmark
	The "query4" argument, containing the client packet received, has been
	added to the DHCPv4 hook points: lease4_select and lease4_renew.  The
	"query6" argument, containing the client packet received, has been
	added to the DHCPv6 hook points: lease6_select and pkt6_send.
	(Trac #4481, git c0af94c47bda85eb1caa3a78a46280b63990672a)

1117.	[bug]		stephen
	Adjusted variable type in a MySQL-related file to overcome a
	type mismatch problem reported by one particular compiler.
	(Trac #4485, git 4c6fb189b5d12ffdf4ab171c9154366e70e6082c)

1116.	[func]		tomek
	DHCPv4 subnet selection can now be selected based on IPv6
	information. This is part of ongoing effort to support RFC7341:
	DHCPv4-over-DHCPv6.
	(Trac #4112, git 3352685981ec8ca9a90f7405ff56cd31af6fb0d9)

1115.   [bug]		tmark
	An explicit call to unload the hook libraries prior to server
	exit was added to both kea-dhcp6 and kea-dhcp4.  This corrects
	an issue where logging components were being destroyed prior
	to hook libraries being unloaded.
	(Trac #4492, git 2a4792b3551cce2fb9147f33f032ae7e71791d21)

1114.	[bug]		marcin
	perfdhcp: Improved algorithm for dropping timed out transactions.
	This prevents growing memory consumption due to storing timed
	out transactions when the DHCP server drops many messages.
	(Trac #4493, git 9757a93110afb82c5379643f2f48e223d497efae)

1113.	[func]		tomek
	It is now possible to specify parameters for hook libraries.
	(Trac #4297, git f45d0b5d297f6ad522eb8b7e6f6a0de1064b8569)

1112.	[func]		marcin
	"host-reservation-identifiers" configuration parameter has been
	implemented. It allows for specifying an ordered list of
	host identifiers that DHCPv4 and DHCPv6 servers use to
	retrieve static host reservations for a client.
	(Trac #4303, git 942808400e7116d95acfd53b0dc1ecad1c45c598)

1111.	[func]		tmark
	Schema scripts have been relocated from src/bin/admin/scripts to
	src/share/database/scripts and are now shared by both kea-admin
	and unit testing.
	(Trac #4239, git 131fcf52f2a65cedb53975f99114296366fb0199)

1110.	[func]		fdupont
	Added support for extracting constant length fields from a DHCPv4
	packet.
	(Trac #4268a, git 5d1397efc05802b72e86785528870b7154307ff0)

1109.	[func]		sar
	Added support for accessing DHCPv6 packet fields message type
	and transaction id in a classification expression.
	(Trac #4269, git 48be5f5ceaba6b0d0a2b31465e8a5904524e894c)

1108.	[bug]		pallotron
	perfdhcp uses the same transaction id throughout the DORA
	exchange to adhere with RFC 2131.
	(github #19, git d260a70d6aa0baecd68131bc35f58f097aa77bcc)

1107.	[func]		tmark
	The DDNS parameter, replace-client-name, has been changed from a boolean
	to list of modes, which provides greater flexibility in when the Kea
	servers replace or supply DNS names for clients.  This is supported both
	kea-dhcp4 and kea-dhcp6.
	(Trac #4259, git 45e56d7aa0d4a6224a1a28941f6cb11575391222)

1106.	[func]		marcin
	"circuit-id" can be specified as host identifier in host
	host reservations. However, the server ignores the reservations
	by "circuit-id" at this point.
	(Trac #4301, git cf56fc2a2e0e821a17dd95de49a43755745682fb)

1105.	[func]		sar
	Added access to the peer address, link address and option
	information added by relays in a DHCPv6 message.
	(Trac #4265, git bb00d9d205ee047961ba70417d7ce02c37d80ce7)

1104.	[bug]		stephen
	Made DHCPSRV_MEMFILE_LFC_UNREGISTER_TIMER_FAILED a debug message as the
	condition leading to it (trying to unregister a timer that is not
	registered) does not have an adverse effect on the operation of Kea.
	(Trac #4293, git 06204c5d347d0df359af69974c155d0fa9725b44)

1103.	[bug]		tmark
	Wrapped asio/asio.hpp with logic to suppress optimization when building
	under GCC 5.2.0 through 5.3.1 and BOOST_ERROR_CODE_HEADER only is defined.
	This avoids an issue in the asio socket layer that was incorrectly
	reporting socket read errors causing unit tests to fail and kea-dhcp-ddns
	to loop logger calls in the error handler (aka double errors).
	(Trac #4243, git 082f846f37cb32964c876b2bff5fcac82d1eaaf0)

1102.	[func]		marcin
	Updated Host Manager API to allow for retrieving host reservations
	by any type of host identifier. Previously it was only possible
	to retrieve host reservations by hardware address or DUID.
	(Trac #4302, git 3979656c918164e3c39e0e8fb78b2862a2b5e95a)

1101.	[func]		kalmus, marcin
	Implemented IPv6 address/prefix reservations in MySQL.
	(Trac #4212, git 79481043935789fc6898d4743bede1606f82eb75)

1100.	[func]		fdupont
	Reorganized the DHCPv4 and DHCPv6 services into run() (service
	loop), run_one() (receive, call next routine and send) and
	processPacket() (internal core processing of an incoming packet).
	(Trac #4108,#4266,#4267, git ba24bd770d1a1791f8fdc3df7f2e41f9f0c851ec)

1099.	[func]		tmark
	Both kea-dhcp4 and kea-dhcp6, now log the primary lease events (e.g.
	grants, renewals, releases, declines) at the INFO log level to the
	lease4_logger and lease6_logger respectively.  Prior to this these
	events were logged at the DEBUG log level.
	(Trac #4316, git 9beca27e3d76d0ccec925125f23074227db08869)

1098.	[bug]		fdupont
	Fixed some minor Coverity-detected issues.
	(Trac #4326, git ad1f442ee4382b354dc8be84ba77785e565aa86b)

1097.	[bug]		marcin
	libdhcpsrv: Fixed issues with lease indexing in Memfile
	database backend.
	(Trac #4339, git a065144663ac716b1fa1c8c224a88aa176da9630)

1096.	[bug]		fdupont
	Fixed Coverity-detected overflows in pkt4::setFile() and setName().
	(Trac #4306, git 0b7388891eaab39fe727b076468d672551126796)

1095.	[func]		marcin
	DHCP option values can be specified within host reservations
	in the configuration file.
	(Trac #4319, git 069dd7c248afcfcb7e4d958f20faa32e946e74ce)

1094.	[bug]		fdupont
	Fixed Coverity-detected exception-handling issues.
	(Trac #4307, git 3e1050749d9684144e1bd17552af7e4abf3c0d17)

1093.	[func]		fdupont
	Added support for IP address (IPv4 and IPv6) literals in
	classification expressions.
	(Trac #4232, git b98cc019b172a4903a2121e910f3cee4eaca2d51)

1092.	[func]		fdupont
	Added relay4[X].exists method in classifications that checks
	whether a sub-option is present in theDHCPv4 RAI (Relay Agent
	Information, 82) option.
	(Trac #4313, git 87397fd75215b69ad79708aaa1d7505aca299fb5)

1091.	[bug]		fdupont
	Protected DHCP server main() routines against errors raised from
	logger calls in the error handler (aka double errors).
	(Trac #4310, git 6813e1a7520335f6920ff8de5e52ecdb24712910)

1090.	[bug]		fdupont
	Empty option specifications no longer require setting the
	csv-format parameter.
	(Trac #4291, git 398458f3ad4680fd5f3c032eb6c99d50c2981368)

1089.	[func]		marcin
	The Host class has been extended to store DHCP options to
	be assigned to a client.
	(Trac #3571, git 9d434f28cc4683eccbcca1ba0d1e45bceb5230d2)

1088.	[bug]		sar
	Always copy the DHCPv4 flags field from a client's request to the
	the server's response.
	(Trac #4292, git 8b7182abdc7ff47eb9b68451e7507b7e4b9872e0)

1087.	[bug]		fdupont
	Removed obsolete requirement of python3 by --enable-generate-docs
	configuration option.
	(Trac #4315, git 2c236316d5fbac9906cf48a6e4df1649e7545e67)

1086.	[bug]		marcin
	When lease-database configuration parameter is not
	specified the default lease database backend (memfile)
	is used.
	(Trac #3696, git 0be5e6eb32680a742ddcf427b8181f55c0c98115)

1085.	[func]		fdupont
	The following DHCPv4 options are now supported:
		nisplus-domain-name (64),
		nisplus-servers (65),
		mobile-ip-home-agent (68),
		smtp-server (69),
		pop-server (70),
		nntp-server (71),
		www-server (72),
		finger-server (73),
		irc-server (74),
		streettalk-server (75)
		streettalk-directory-assistance-server (76)
	(Trac #4286, git 5ed03ed5ea48334bbd16a9a8e1676f3b4cc730a0)

1084.	[bug]		jpopelka
	Added missing slashed in path_replacer.sh.
	(Github #10, git 8986813825623b19fb220534434d0c13785fc14c)

1083.	[func]		fdupont
	Added a concat function in classification which concatenates two
	strings.
	(Trac #4233, git eec10b436b928bd5eb3139c2f98ec9a6a818f30e)

1082.	[func]		fdupont
	Added Not, And and Or logical operators, parentheses around
	logical expressions and option[code].exist logical predicate
	(to check the presence of an empty option).
	(Trac #4231, git 8e01dbe2fe2d8c97f89c20f5bb1d03748a2432e0)

1081.	[func]		tomek
	Client classification in DHCPv4 has been enhanced. It is now
	possible to access relay sub-options using the expression
	relay[123].hex.
	(Trac #4264, git c13791e916ceae9a73ca44005581e0e39385a572)

1080.	[func]		marcin
	perfdhcp now accepts -f option for DHCPv4 server testing, which
	enables lease renewals at the specified rate.
	(Trac #4254, git 8c5630b9ce6d3fba224f0643a7c69e4f7aaefca7)

Kea 1.0.0 released on December 29, 2015

1079.	[bug]		jpopelka
	Fixed compilation issue in MySQL host data source: the
	dhcp_identifer_length is now unsigned long. This addresses
	a compilation problem on Fedora.
	(Github #17, git 8548d1b589df98cc956b4d80d2cb8819ef576717)

1078.	[bug]		fdupont
	Removed warnings emitted during generation of Doxygen documentation.
	(Trac #4234, git b67910a3893bc79eb77a48bae6c31214a317bd40)

1077.	[bug]		marcin
	Addressed regression in distcheck after merge of #4224.
	Before the changes one of the lease files produced by
	'kea-lfc' was not removed after tests running lease file
	cleanup. As a result, the distcheck failed discovering
	this file being left after distclean.
	(Trac #4249, git 04aa9b95bf8c4dd8b555dd78cc8cd57126473800)

1076.	[bug]		tmark
	This change bumps the MySQL schema version from 4.0 to 4.1 and includes
	the following changes: added explicit use of InnoDB engine to all MySQL
	table create statements,  MySQL lease dump output is now sorted by lease
	address in ascending order, and the MySQL lease_hwaddr_source table now
	contains an entry for HWADDR_SOURCE_UNKNOWN (i.e. source = 0). Our thanks
	to Sebastien Couture at Ubity Inc. for reporting the InnoDB engine issue
	and submitting a fix for it.
	(Github #16, Trac #4237,#4238, git f0fb9f35a394785215573a591c2bcc68ab481436)

1075.	[doc]		marcin
	Changed Kea license from ISC to Mozilla Public License,
	v. 2.0.
	(Trac #4236, git a0574cdab4deb31e3244fc4e237753a1ad361d96)

1074.	[bug]		marcin
	PID files created by Kea processes are used in shell based
	tests to determine if the given process is running. This
	solves the problem whereby some unrelated processes could
	be reported as running Kea processes in those tests, causing
	the tests to fail.
	(Trac #4224, git 94edccc50cb374ec4db35f653b869c9f06d356ea)

1073.	[doc]		tomek
	Developer's Guide updated with client classification text
	and several clean-ups.
	(Trac #4102, git ac33ebf7428ba5935d3302d000bed317716fabfe)

1072.	[bug]		tmark
	The lease6 hardware address source value is now being properly populated.
	Prior to this the value stored with each IPv6 lease was always zero.
	(Trac #4247, git 27886dadcf9051dc622ee6fde586c27f3d431f8b)

1071.	[func]		tmark
	Assigned unique log message IDs to log messages issued from
	MySQL hosts storage operations, eliminating resuse of
	lease database message IDs.
	(Trac #4216, git f0e37cd6d45537971a730c68187011dce41217cc)

1070.	[doc]		sar
	Correct v6 classification examples to use client-id (1) instead
	of server-id (2).
	(Trac #4222, git 69dd98d03861d9de72c2ef75c17c8154b0c5088b)

Kea 1.0.0-beta2 released on December 22, 2015

1069.	[bug]		tomek
	Improved handling of incoming packets with invalid client-id
	and DUID.
	(Trac #4206, git 2c94f80e30abe53ae5b677762fc69e888c92e03f)

1068.	[func]		marcin
	Renamed log message compiler binary from 'message' to
	'kea-msg-compiler'.
	(Trac #4228, git bbeb5c776c39b9f4132f7f614720db75590ccef9)

Kea 1.0.0-beta released on December 8, 2015

1067.	[doc]		sar
	Remove description of option[xx].text operator from classification
	until its use becomes clearer.
	(Trac #4218, git 22fe2bf889984078cd86c2a230a038632d21432c)

1066.	[func]		tomek
	Configuration parameters for setting up external hosts storage
	are now implemented. This feature is considered experimental
	for DHCPv4 and currently not really usable for DHCPv6.
	(Trac #3569, git 8896c9c3f77a7836d67e6c33943ac4892b851213)

1065.	[func]		fdupont,tomek
	The DHCPv4 server now stores Relay Agent Information option as
	the last one.
	(trac #4121, git 2f883d4afb9b27c6c59d993692370685b206b6c2)

1064.	[doc]		tmark
	Added Kea logo to documentation.
	(trac #3702, git 7cae813ffe9a7320db5c84ac4beb1c3c0ecabbf7)

1063.	[func]		marcin
	It is possible to disable writing generated DHCPv6 server
	identifier in a persistent storage. This also fixes a
	failing distcheck.
	(trac #4211, git d8f39b7aff9312237d4b6d6de39a7336a25ead4c)

1062.	[func]		marcin
	libeval: options may be referenced by their names in
	expressions used for client classification.
	(Trac #4204 git 38aebe9566e09daa30796df686cfdd6d0c43fa4d)

1061.	[func]		kalmus
	MySqlHostDataSource class implementation. It provides methods
	for adding and extracting Host objects to and from MySQL database.
	(Trac #3682, git 275b40fb941a6934c6434715184ae1c39f3fb3f2)

1060.	[func]		stephen
	Incremented KEA_HOOKS_VERSION to 3 for Kea 1.0.
	(Trac #4208, git bf6f3d495604942a395b51bbe4c37001b7541242)

1059.	[func]		nicolas
	The client packet is now passed as a new parameter "query4"
	to the pkt4_send hook point. Thanks to Nicolas Chaigneau from
	Capgemini for providing this patch.
	(Github #8, git )

1058.	[func]		tomek
	Two new hook points lease4_recover and lease6_recover have been
	implemented. They are called when a declined IPv4 or IPv6 lease
	concludes its probation period and is being recovered into
	usable state.
	(Trac #3988, 3989, git 1930797c48fee7f4006a33cecd6f08b05ae76725)

1057.	[func]		marcin
	It is now possible to specify type and value of a DUID used
	as DHCPv6 server identifier.
	(trac #3874, git faf52b069cf774d0050d76b4f47b542b2b5105f2)

1056.	[doc]		sar
	Added description of the expression based classification
	system to the Kea Admin Guide.
	(Trac #4101, git 3ec88e0669470ab406c45d50d0f853f9aeb3bf04)

1055.	[func]		fdupont
	Classify match expressions are evaluated on incoming packets and
	requested options are appended when configured by the subnet, a
	class or globally.
	(Trac #4097, git 752ad11ff4ebe97ec27d098aff706d1999900346)

1054.	[func]		tmark
	Replaced underscores, "_", with hyphens "-", in the parameter
	names used in the kea-ddns server's configuration as well as
	those in the DDNS messages (NCRs) sent to the server. For
	example, "ip_address" is now "ip-address", "change_type" is
	now "change-type".  This makes JSON element naming consistent
	throughout Kea.
	(Trac #4202, git 91bf527662060d4b1e294cd53e79b431edf0e910)

1053.	[doc]		tomek
	Support for DHCPDECLINE (v4) and DECLINE (v6) messages is
	now described in the Kea User's Guide.
	(Trac #3990, git 6b0db91610420f3cce55d9f887d7c73660ece209)

1052.	[func]		marcin
	libeval: expressions involving options can now use textual or
	hexadecimal format of the options.
	(Trac #4093, git 4cdf0fff1067b3dde6570dc6831e8b1343bc50fe)

1051.	[func]		tmark
	kea-dhcp4 and kea-dhcp6 configuration parsing now supports
	the "client-classes" element for defining client classes.
	(Trac #4096, git d21fd6925983eb20f82029e3866652398ea5e5fe)

1050.	[doc]		tmark
	Corrected the descriptions of ncr-protocol and ncr-format parameters
	in the Kea Admin Guide.
	(Trac #4117, git 034c1c95b57768d5abbc7fb40cc57d7cadad21dd)

1049.	[build]		fdupont
	Add a new --enable-generate-parser configuration parameter
	(disabled by default) which makes flex and bison to regenerate
	parser files.
	(trac #4125, git 18321bf85f93b24d720f1ab2d90b4f4da85bc471)

1048.	[func]		fdupont,tomek
	Implement expression parser for client classification.
	(Trac #4088, git ac9eb312bfd1c6bf22a868ad789a0c049f33f637)

1047.	[func]*		stephen
	Change the way that hooks libraries are defined in the configuration
	file in preparation for allowing the specification of library-specific
	parameters in a future version of Kea.
	(Trac #3259, git b2986b0b0299e691b13123922129bdbf8575afdb)

1046.	[func]		tmark
	Upon startup Kea servers will now detect memfile lease files
	that need upgrading, and will launch in instance of the LFC
	to convert them to the most current memfile schema version.
	(Trac #3601, git ce4b0e42e8a01bbf3b58fdb1f505bbd6e2fad134)

1045.	[func]		tmark
	Added classes for storing client class definitions to libdhcpsrv.
	(Trac #4095, git 1039a942450e2a45a1e1aa9924cae4fdbd1541fe)

1044.	[build]		fdupont
	With the addition of a background thread for timeouts, ensure that
	the configuration and process spawning code are thread safe.
	(Trac #4060, git 4c130bd7c8d0eb97966e9821bab491bca5321b6c)

1043.	[func]		fdupont
	Implemented support for hex strings in client classification.
	(Trac #4091, git 406153af95404adb96296df09ec6033b484586e3)

1042.	[doc]		fdupont
	User Guide: parameters having default values may be omitted in the
	option definitions.
	(Trac #3927, git c7460e849258ec77cf1215a2baf840d98f1ab77b)

1041.	[func]		tomek
	A new library, libkea-eval has been added. It is not functional
	yet, but its purpose is to provide a generic expression
	evaluations that will be used in the upcoming client classification.
	(Trac #4081, git 28d818a26a5d128e8a51d62b68c0cc817e6e2415)

1040.	[func]		tmark
	When kea servers lose connectivity with MySQL or PostgreSQL backends
	they will log an error message and exit with an exit value of 255.
	(Trac #3780, git cf94e99698e1d8a1613026bda5e4fc9bb4a68d74)

1039.	[doc]		marcin
	Configuration parameters pertaining to processing expired
	leases by the DHCPv4 and DHCPv6 server have been documented.
	(Trac #3979, git a2ee99ba313e54a9dcf8a09ed118dbfe612e3d55)

1038.	[func]*		marcin
	DHCPv4 and DHCPv6 servers reclaim expired leases before they
	are re-assigned.
	(Trac #3977, git 5880e706cb27c19b1b70296ccd8d96e38e82027b)

1037.	[func]		fdupont
	Added a new 'leases-reclaim' command which reclaims expired leases
	immediately.
	(Trac #3978, git 9d5716e5bd6b151d90591f8497bae689321875c2)

1036.	[func]		tmark
	kea-admin now supports upgrading from Postgres schema version
	1.0 to 2.0.  Schema 2.0 includes support for lease expiration
	and reclamation.
	(Trac #3969, git 8fde70c1b63b5a2646688290b1d0cf53f4c964ad)

1035.	[doc]		fdupont
	Modified documentation of DHCP options to show internal format
	of records.
	(Trac #4071, git c5cffe74ac1bd38e4870ff1c22c36febb46e8c27))

1034.	[func]		fdupont
	Add support for DHCPv4 subnet selection option.
	(Trac #4058, git b7072884e8ce74dc64cd74e101d81e5c0763f492)

1033.	[bug]		stephen
	Updated OutputBuffer class to address warnings from Coverity.
	(Trac #3443, git 4bf0a14aa7a1303ed6959127c5354687e9f222ba)

1032.	[func]		marcin
	PostgreSQL lease database backend has been extended with new
	functions to obtain expired leases and to delete expired
	reclaimed leases.
	(Trac #3968, git 0bc02588d8553ba9a4fc749115a3e370407d7287)

1031.	[build]		fdupont
	Rewrote the system_messages tool from Python to C++.
	(Trac #3516, git a8195310c641027d1822344cafad64e6f695d614)

1030.	[bug]		marcin
	Fixed failing 'reclaimExpiredLeasesTimeout' unit tests on
	some virtual machines.
	(Trac #4075, git c3a2487f53ecf69edc0a38f574fce17c4332162c)

1029.	[func]		tomek
	A new hook point lease6_decline has been added. It is called when
	the DHCPv6 server is about to decline a lease as a result of
	processing incoming DECLINE message.
	(Trac #3986, git b6e3f1bbe3595aeba769d627d571e2eeee38a397)

1028.	[func]		marcin
	Expired leases are processed periodically according to the
	server configuration.
	(Trac #3975, git 3bd8891c0b9cb7dc504fa69251610996775cefbf)

1027.	[func]		tomek
	Expired declined IPv6 leases can now be reclaimed (returned to the
	available pool) after probation	period elapses.
	(Trac #3985, git 9aadfa902d898ce1f52b773152a5b34519a9a9fe)

1026.	[doc]		stephen
	Added documentation for the kea-dhcp4.commands and
	kea-dhcp6.commands loggers.
	(Trac #3952, git 3eb5d3185683e05494c1d84ed7195627fce4b6c1)

1025.	[func]		tomek
	A new hook point lease4_decline has been added. It is called when
	the DHCPv4 server is about to decline a lease as a result of
	processing incoming DHCPDECLINE message.
	(Trac #3986, git 39bde93fe25e4aff52623d4df7fd55c64e0a9c21)

1024.	[func]*		tomek
	Boolean Skip flag in Hooks API has been replaced by enum status.
	This is backward incompatible change if you developed hook
	library that takes advantage of the skip flag. See Hooks
	Developer Guide for easy steps necessary for migration.
	(Trac #3499, git 99ca398d4d042a098b5c491368733220db8cdd08)

1023.	[func]		tmark
	kea-admin now supports upgrading from MySQL schema version 3.0
	to 4.0.  In addition, the lease6 data dump now contains the
	text label for lease_hwaddr_source column rather than its
	numeric value.
	(Trac #3967, git 2e13ac3b0b278faabe338b00ffee8259c13f5342)

1022.	[func]		fdupont
	Added support for the V4 link selection sub-option (RFC 3527).  If
	present in an incoming packet, the server will allocate an address
	in the subnet identified in the option. If this is impossible, no
	address will be allocated and the request refused.
	(Trac #4057, git 8c02cec5ec8e311a9d23fd582d8e9e8647667abb)

1021.	[bug]		stephen
	Added missing address parameter to ALLOC_ENGINE_V4_REQUEST_OUT_OF_POOL
	message.
	(Trac #3996, git 680233550747209a1707e8f920179479b980aa2a)

1020.	[func]		kalmus
	A general purpose base class for MySQL connection has been
	implemented.
	(Trac #3681, git 884d8bb4a55d3d7b1b8f3f01efb312bd8dec399b)

1019.	[func]		marcin
	Added new configuration parameters controlling processing of the
	expired leases in the DHCPv4 and DHCPv6 server.
	(Trac #3974, git c998d36c40cc46ffe9f888e615bbcfa0a311d40d)

1018.   [func]		sar
	Added support for several options for use by PXE.
	From RFC4578 (for DHCPv4) these are: 93 - client-system,
	94 - client-ndi, 97 - uuid-guid.
	From RFC5970 (for DHCPv6) these are: 59 - bootfile-url,
	60 - bootfile-param, 61 - client-arch-type, 62 - nii.
	(Trac #3576, git fdcc73afe7e26bd427817fd771567b1c44713b06)

1017.	[func]		tmark
	Lease dump SQL logic, used by kea-admin, is now supplied via stored
	procedures rather than external text files.  Files of the form
	lease_dump_<version>.sh will no longer be installed under
	<prefix>/share/kea/scripts.
	(Trac #3916, git 09cdd86a5e284250d7657a93a36df2e2705947d2)

1016.	[bug]		fdupont
	Fixed problems when --enable-static-link is specified as a
	"configure" option. With this switch present, all Kea
	executables (servers, tools, unit tests, etc) are linked
	to the static (vs. shared) version of Kea libraries.
	However, note that they can still be linked to dynamic
	system libraries.
	(Trac #4004, git 760a343efbd241f5ed333cfff088124378f69115)

1015.	[func]		tomek
	Expired declined leases can now be reclaimed (returned to the
	available pool) after probation	period elapses.
	(Trac #3984, #3976, git 32a8ec68e0e5ea93991915812158d7628d2b4709)

1014.	[func]		marcin
	Implemented lease4_expire and lease6_expire hooks in libdhcpsrv.
	(Trac #3972, git 8a8547aec1caf2a8d1c7ca206f68534f3c03f1d9)

1013.	[func]		marcin
	New mechanism for scheduling lease file cleanup is used in the
	DHCPv4 and DHCPv6 servers.
	(Trac #3971, git 431d515fc3d64aa82369c8eaf48d03339f12dc69)

1012.	[bug]		stephen
	Replace #include of message_dictionary.h in message_initializer.h
	with a declaration of the MessageDictionary class, avoiding the need
	to include message_dictionary.h in the set of header files installed.
	(Trac #4046, git 9f1801b4326f62632a7c9f0aa939d58f120c10e8)

1011.	[func]		fdupont
	Added definitions and tests for the options from secure DHCPv6.
	This protocol is still experimental. The option and other protocol
	codes are for testing, they will be updated when IANA assigns
	official values.
	(Trac #4015, git 95f8c0d0af45807c1f303b9bbbb08f82b3bfc343)

1010.	[bug]		tmark
	Fixed test failures occurring for some tests after
	IfaceMgr::closeSockets was called.
	(Trac #4067, git 9161867dc6a354659ae8b5115ee437ec76c1771e)

1009.	[bug]		fdupont
	Now libutil blocks all signals when creating a new thread
	(so signals are delivered only to the main thread).
	(Trac #4065, git a4a8e422e613e4378f0a0641e4c480b73d67ebeb)

1008.	[build]		fdupont
	Removed the included header-only ASIO code.  Kea is now built
	against the installed copy of Boost.  The build by default
	attempts to use the header-only error code (ASIO dependency), but
	may also use the version in the boost system library.  The
	location of this library can be specified.
	(Trac #4009, git 8c293bc0d1804a512964621f114e64fcba0abcb9)

1007.	[func]		tomek
	DECLINE message in DHCPv6 is now supported. The server is able
	to receive it, check its correctness and move the lease to
	DECLINED state. Currently there is no way to recover the lease
	before 'decline-probation-period' time.
	(Trac #3982, git 11e2c4366d8624601172c01e95cff6a8b95833b3)

1006.	[bug]		marcin
	Fixed issues with threads concurrency in the TimerMgr.
	(Trac #4047, git 48297af6e0443808a482536b61436a42bc6a5b38)

1005.	[func]		tomek
	DHCPDECLINE message in DHCPv4 is now supported. The server is able
	to receive it, check its correctness and move the lease to
	DECLINED state. Currently there is no way to recover the lease
	before 'decline-probation-period' time.
	(Trac #3981, git c14a63c0d3a56ea3e880e874f854adc0077de75e)

1004.	[bug]		fdupont
	Incoming Confirm, Rebind and Information-Request messages are
	now more thoroughly checked against presence of client-id
	and server-id options.
	(Trac #3773, git fd2889b9de45e2822b6713663bee06b75259c6dc)

1003.	[build]		fdupont
	Updated Makefiles to ensure that all required dynamic libraries
	are included in the link command line as some systems are unable
	handle implied library dependencies.
	(Trac #3911, git 4d13f5234da33df03c0989829a0e1c1056e53a4e)

1002.	[func]		marcin
	MySQL lease database backend has been extended with new
	functions to obtain expired leases and to delete expired
	reclaimed leases.
	(Trac #3966, git 419832a6279c70b5db04b1cab10737e31f2c99f9)

1001.	[build]		fdupont
	Fixed critical C++ issues in the Kea code. This does not cover
	auto_ptr warnings (just ignore them) or the gtest 1.7.0 bug with
	EXPECT_TRUE() and ASSERT_TRUE() macros (we recommend to download
	last subversion sources at http://googletest.googlecode.com/svn/trunk
	and use the --with-gtest-source configuration argument when
	you'd like to build unit tests).
	(Trac #4024, git 55afd98fead0c16bb81107dfc1a5f49a5e295aa6)

1000.	[func]		marcin
	Implemented Timer Manager which holds the pool of interval
	timers used by the DHCP servers.
	(Trac #3970, git bc8503055338da36d07a2b67c64087f645c9a9e3)

999.	[func]*		tmark
	The DHCPv4 server will now honor DHCPRELEASEs for leased addresses
	which cannot be matched to subnet.  This allows leases to be
	released after configuration changes have eliminated their subnet.
	Prior to this the server would reject the release and emit a
	DHCP4_RELEASE_FAIL_NO_SUBNET log message.
	(Trac #2615, git eeebf9f68cf5be6a0f7eefc78832d664361c4990)

998.	[func]		tomek
	'decline-probation-period' parameter has been added to DHCPv4
	and DHCPv6 configuration. It can be configured, but is not yet
	used, as the DECLINE message support is still pending implementation.
	(Trac #3983, git 6b10d119c89685476335f268181c9982f6fa6161)

997.	[build]		jreed
	Removed obsolete Python coverage build options.
	(Trac #3483, git a08cbbecbd3b11d0b73f68a40986a353b22ed3be)

996.	[func]		marcin
	Memfile lease database backend has been extended with new
	functions to obtain expired leases and to delete expired
	reclaimed leases.
	(Trac #3965, git dd5b95453528416f22e961e6ebb3051bc2ae788c)

995.	[build]		fdupont
	Removed additional files left over from BIND 10 (headers,
	src/lib/{asiodns,testutils,asiolink}).
	(Trac #40{28,29,31}, git 78ff0fb0a97731a8b3c055b1cbb4faebcd115f7c)

994.	[func]*		marcin
	DHCPv6 server fully supports RFC 7550.
	(Trac #3947, git c06ab97a4e068c4b4b11f4685c56dd402b2385dc)

993.	[bug]		fdupont
	The logging spec file was searched in the build tree when it
	was in the source tree so distcheck (where they differ) failed.
	(Trac #4026, git 5eb213647d7ac0a707530d57af2c6dbd725ac1b3)

992.	[func]		fdupont
	A 'flush' parameter has been added to logging configuration. It is
	now possible to disable automatic immediate flushing to achieve
	better logging performance.
	(Trac #3752, git 16c4c2b6d95c45864ec3e2b27e0d320e386b2c0b)

991.	[build]		fdupont
	Removed partial function template ordering macros to allow Kea to
	build with Boost 1.59 and later.  Also removed some
	compiler-dependent code.
	(Trac #4006, git e06934f211436eea37439128ff6f388709f01101)

990.	[bug]		tomek
	Improved child process signal handling. Improved number of
	exception handling routines in DHCPv4 and DHCPv6.
	(Trac #4000, git bf5e48f2cf80b5263cc89f445795bc8c5b8f011d)

Kea 0.9.2 released on July 28, 2015

989.	[bug]		tmark
	Fixed a bug in both DHCPv4 and DHCPv6 servers that could cause
	them to crash during sever shutdown when DNS updates are enabled.
	(Trac #3997, git ce91bdd78f420f64324c573a952ec804bc25e0d8)

988.	[bug]		fdupont
	keactrl no longer returns an error when the "status" command is
	issued and the Kea configuration file doesn't exist.
	(Trac #3785, git a27d72ef3cb7640a41dca26c8728a9cbd9ad1ca9)

987.	[bug]		marcin
	Fixed textual representation of the options containing an array
	of 1 byte long unsigned numbers.
	(Trac #3959, git 9045fd9d6d282184cce10a622c0108abab029d5b)

986.	[bug]		marcin
	Fixed the failing lease allocation from the large address and
	prefix pools.
	(Trac #3958, git c86b6a68725e2f57679598ff4890fc82f4482c20)

985.	[bug]		marcin
	Eliminated extraneous debug-level DHCP6_RESPONSE_DATA entry from the
	DHCPv6 server log output.  Prior to this the server was logging
	each response twice.
	(Trac #3949, git 023973cbce44e5fb92a2bc45e69f2786d5152091)

984.	[bug]		tmark
	Replaced used of "kill -0" with "ps -p" in keactrl when
	checking of servers are alive.  This makes it possible for
	non-root users to use keactrl to monitor server status.
	(Trac #3954, git f7f22b244343a3dc2d06645a47c2c65a5134326e)

983.	[bug]		fdupont
	Enforce numeric month values in Posix date printing.
	(Trac #3944, git fdbe74b0235055057a37c6ce2b0aaf88f0cc7891)

982.	[bug]		marcin
	Fixed the typo in the name of the D2 logger.
	(Trac #3951, git 92305b2a1774df1cf1bdfeb93d787fea0ab27f74)

981.	[bug]		tmark
	keactrl now uses PID files to identify and control server instances.
	Prior to this it relied on the system command, "ps", which could lead
	to it misinterpreting which processes are or are not running.
	(Trac #3939, git 93a720ed7ffdffe66bd835cd64f78e4ad601637a)

980.	[doc]		marcin
	Updated Developer's Guide.
	(Trac #3484, git 220c337c31a592311363eca981c7f1578abbe15d)

979.	[bug]		fdupont
	Fixed two cases of public variables in a base class being
	hidden by variables in a derived class.
	(Trac #3920, git bd42a66fb67aab3fe397523c6fdbf14a939587c8)

978.	[func]		tmark
	DHCPv4, DHCPv6, and DHCP_DDNS now all create PID files upon
	startup.  The PID file pathname is formed from:
		<localstatedir>/<conf name>.<binary-name>.pid
	If a server's PID file exists and contains the PID of a
	live process, it will emit a log message and exit.
	(Trac #3769, git cdce632add025aaadbcdc89078f5bd3e19cfb5ca)

977.	[doc]		tomek
	Frequently Asked Questions section added to the Kea User's Guide.
	(Trac #3873, #3847, git 95683c9d3c3dd7024269df1904b6cbe5817741a2)

976.	[build]		tomek
	Included missing Doxygen documentation images in the tarball.
	(Trac #3928, git 2fb63a18897b93b12a5fc4635d4ac29e0bf82841)

975.	[doc]		marcin
	Updated the list of standard DHCPv4 options in the User's Guide
	with the information of whether they are returned by the server
	even when they are not requested.
	(Trac #3578, git b361b28ce53729a5f2d59f79670a36cf1a4a0352)

974.	[bug]*		marcin
	Corrected invalid format of the DHCPv4 option 5 (name-servers).
	The corrected format comprises a list of IPv4 addresses,
	rather than a single IPv4 address.
	(Trac #3887, git 54d1dbe6138e74c5efacfbaf85b77c87aea9ddf1)

973.	[doc]		marcin
	Added new section to the User's Guide to describe the issues
	with unicast responses to the DHCPINFORM messages when ARP
	traffic is blocked.
	(Trac #3740, git 22bcb060ceca544dfa1779815321155668bf19dc)

972.	[doc]		marcin
	Updated sections of User's Guide concerning creation of
	the option definitions and Vendor Specific Information
	options for both DHCPv4 and DHCPv6.
	(Trac #3846, git 6aebe0867ca9cf6fb09a289d80051125db7fa34b)

971.	[func]          fdupont
	Changed all occurrences of unlink() to the more portable remove()
	to avoid problems on operating systems where the former is not
	available.
	(Trac #3841, git 3752529ed3d72137f6899ef8225a0b231db5b1f0)

970.	[bug]		fdupont
	Refactored some code to suppress cppcheck warnings.
	(Trac #3919, git 26be6ac4cefde012ca8ef12607b6beaadca13eed)

Kea 0.9.2-beta released on June 30, 2015

969.	[func]		tomek
	KEA_SOCKET_TEST_DIR environment variable can be used to specify
	the directory for opening Unix sockets during tests. That may
	be used to avoid path length limitations when running unit-tests
	in deeply nested directories.
	(Trac #3918, git 9cfd502e8d4605eaf34f8744f90272dc3e8a3e34)

968.	[bug]           marcin
	DHCPv6 server extends the lifetime of the client's lease
	in the database when the client sends the Request message.
	This prevents premature lease expiration before the client
	renews the lease, according to the timers and lifetimes
	returned by the server.
	(Trac #3913, git 1d64829a3f1a8288dc833ed388d9ffc9fe4cf491)

967.	[doc]		tomek
	Management API section added in the DHCPv6 chapter of the Kea
	User's Guide
	(Trac #3917, git 21305d2da26090e3fad1ff9fb242a2bbb6b7e56b)

966.	[func]		fdupont
	Include database software details in extended version information.
	(Trac #3882, git b0e166c4d8b0383ebd6e2f51d55eed68a2bcafa8)

965.	[func]		sar
	Per IPv6 subnet statistics (subnet[id].assigned-nas,
	subnet[id].total-nas, subnet[id].assigned-pds, and
	subnet[id].total-pds) has been implemented.
	(Trac #3799, git 4aa4808268bbc54290578f60ba60ed33cf344712)

964.	[doc]		tomek
	User's Guide and Developer's Guide updated with statistics and
	control channel description.
	(Trac #3800, git 7ce8ca560370ec5f9bd4d5199a177b441f08a47e)

963.    [func]		tmark
	DHCPv6 server now supports a control channel, implemented over
	a UNIX socket. Currently supported commands are: statistic-get,
	statistic-reset, statistic-remove, statistic-get-all,
	statistic-reset-all, statistic-remove-all, and shutdown.
	(Trac #3797, git f49828612d9030c9f3441acaf4b3a9f60b492a3e)

962.	[func]		fdupont
	Make the parsing of options and vendor options more consistent
	between v4 and v6. In addition make the parsing more robust
	against malformed packets.
	(Trac #3618, git f4066793c5e034386c689fd72d2a91a70ffb6d5f)

961.	[func]		fdupont
	Improved error messages when handling invalid or malformed
	configuration file. File and line number are printed, when
	available.
	(Trac #3697, git 70fc36e164e988c251bdaaee7e27c5f6407e0f4c)

960.	[build]		fdupont
	Get rid of the last bundy pieces of code.
	(Trac #3732, git 6b7da42f902fabb6855e54a19ea472c18ba82a93)

959.	[build]		fdupont
	Removed no longer used logging in cc and config libraries.
	(Trac #3732, git 8d0324f4786900db953489ebaa9e018b1238543f)

958.	[func]		tomek
	DHCPv4 server now supports control channel, implemented over UNIX
	socket. Currently supported commands are: statistic-get,
	statistic-reset, statistic-remove, statistic-get-all,
	statistic-reset-all, statistic-remove-all, shutdown.
	(Trac #3880, git 688658395518f0b97d5384af81ceab5206691ad5)

957.	[func]		tomek
	Per IPv4 subnet statistics (subnet[id].assigned-addresses and
	subnet[id].total-addresses) has been implemented.
	(Trac #3798, git bab2030f56bbf390959f9f9238a8acc62d583c70)

956.	[func]		marcin
	Improved log messages emitted by the allocation engine,
	which now uses a dedicated logger.
	(Trac #3852, git 923928774f4f59c887d768cf155b5978e838a6f2)

955.	[func]		tmark
	Added unit tests to kea-admin for testing the lease-dump command
	with a PostgreSQL backend. Updated PostgreSQL database installation
	instructions in Kea Administrator's guide to include use of kea-admin
	tool.
	(Trac #3884, git 0772b7df2a89e1019141be1d0ddec30d53c4b919)

954.	[func]		fdupont
	Enhance the versioning information printed by the executables and
	make it more consistent across all of the executables. "-v" is for
	basic Kea version information, "-V" provides more detailed
	versioning and versions for external dynamic libraries, finally
	"-W" provides the configure report from the configuration step
	during the build of Kea.
	(Trac #3513, git 584cf666e101c6cb5c9af76175ddd867ece85764)
	(Trac #3859, git 384e6c6225de18fc97d606e4a1972baeef598ba4)

953.	[bug]		fdupont
	Corrected the setting of string characters to values above 127
	in HMAC tests.
	(Trac #3829, git 54f4ec64e513fea1547631122dc1af8579fae3db)

952.	[bug]		fdupont
	Made some loop indexes an unsigned type to avoid compiler warnings
	where the termination condition is comparison with an unsigned
	value.
	(Trac #3833, git 3db9f1d78f59856b982a1ff84c3b5a1ba7ea39df)

951.	[build]		fdupont
	Removed BUNDY configuration backend.
	(Trac #3732, git 96364cbbb15318c8f55d5b287cda0990d3eaae32)

950.	[doc]		marcin
	Updated section about logging in the User Guide. Also,
	updated Hooks Developer's Guide with the recommendations for
	the developers about use of logging in hooks libraries.
	(Trac #3805, git b403de1f335a2fb5098c9abc0858b8137892f868)

949.	[func]		tmark
	kea-admin now supports dumping MySQL and PostgreSQL lease tables
	to CSV file, via a new command "lease-dump".  This is primarily
	intended for use as a diagnostic tool.
	(Trac #3802, git 6ec774e8523e7f8415d6cd18c34062489e127847)

948.	[bug]		fdupont
	libdhcpsrv: check if new host reservation tries to use an already
	reserved address.
	(Trac #3652, git 4f10b78341b197bd321fbf2ec71db7420e40718d)

947.	[func]		marcin
	DHCPv6 server now supports Rapid Commit option.
	(Trac #3070, git a6b6156aaa95ab74c69a537e90483f82e9fbe4a2)

946.	[doc]		tmark
	Added doucmentation for kea-admin "lease-dump" command to the
	Kea Admininstrator's Guide and kea-admin man page.
	(Trac #3803, git 54b59b7ef02f6428405794066ea779e9bd4c0b6e)

945.	[func]		marcin
	Improved log messages emitted by the DHCPv6 server. Also,
	the server is now using multiple distinct loggers for logging
	messages pertaining to different functional parts of the
	code, e.g. packet transmission, lease allocation, DDNS etc.
	(Trac #3807, git c95ebdaf39c3d8d78d83d53db15824c60078f566)

944.    [func]      tmark
	kea-admin commands lease-init, lease-version, and lease-upgrade
	now support PostgreSQL. Note that at this time the PostgreSQL
	backend only supports Kea schema version 1.0, so there are no
	upgrades available.
	(Trac #3883, git 990a0d72fa247e4a12e2608994204c48274e4cd6)

943.	[func]		sar
	Split the DHCP-DDNS logging messages amongst several loggers to
	allow the administrator finer control over debugging messages.
	Messages pertaining to the name change requests processing include
	an ID, currently the DHCID, to identify the transactions.
	(Trac #3808, git 4fbe08234049de6ef67bb5cdb244d180a7a4c3a9)

942.	[func]		tomek
	18 new statistics added in DHCPv4 server: generic packet counters,
	per packet type counters, parsing failure and packet drops.
	(Trac #3794, git a61f40c44910a09699a9a566a5ec35ab758564ba)

941.	[bug]		marcin
	Configuration parser for host reservations returns an error
	when an unsupported parameter is specified.
	(Trac 3810, git 54ee0f6328a303c366dd8239e768dfc4a23a5d9b)

940.	[bug]		fdupont
	DHCPv4 server drops DHCPRELEASE messages sent from a bad
	location (i.e., no subnet can be selected)
	(Trac 3504, git f0f13ac74779f76ed7af91bd5dab3d11ba00be79)

939.	[bug]		fdupont
	Small fix in HooksDhcpv4SrvTest.subnet4SelectSimple unit-test.
	(Trac 3881, git a21afdffec41fceb61e6760d4108d670b2eabe75)

938.	[build]		fdupont
	Removed Python from the log library (code, message compiler and
	documentation)
	(Trac #3734, git d24b7c9716c6eb7a3e9dd2cb3fd2d1bfe4e1201f)

937.	[bug]		fdupont
	The log ID LOG_UNRECOGNISED_DIRECTIVE was changed to
	LOG_UNRECOGNIZED_DIRECTIVE to follow US English spelling.
	(Trac #3762, git 235e3304746352e9341008225f9f2392586a9f66)

936.	[bug]		fdupont
	Added an ASSERT to avoid a crash in HooksDhcpv4SrvTest
	subnet4SelectSimple unit test. Fixed out of bounds vector accesses
	in perfdhcp (which should not be able to handle links
	with long (i.e., more than 6 bytes) link-layer addresses).
	(Trac #3868, git c20f47e19d6060605c0611754db7b66b08553caa)

935.	[bug]		fdupont
	Fixed 3 out of bounds accesses on vectors in DHCP++ code.
	(Trac #3854, git de263ad0008f3494a85592f78db1ec662b68e689)

934.	[bug]		fdupont
	Renamed the DHCP-DDNS constant INVALID_SOCKET to SOCKET_NOT_VALID
	to avoid conflicting with a constant of that name defined on some
	operating systems.
	(Trac #3861, git 28205225ceed03ff3126e43cd06cedbaa7d8d657)

933.	[func]*		marcin
	DHCPv4 server by default identifies a client using the
	client-identifier, if present. The new configuration
	parameter 'match-client-id' allows for disabling this
	behavior, i.e. 'chaddr' field is used to identify the
	client instead.
	(Trac #3747, git b9dc6ffd0f3396e9da8e0c83fd82164b8b8af011)

932.	[func]		kalmus
	MySQL schema has been extended with tables that can store
	host reservation. This ticket updates database schema only,
	the tables are not in use yet.
	(Trac #3567, git d2cd5d53b3f31422a342c9bb8946dad9ed1ea032)

931.	[func]		marcin
	Improved log messages emitted by the DHCPv4 server. Also,
	the server is now using multiple distinct loggers for logging
	messages pertaining to different functional parts of the
	code, e.g. packet transmission, lease allocation, DDNS etc.
	For complete list of logger names see User Guide.
	(Trac #3806, git 7b148c2dd5e2696a541883223ce1efd2de81f143)

930.	[func]		tomek
	Statistics Manager is now implemented. There is a new library
	libkea-stats that governs statistics collection. Its usage will
	be added in the upcoming tickets.
	(Trac #3793, git 68e9554ecabfc2a79731eeec1c706522e4d39332)

929.	[build]		fdupont
	Corrected problem in build system whereby specifying an
	installation directory on the "configure" command line that
	included a "+" in the name caused the build to fail.
	(Trac #3713, git 741ff09b743307bad28ae13db440e5e0f402d319)

928.	[build]		fdupont
	A CONFIG_H_WAS_INCLUDED define has been added to provide
	a way in source files to check whether config.h has been included.
	(Trac #3812, git cbb135d5f217b0692dcdbc9cfcc04f6a0dbc3922)

927.	[bug]		tmark
	DHCPv4 no longer attempts to update the lease database with the
	generated FQDN when processing DHCPDISCOVERs.
	(Trac #3779, git 0b413ee8aba1afa1643b216a1e8c35103c6c975b)

926.	[bug]		marcin
	Fixed the crash during the logging deinitialization.
	(Trac #3823, git 435b958860ec7b921645bd5923fff96ea4341f19)

925.	[func]		marcin
	libkea-hooks logs when the callouts execution begins or ends
	for the particular hook. It also logs the execution time of
	individual callouts and the total time for all callouts.
	(Trac #3804 git dd1432d7807e7d3b54c87dd4b3155d3110619fbd)

924.	[bug]		marcin
	Removed shell warning about the "missing format character"
	in the keactrl usage.
	(Trac #3784, git aa683395a4cd75af5340eb8603fe46b7b0dd8f4e)

923.	[func]		tmark
	The DHCPv4 server now logs packets it has either dropped as invalid
	or to which it has replied with a NAK to a separate logger,
	"kea_dhcp4.bad_packet".
	(Trac #3743, git cb91ca851099423e1b6c39cca3f3e2ba29795a51)

922.	[build]		fdupont
	The config.h file should never be included by another include file.
	Copy missing header files to the install directory.
	(Trac #3782, git ea6e9d166faa54b1f9781bc56d7d8fee6c87b1f9)

921.	[func]		marcin
	libdhcpsrv: Added log traces to the host manager.
	(Trac #3699, git 75b75c89db88eb1a81e76f5550f2a5b3155ce42d)

920.	[bug]		marcin
	Corrected issues with logging initialization in hooks
	libraries. The dynamically loaded hooks libraries may now
	define their own loggers which are configurable using Kea
	configuration file.
	(Trac #3198, git 8216a6b1a2ed6e2b38919280809ee21fc4107fd6)

Kea 0.9.1 released on March 31, 2015

919.	[doc]		stephen
	Corrected some configuration examples in the documentation.
	(Trac #3772, git e9f084525bc1eec1cca635c00f33228bf7fac6a4)

918.	[func]		tomek,tmark
	DHCPv6 server now supports static reservations of hostnames
	for clients.  Note this resolves #3708 by reducing the number
	of calls to selectSubnet to once per client request.
	(Trac #3689, git c13c824d9948f7e3f71a65ed43798f3b5c14042c)

917.	[bug]		marcin
	DHCPv4 server may allocate lease for the client which is
	using a non-unique identifier (HW address or client id),
	if the other identifier is unique.
	(Trac #3768, git 0f7a029e2a2a7652d49a0bcd9f49e879fac9136f)

916.	[func]		sar
	Add a log message that indicates when the v4, v6 or
	DHCP-DDNS server has completed processing its
	configuration and is about to enter the loop to process
	messages.
	(Trac #3755, git c71c7836804842bae51fe79fd599c57f5b3d007d)

915.	[func]		tomek, marcin
	The DHCPv6 server now supports the Relay-Supplied Options
	option,	as defined in RFC 6422. The relay can insert options
	in the relay forward message that the server will send back
	to the client if certain criteria are met.
	(Trac #3705, git 4772ee589712f5359ecbd79ebf71fbc7bb68741b)

914.	[bug]		marcin
	DHCPv4 server: corrected the logging message issued when
	the server could not allocate or offer the lease for the
	client. The corrected message contains the client-id,
	hardware address, ciaddr and requested-ip-address.
	(Trac #3737, git 4c56e1348c5d50eaa5b3083a0a8c346966e1b603)

913.	[bug]		sar
	Handle recovery properly should the LFC crash while
	manipulating files after completing processing.
	(Trac #3759, git bb3b4d14119392261a1766da2b406fa46d4c0f21)

912.	[doc]		sar
	Added sections on LFC to the administrators and developers
	guides.
	(Trac #3720, git 828b801e6a4616de331588076ab9c4c35677595)

911.	[func]*		marcin
	libdhcp++: the C++ objects representing network interfaces
	(Iface objects) are now non-copyable. As a result, the API
	of the Interface Manager functions returning the pointers
	to the Iface objects has changed.
	(Trac #3715, git 7415c74e38e13385a75e7200cb23b7d6ca86df7f)

910.	[func]		marcin
	DHCPv4 server supports static reservations of the hostnames
	for the clients.
	(Trac #3688, git b5c50e2aff64da05b439da8d5fa4913fc8a704ca)

909.	[bug]		marcin
	Removed many cppcheck errors in the code. Also removed the
	dhcp-ubench test tool.
	(Trac #3736, git 552aea126e968b78292ae80c1c6a03c9ef4dcdcd)

908.	[bug]		marcin
	Handle overflows during time conversions in the MySQL and
	PostgreSQL lease database backends.
	(Trac #3673, git 27b4e4590fdee507f0e877d7b771dc6c6457a4b5)

907.	[doc]		tmark
	Corrected depictions of kea-admin command line options for
	database-name in Kea Administrator Reference. Prior to this
	the document showed "-d" as the database name option, when
	in fact it is "-n".
	(Trac #3742, git ec427e4c9d008abc800f87eda3c0024b35e4c2e2)

906.	[doc]		tmark
	Added description of a restriction on extracting a MAC
	address from an IPv6 link-local address to the Kea
	Administrator Reference, section 8.8, item "ipv6-link-local".
	(Trac #3691, git ca9f5541cb36f815ac614c5c21088d545eafcac6)

905.	[func]		marcin
	DHCPv4 server assigns an address from the dynamic address
	pool if the reserved address is in use by another client.
	(Trac #3694, git 95b09ff53b941691cba172c933de0682b05a0d85)

904.	[bug]		marcin
	FreeBSD-only change: Disabled unit test expecting the death
	of the process when conditional variable was destroyed when
	the thread was still waiting for the variable. This is due
	invalid behavior of the pthread_cond_destroy on FreeBSD
	which should return EBUSY in such case, whereas it returns
	success error code.
	(Trac #3710, git bdb442402ef023055715baf597c401c9974a7fb2)

903.	[bug]		stephen
	Corrected arithmetical error in the rate control module of
	perfdhcp which led to the incorrect calculation of the rate
	at which packets should be sent.
	(Trac #3729, git bb5bca3d9b68abc4b83abdd204bfb075dda630ac)

902.	[bug]		marcin
	Fixed the bug in the DHCPv4 server whereby the server
	reconfiguration (using the SIGHUP signal) failed because
	of sockets remaining open since the previous configuration.
	(Trac #3730, git 3ceb0cd97cf5e44e8fc151d0a38db553530dd3ed)

Kea 0.9.1beta released on February 18, 2015

901.	[bug]		tomek
	Previously, the DHCPv4 and DHCPv6 servers gave up after
	100 failed lease selection attempts. Now both DHCPv4 and
	DHCPv6 servers calculate the number of attempts required
	to find a lease using the pool capacity.
	(Trac #3711, git cb5533a1bf1023faf61c1b8ade6ac8fa425f46c2)

900.	[doc]		marcin
	Documented configuration of the Lease File Cleanup (LFC) in
	the Kea Administrator Reference.
	(Trac #3672, git da3c676f009785204f9d84ca008890959bffcc18)

899.	[func]		tomek
	reservation-mode parameter has been added to DHCPv6 server.
	It controls what host reservation types are allowed and may
	improve performance in certain situations. It is also
	accepted in the DHCPv4 configuration, but currently not
	used.
	(Trac #3565, git cfbe13ad05aac23e09357fc78507cf9a82c908e6)

898.	[func]		marcin
	The DHCPv4 server configuration allows for opening multiple
	sockets on a single interface with multiple IPv4 addresses
	assigned. This facilitates the use case when different relay
	agents send messages to different addresses on the interface.
	(Trac #3695, git 3116243706a2dbcae3f9b5b3af9d2241a07b9ab2)

897.	[bug]		fdupont
	Removed a double free of the read_buffer_ field of Iface
	objects after (spurious) copy (partial as copies are not
	yet fixed).
	(Trac #3712, git 0b38ff6a6e77eb4182bfd7c0c681bef22ad5f634)

896.	[bug]		fdupont
	Removed exit() in D2 for version command line processing.
	This interfered with how the unit-tests were run.
	(Trac #3616, git 758a61e277675e89d857a22c3f8e844de307dca6)

895.	[doc]		tomek
	Host reservation for DHCPv4 and DHCPv6 is now documented.
	(Trac #3575, git a981e42eb0f39d27795364a6862b3a5e574e540a)

894.	[bug]		fdupont
	Accept empty options or sub options in DHCPv4 messages unpacking
	routines.
	(Trac #3661, git 42a4854208ec16834c590a9316b9a5306c60a3bb)

893.	[func,bug]	fdupont
	Changed the qualifying-suffix parameter in the dhcp-ddns
	configuration element to be mandatory with no default value when
	updates are enabled (i.e., the enable-updates mandatory parameter
	is true).
	(Trac #3632, git 12808651448837c611e4f6a262f7a1eb3deaf8da)

892.	[func]		sar
	A class, LeaseFileStats, has been added to provide simple
	statistics for use with lease files.  Also added logging
	to the kea-lfc process per the design.
	See http://kea.isc.org/wiki/LFCDesign for the design.
	(Trac #3667, git 7f36e034fe79d85f317d7d07e2fe636d6cdf1f6e)

891.	[func]		tomek
	libdhcpsrv: Allocation Engine now uses statically assigned
	addresses when processing DHCPv6 renewals.
	(Trac #3677, git 9ce50790c91624937ff2b622e4afff36d5d3cc2d)

890.	[func]		marcin
	It is now possible to specify whether the DHCPv4 server
	should use raw sockets or IP/UDP datagram sockets to
	receive and send DHCP messages. The configuration format
	has been changed for the selection of interfaces on which
	the DHCPv4 and DHCPv6 servers should listen. The
	configuration files using an old format are incompatible
	with the latest version of Kea.
	(Trac #3604, git c726bbc4eae0f576f6791c7490bfba8c30a401d9)

889.	[bug]		marcin
	Resolved a bug in the DHCPv4 allocation engine whereby the
	client could request and obtain an address reserved for
	another client.
	(Trac #3690, git 1afa4e24b0fcdd6d3a2e596663ce1102ffe2340d)

888.	[func]		marcin
	DHCPv4 and DHCPv6 servers launch the kea-lfc program, according
	to the value of lfc-interval configuration parameter for the
	Memfile lease database backend.
	(Trac #3669, git c92665ce05d71e9e5cad9a0679018e9e3f7e3be5)

887.	[func]		sar
	A new process, kea-lfc, has been added. It is meant to
	be periodically executed by the DHCPv4 and DHCPv6 servers
	to remove redundant information from the lease files.
	See http://kea.isc.org/wiki/LFCDesign for the design.
	(Trac #3664, git cc85938b35e2d4bd00ccb74f1b83d3017ab0e41b)
	(Trac #3665, git b1707981f48b13895b50bf27176dede866576292)
	(Trac #3687, git 1e92382aaa2fbff08bbf1d6bbf0add195a7b6fae)

886.	[func]		tomek
	libdhcpsrv: Allocation Engine now uses statically assigned
	addresses when it allocates leases for the DHCPv6 clients.
	(Trac #3563, git b86b24fd011c0617515d62b7091d56fdfd1a7360)

885.	[func]		tomek
	Information-Request (stateless mode) in DHCPv6 is now supported.
	(Trac #2949, git 3185d229c39ed4660e9bc98a7f4a9d0dfbe64a04)

884.	[func]		marcin
	The DHCPv6 server configuration now allows for defining a pool
	for prefix delegation in which prefixes do not match a
	subnet prefix.
	(Trac #3647, git 5455d96cbf773e678bd6b1c3e31bfdeb617e6c13)

883.	[bug]		marcin
	libdhcpsrv: Prevent infinite loops in the allocation engine,
	when the address pool becomes exhausted.
	(Trac #3692, git f1e464558c89a6dc88ab28a25dd14a65fee62578)

882.	[func]		sar
	A utility class has been added which handles writing and
	deleting pid files as well as checking if the process with
	the given pid is running.
	(Trac #3687, git 1e92382aaa2fbff08bbf1d6bbf0add195a7b6fae)

881.	[func]		kalmus
	Extracting hardware/MAC address from the DHCPv6 remote-id
	option is now implemented.
	(Trac #3552, git 6db5fc158133b3f308c43f1fe2fa54a6f89baae1)

880.	[doc]		tomek
	kea-admin is now described in Kea User's Guide.
	(Trac #3644, git fa83c48826e41663d93e56ec7fd6983e9b0b2cd1)

879.	[bug]		fdupont
	Drop DHCPREQUEST message from an unknown client in the
	INIT-REBOOT state.
	(Trac #3656, git 8e205adc35d8e72d1802d5ee9056e6c4ac78274a)

878.	[func]		marcin
	DHCPv4 and DHCPv6 server now support the lfc-interval
	parameter which configures the interval in which the
	Memfile lease database backend executes the Lease File
	Cleanup (LFC). Note: the LFC is currently no-op and will
	be implemented shortly.
	(Trac #3668, git 2ce54eeb607d2caa0901125b5d86a373e9e3f165)

877.	[func]           marcin
	DHCPv4 server drops unicast packets sent to the IPv4 address
	on which the server is not configured to listen.
	(Trac #3547, git 803f1f0f145b0f252ffc3637f758a47e0061de85)

876.	[func]          tomek
	Two new MAC acquisition methods implemented for DHCPv6:
	docsis-modem (which extracts MAC address from an option inserted
	by a cable modem) and docsis-ctms (which extracts MAC address from
	an option inserted by CMTS which acts as a DHCPv6 relay agent).
	(Trac #3553, git ad0a3772774bc5f9831a5ba16725a5a22887b8cb)

875.    [bug]           afidalgo, marcin
	The DHCPv4 server no longer appends the trailing dot to the
	hostnames sent to the clients in the Hostname option (12).
	Appending trailing dot confused some DHCPv4 clients.
	Credits to Alexis Fidalgo for submitting a patch.
	(Trac #3636, git 450867e6987f4c786ad6c2cc95cabcff601c1b48)

874.    [func]           marcin
	Changes to the Memfile lease database backend to load
	leases from multiple files during startup or server
	reconfiguration. This change is required by the Lease File
	Cleanup feature, which leads to the creation of additional
	files holding cleaned up lease information.
	(Trac #3671, git 667de2ef9044e97c76b15cacc7285132cdffdfcf)

873.    [bug]           wlodek
	Removed references to non-existing pgsql_test.sh script
	from Makefile.
	(Trac #3662, git ab69f38dd82cf3c3736588e03c1dc568de3ae6d6)

872.    [func]          wlodek
	Check for required header file errcode.h for PostgreSQL
	backend added to configure process.
	(Trac #3663, git d666dd9263ba1aaf88bec5b8e5ae3f0cb8e5c1db)

871.	[func]		kalmus, tomek
	DHCPv6 is now able to extract MAC from DUID-LLT and DUID-LL.
	(Trac #3548, git f6d9630e2762a0f256a2b7825d74d2bce8fe4c60)

870.	[func]		fdupont
	Cleanup the cryptolink API (e.g., removing spurious 'magic'
	zero length parameters).
	(Trac #3606, git 55d2df9d78321b3844217055e376ae44ac962d8f)

869.	[func]		tomek
	'mac-sources' configuration parameter added. The DHCPv6 server
	can now be configured to use various MAC/Hardware address
	sources.
	(Trac #3554, git 2e7c32e7c19372f0c97968ef7c8256509d80fdfc)

868.    [func]          marcin
	DHCPv4 server configuration allows for selection of the
	address on the interface that server should listen on.
	This is specifically useful in the environments with
	multiple IPv4 addresses assigned to one interface.
	(Trac #3539, git ff71887c605eedc3914bacfd2e551da7bddcc0d6)

867.	[func]		marcin
	libdhcpsrv: Allocation Engine uses statically assigned
	addresses when it allocates or renews leases for the
	DHCPv4 clients.
	(Trac #3564, git 7b192fe314c12e38622742b3b338e997934f862f)

866.	[doc]		stephen
	Corrected documentation concerning the way to configure hooks
	libraries.
	(Trac #3635, git 42d1c98a2e66ab7fc3e372365edad1f5709df885)

865.	[func]		marcin
	Host reservations can be specified in the DHCPv4 and DHCPv6
	servers configuration. The reservations are loaded, but they
	are currently unused.
	(Trac #3562, git 1ba5ec3b7831ef8126be17b9542d9b89a419e7dd)
	(Trac #3628, git 00b49298ec5e5e5c722e5938547c86c954fc76e1)

864.	[func]		tomek
	MySQL backend is now able to store information about hardware
	addresses and associated information in DHCPv6.
	(Trac #3556, git 08a29d8d2374bc3c6b3799d5dd97f586ee869392)

863.	[func]		tomek
	A new tool called kea-admin added. It allows database maintenance.
	Initialization of a new database, version check and upgrade between
	version is now supported. Currently the only backend supported is
	mysql, but support for memfile and pgsql is planned.
	(Trac #3599, git cf22f8d212f2435957f89b51722f8e26e14635f2)

862.	[func]		dgutier, tomek
	Support for client link-layer address option (RFC6939) has
	been added.
	(Trac #3551, git dabdf965d92085f86d5e96c8dadce0f0a8f7c8e3)

861.	[func]		marcin
	The configuration parameters for a DHCPv4 and DHCPv6 options are now
	optional.
	(Trac #3467, git 7bf8cef161e6dd00a7f2b2fe8ec04e1958d6db3f)

860.	[bug]		marcin
	Fixed calculation of the Client FQDN option length for the ASCII
	domain name encoding.
	(Trac #3624, git 5a120d9bf85e27ea5b2674d35af0f2774e4cd2a7)

859.	[func]		marcin
	Implemented Host Manager, which can retrieve host reservations
	specified in the server's configuration. Future tickets will
	extend Host Manager to retrieve reservations from other sources,
	e.g. SQL databases.
	(Trac #3561, git faac5e9746dbf82eb04ffef95658e4b4c7d64a4a)

858.	[bug]		marcin
	Added missing "lease-database" entry to the default DHCPv6
	server configuration, in kea.conf.
	(Trac #3630, git 0f7ff732ea2add45a24e040eae8a0dda27532a31)

857.	[func]		fdupont
	Improve the cryptolink code, for instance use a constant
	time comparison.
	(Trac #3602, git 0c1f433da650330b40fe1a67bae4716c9184f636)

856.	[build]		marcinw
	callout_manager.h and server_hooks.h headers are now exported,
	so statically linked libraries can be tested.
	(Github #4, git 00b5f3fa0369c13021bf4fb78c6450e524e4e411)

855.	[build]		fdupont
	Use convenience archives for objects used in a makefile and
	its parent makefile: before sources were compiled twice using
	the broken subdir-objects option of automake, now objects
	are put into a convenience static library (so an archive).
	(Trac #3631, git d7954b4234114d8fa41aa51f671d4faa1724b748)

854.	[bug]		marcin
	Corrected a regression on "make distcheck" which appeared after
	implementation of #3162 (partial fix).
	(Trac #3629, git 9bb6b76a24e4356b30e59631e76e32c3096fb515)

853.	[func]		tomek
	Lease6 now is able to store MAC/hardware address information. Memfile
	memfile backend has been updated to store/retrieve that additional
	piece of information. Server now tries to use available methods to
	obtain MAC/hardware address from incoming packet.
	(Trac #3555, git ab76a9e7a9d39cb3cf533729473b63a2d2401ac7)

852.	[func]		tomek
	Pkt6 class is now able to generate client's MAC from source IPv6
	link-local address if EUI-64 identifier was used.
	(Trac #3549, git d92e76860e6931477b3e60e5be8978302973f88f)

851.	[bug]		tmark
	Corrected a segmentation fault that was occurring under OS-X
	during D2 module shutdown.
	(Trac #3470, git f7822568abd04c12faa3cde34fadaac238a373d3)

850.	[build]		fdupont
	Moved optional gtest sources to ext/gtest.
	(Trac #3162, git 055512758f5c79f29eb375126d496483c9a6d0a1)

849.	[bug]		tomek
	DHCPv6 component now processes incoming vendor-class options
	properly (packets are classified as VENDOR_CLASS_[content of the
	vendor-class option]).
	(Trac #3486, git 62409cd9531b081943b8f3567f7b0dca36b18802)

848.	[func]		fdupont
	Added truncated HMAC support to TSIG, as per RFC 4635.
	(Trac #3593, git ae3a9cd1a0d2dc07b7092368149381d69bc2c61a)

847.	[build]		fdupont
	Removed no longer used configuration option --with-shared-memory
	and associated files and variables.
	(Trac #3614, git adee8c93f7c7c1303390dd63dbeae74a48a34845)

846.	[bug]		fdupont
	Fixed subdir-objects warnings from recent versions of autotools,
	e.g., on Apple OSX.
	(Trac #3162, git e25c7477f3c35cdaa0f038732f697224bfd44847)

845.	[func]		marcin
	Implemented Host class for storing information about IPv4 and IPv6
	reservations for the host.
	(Trac #3560, git fb5e1883b01ce6388d1b7a92c61061b493c36713)

844.	[bug]		tmark, marcin
	Fixed multiple issues in the DHCP-DDNS unit tests.
	(Trac #3615, git fec824d36121b12e98dd407a0bdf1bc71c8de18d)

843.	[bug]		marcin
	DHCPv4 server sets ciaddr to 0 in DHCPOFFER and DHCPNAK messages to
	adhere to section 4.3.1 of RFC2131.
	(Trac #3367, git 9f05a29caa960df2b09b7a8c23100da8b40e73d0)

842.	[func]		marcin
	DHCPv4 server logs when the packet sent by the client contains
	invalid combination of giaddr/hops before discarding the packet.
	(Trac #3537, git 760c652b54dcdfdfbd1a0014da43d3c31e848f02)

841.	[func]		tomek
	Pkt4 and Pkt6 class have a common base now. A lot code duplication
	removed. Added getMAC() method that will be used to extract MAC
	in DHCPv6.
	(Trac #3546, git 6e68af7dfe15e4d461bf068f545d2bdaaa8fcfb0)

840.	[func]		nicolas
	PktFilterInet::send method now sets source IPv4 address
	explicitly.  This enabled perfdhcp to control its source address
	on systems that have more than one address assigned to a given
	interface. Thanks to Nicolas Chaigneau from Capgemini for
	providing this fix.
	(Github #2, git 6ac36ed7a1d97bcf52ffb2aec7cbf116e58e5803)

839.	[doc]		adam
	DHCPv4 examples corrected in Kea ARM. Thanks to Adam Osuchowski
	from Silesian University of Technology for providing this fix.
	(Github #1, git 15785c0e28190659b037cfcca19f0267ccd9049f)

838.	[bug]		tomek
	Kea components now use the KEA_LOCKFILE_DIR environment variable
	to specify the directory of the logging lockfile. Locking can be
	disabled completely by setting the variable to 'none'.
	(Trac #3591, git d4556e1d21766b94f2f0cda59df15e47e6f2676e)

837.	[bug,doc]	tomek
	Logging configuration examples in kea.conf fixed. Also updated
	Kea documentation for logging.
	(Trac #3536, git 2cf3f6b9cb3d2ae6fc7b0940b55490f109ddd2f9)

836.	[bug]		fdupont
	Moved duplicated getXXXHashAlgorithm() function to new
	xxx_common.h include files in the cryptolink library.
	(Trac #3471, git 8cf2ee46b3d7398f4f716435be3d9b19bf3599f5)

835.	[build]		fdupont
	The configure script checks if OpenSSL supports SHA-2, in order
	to avoid very old (and likely subject to unfixed security bugs)
	OpenSSL versions.
	(Trac #3482, git c779a0ef23d2092cf896276dab1fbcb190380374)

834.	[bug]		marcin
	Corrected the definition of the example DHCPv4 and DHCPv6 address
	pools in the default kea.conf file.
	(Trac #3538, git 8712cc0df77368940d8d3d11811a9ac9504bce12)

833.	[func]		marcin
	Configuration Manager supports two stage configuration. In the
	first stage a temporary configuration is created and in the
	second stage this configuration is committed. If configuration
	fails at the first stage, the temporary configuration is rolled
	back and the server continues to use the old configuration.
	(Trac #3534, git 4ecee3c0c97fe417b050317356f9093ba3771a15)

Kea 0.9 released on August 29, 2014

832.	[bug]		jiri
	Compilation fix for PostgreSQL on i686. Thanks to Jiri Popelka
	from RedHat for providing a patch!
	(Trac #3532, git 96a06654f2177444dcea3a0e9f6fa06947855497)

831.	[func]		marcin
	DHCP servers check if the interfaces specified in the configuration,
	to be used to receive DHCP messages, are present in the system.
	If the interface doesn't exist, an error is reported. In addition,
	the SO_REUSEPORT flag is set for IPv6 sockets as multiple multicast
	sockets can be bound to the DHCPv6 server port.
	(Trac #3512, git 5cbbab2d01c6e1bf6d563ba64d80bc6bc857f73d)

830.	[build]		jreed
	The configure script no longer requires pkg-config.
	(Trac #3511, git 99a5a2db8c011b358873d485ac48f7c78ac6374c)

829.	[build]		wlodek
	Lettuce DNS tests removed with all related python code,
	most of them will be used in Forge project which can be found
	http://kea.isc.org/wiki/IscForge
	(Trac #3420, git e51bcbeedbc169050751c1b896726965243667be)

828.	[bug]		marcin
	Corrected the IfaceMgrTest.detectIface unit test that failed on
	Linux systems with virtual interfaces present.
	(Trac #3527, git 7aa01a6965b6e9fc39ff005803cada7f58f2e628)

827.	[build]		jiri, tomek
	Deprecated AC_PROG_LIBTOOL macro replaced by LT_INIT. Thanks to
	Jiri Popelka from RedHat for providing a patch!
	(Trac #3525, git 6c0aacf29fae1d0501ca69ff6324df8d4fc8c7ee)

826.	[bug]		jiri, tomek
	Compilation fix for Red Hat running on armv7. Thanks to Jiri
	Popelka from RedHat for providing a patch!
	(Trac #3526, git eac5a80472dcb78b538c2ed34cc0534f801e5145)

825.	[bug]		jiri, tomek
	Example JSON configuration files permission fix. Thanks to Jiri
	Popelka	from RedHat for providing a patch!
	(Trac #3524, git 822a39ba33870f70787a1f666aed772e06d04d79)

824.	[bug]		marcin
	Kea deamons report configuration summary when the configuration is
	applied successfully.
	(Trac #3477, git f39d208024f720f72c931016cfa50a54e80f8c61)

823.	[build]		tomek
	query_cmp tool removed from the source code.
	(Trac #3509, git f61c800059bd5e5c74e435d7dd97ae561d29151a)

822.	[build]		tomek
	'host' program was removed from examples.
	(Trac #3421, git aeea893fb1c52d20258929a62a59ae2e7bd12e3d)

821.	[bug]		marcin
	DHCP servers no longer log an error when Interface Manager fails to
	receive a packet as a result of signal being received.
	(Trac #3478, git d80c83aef8e103dd483234429d35aeb66149e0b9)

820.	[bug]		marcin
	Corrected the IfaceMgrTest.detectIfaces unit test which reported
	false positives for specific network configurations.
	(Trac #3517, git 9affa1b2210f5cc9d7a99724e5d5c8979409cefd)

Kea 0.9beta1 released on August 13, 2014

819.	[build]		marcin
	Renamed variables in the configure.ac so as their names do not
	refer to BIND10 project. As a result of renaming the B10_CXXFLAGS
	to KEA_CXXFLAGS in configure.ac all dependent Makefiles had to
	be updated in the tree. The AX_BOOST_FOR_BIND10 macro has been
	renamed to AX_BOOST_FOR_KEA.
	(Trac #3507, git 6616b1c0ad0a78e11bca9395fafb8efdba8d8b9c)

818.	[func]		tomek
	DHCPv4, DHCPv6 and DDNS components now report their versions.
	(Trac #3508, git 3f46c74ffa0ea1197e1fa62cb2f6580931be35f3)

817.	[bug]		marcin
	DHCPv4 and DHCPv6 servers will log an error during an attempt to
	open socket on the interface which is down or not configured.
	(Trac #3487, git fadc776914aa858ce637aab1513ab3d87631f612)

816.	[doc]		tomek
	AUTHORS file rewritten.
	(Trac #3469, git 6ef55abaa1ef79e09ad332c0da28dee7bfed70fe)

815.	[func]		tomek
	Pool definitions in DHCPv4 and DHCPv6 are now lists of
	structures. This makes adding new per-pool parameters easier in
	the future.
	(Trac #3464, git 4bd0c0eda9d86608f8802d28bd360239fe88e905)

814.	[func,doc]		tomek
	It is now possible to specify logging parameters in a
	configuration file for DHCPv4, DHCPv6 and DHCP-DDNS components.
	(Trac #3427, git 23285903645c36fc35c6866a74c50c74089cd255)

813.	[func]		tomek
	Functions, methods and variables referring to BIND10 were renamed
	to Kea. In particular, system variables (B10_LOGGER_ROOT,
	B10_LOCKFILE_DIR_FROM_BUILD etc.) were renamed. B10_ prefix was
	replaced with KEA_.
	(Trac #3417, git 1db8988de6af435fa388dc9c7f909c4a004a01d0)

812.	[doc]		tomek
	DHCPv6 and DDNS sections in Kea Administrator Reference Manual
	has been updated. Usage of keactl has been documented.
	(Trac #3468, git 3945fc6211bcadb9bece7147039a6b50ebcf936b)
	(Trac #3466, git fa9570d19c73cbe7effc75589b7eb855c411f6a3)

811.	[doc]		tmark
	Added documentation of message protocol between DHCP servers and the
	DHCP-DDNS process.
	(Trac #3505, git 6d9aed2f8fe181714e8260493c6cc06e13d0edd0)

810.	[func]		stephen
	perfdhcp is now installed in sbin as it requires root privilege
	to run. The perfdhcp source has been moved to the directory
	src/bin/perfdhcp.
	(Trac #3481, git d101aed6156a993476fa1164f0b0ec8395f5886c)

809.	[func]		stephen
	sockcreator is no longer built or installed.  The code is being
	retained in the repository for the moment, but may be deleted at
	some point in the future.
	(Trac #3480, git 2a55a469dde8fcc053b49e287c30d0906baa91b4)

808.	[func]		stephen
	Reduced number of startup and shutdown messages in the
	DHCP-DDNS process by making some of them debug messages.
	(Trac #3479, git bca0bae285de9ce904c0afd21af777dac2edb4e6)

807.	[func]		marcin
	DHCPv6 server responds to Confirm messages from clients.
	(Trac #3269, git 4f43c309a994e30c07f5aa27057552fb195ec284)

806.	[func]		marcin
	DHCPv4 server processes Requested IP Address option (50).
	(Trac #3320, git ad411a177a32bbe6a93f4baf813d985558c99e2f)

805.	[func]		stephen
	Changed all occurrences of "BIND 10" in message files to "Kea".
	(Trac #3416, git e88090b57a75424920d9b96efbf50e3554048828)

804.	[func]		marcin
	DHCPv4 server supports DHCPINFORM messages from the clients.
	(Trac #3390, git 77f8577b1dbb52bdc6deb8bed3eef6ce7abc33fd)

803.	[func]		marcin
	DHCPv4 server supports responding to directly connected clients on
	FreeBSD, NetBSD and OpenBSD using Berkeley Packet Filtering. This
	also resolves the problem reported in #3438 that the server doesn't
	pick the correct interface to respond to the client and the client
	never gets the response from the server.
	(Trac #2893, git 9fba39d93b9ece950c4294230984d6315dfa11f6)

802.	[doc]		tomek, marcin
	Developer's Guide updated to Change BIND 10 references to Kea.
	Documentation for Keactrl added.
	(Trac #3396, git 271450edbc63e9022f877c9aa3d1dc290708f151)
	(Trac #3466, git fa9570d19c73cbe7effc75589b7eb855c411f6a3)

801.	[build]		fdupont
	Detect all OS X versions more recent than 10.9 (where
	pthread_cond_destroy() doesn't work as documented,
	which makes some of unit tests to fail).
	(Trac #3473, git d620ef6659598bcc1f4c30241e845348770e264e)

800.	[bug]		marcin
	DHCPv6 server is now usable on FreeBSD, NetBSD and OpenBSD systems.
	It can receive messages sent to ff02::1:2 multicast address. Also,
	fixed the bug whereby the DHCPv6 server failed to bind the socket
	to global unicast address on BSD systems due to invalid scope id
	setting.
	(Trac #3437, git f4c2fe2fc37a37f1510e138e1f6c4ccd757e1f06)

799.	[func]		tmark
	Configuration parsing for all Kea servers has been enhanced to include
	the location of the error within the configuration file presented as
	file name, line number, and column within the configuration file.
	(Trac #3436, git b927deb2b4579f93ba74d4be8f5a3a4eaa3c6422)
	(Trac #3409, git 777dbdb29a641f7d8661f9cc2c22f1cb9fe7eb14)

798.	[build]		tomek
	JSON configuration backend is now the default. BUNDY backend
	is now deprecated after #3413 removed the BIND10/Bundy framework.
	(Trac #3476, git 727b65f2c62bbd7dc599b2e7956167e2b3c34098)

797.	[build]		tomek
	Removed a lot of remaining BIND10 framework: bind10, bindctl,
	cfgmgr, cmdctl, msgq, stats, sysinfo, tests, usermgr from src/bin
	directory, also src/lib/python directory. Python3 is not
	required anymore, unless documentation generation is enabled.
	(Trac #3413, git d7b297ac475193f687d07b0489ac74585d4f3814)

796.	[doc]		tomek
	User's Guide renamed to Kea Administrator Reference Manual,
	removed sections specific to BIND10/Bundy framework, rewritten
	general and DHCPv4 specific examples.
	(Trac #3418, git 73e6019d83760f0500890240e2e187dcd5e1e14c)

795.	[func]		marcin
	Added support to keactrl to start, stop, reconfigure and gather
	status of the DHCP-DDNS server.
	(Trac #3465, git 6bc61470c9ccee001fe282d0f879bcddac0b8721)

794.	[func]		fdupont
	cryptolink: add OpenSSL crypto backend as an alternative to Botan
	by specifying --with-openssl[=PATH] on the "configure" command
	line. Add hash support to the cryptolink API and use it in DHCP
	DDNS, removing the Botan dependency.
	(Trac #2406, git 4b4110dd68706b4171fc6d8a6f4f2a9cd820edac)

793.	[func]		tmark
	DHCP-DDNS: Implemented dynamic reconfiguration of the server,
	triggered when the SIGHUP signal is received by the server's
	process. Also, server performs a graceful shut down when SIGINT
	or SIGTERM signal is received.
	(Trac #3407, git f1a224df1e46098748ba60205be09ada4600515f)

792.	[func]		marcin
	Implemented keactrl script used to start, stop, reconfigure Kea
	servers and get their status and configuration data. This script
	is installed only if the JSON configuration backend is in use.
	(Trac #3422, git e1d164c7a9a54a7aacea88c8c57cd2826e06012b)

791.	[func]		tmark
	DHCP-DDNS: Now supports configure.ac parameter: --with-kea-config.
	It allows selecting configuration backend and accepts one of two
	values: BUNDY, which uses Bundy (former BIND10) framework as Kea
	0.8 did, or JSON, which reads configuration from a JSON file.
	(Trac #3401, git 8e69209caafc81041229f3d9601599f3d98fc86e)

790.	[func]		marcin
	DHCPv4 server: Implemented dynamic reconfiguration of the server,
	triggered when the SIGHUP signal is received by the server's
	process. Also, server performs a graceful shut down when SIGINT
	or SIGTERM signal is received.
	(Trac #3405, git dd0270bd91cf8fc958b8b388950d343d311ee99e)

789.	[bug]		marcin
	DHCPv4 server sends Renewal Time (58) and Rebinding Time (59)
	options to the client when the appropriate timers are set
	in the configuration. Previously, the timers were ignored.
	(Trac #3336, git b3c8a079889411182ade517c85aa4fe5d6b8719a)

788.	[func]		tomek
	DHCPv4 server: New parameter added to configure.ac: --with-kea-config.
	It allows selecting configuration backend and accepts one of two
	values: BUNDY, which uses Bundy (former BIND10) framework as Kea
	0.8 did, or JSON, which reads configuration from a JSON file.
	(Trac #3399, git 6e4dd3ae58c091ba0fd64c87fa8d7c268210f99b)

787.	[func]		marcin
	DHCPv6 server: Implemented dynamic reconfiguration of the server,
	triggered when the SIGHUP signal is received by the server's
	process. Also, server performs a graceful shut down when SIGINT
	or SIGTERM signal is received.
	(Trac #3406, git 3be60fa6ac521aecae6ae92d26dc03792bc76903)

786.	[func]		tmark
	DHCP-DDNS now supports DDNS updates with TSIG.  Please refer to the
	Kea Guide for details. Prior to this TSIG keys could be defined but
	were not used.
	(Trac #3432, git 80fea12a53d1e832d4e7b710ca6ea613300f73ea)

785.	[bug]		marcin
	DHCPv6 server avoids collisions between prefixes that are allocated
	as a result of receiving hints from the clients. Previously the
	whole prefix (including bits beyond the prefix length) was used to
	search existing leases in the lease database. If not found, the
	new lease was crated for the prefix sent by the client. If another
	client sent the same prefix but with different non-significant bits
	the prefix was allocated. This led to prefix collisions. Currently,
	server ignores bits beyond the prefix length when searching for
	existing leases.
	(Trac #3246, git 50de7df4195195e981ae9c8c6f1b4100047d5bb5)

784.	[func]		tmark
	DHCP_DDNS's configuration was changed. The unused parameter,
	"interface" was deleted.  Three new parameters, "ncr_protocol",
	"ncr_format", and "dns_server_timeout" were added.  Please refer to
	Kea Guide for details.
	(Trac #3268,    git bd60252e679f19b062f61926647f661ab169f21c)

783.	[func]*		tomek
	DHCPv6 server: New parameter added to configure: --with-kea-config.
	It allows selecting configuration backend and accepts one of two
	values: BUNDY, which uses Bundy (former BIND10 framework as Kea
	0.8 did, or JSON, which reads configuration from a JSON file.
	(Trac #3400, git 7e9fdfa644b81f72bfa5300b7ddcdb9754400769)

782.	[func]		tmark
	Added sender-ip, sender-port, and max-queue-size parameters to
	the dhcp-ddns configuration section of both b10-dhcp4 and b10-dhcp6.
	(Trac #3328,    git 8d8d0b5eedaab20bf1008dfb3a6913eb006a6e73)

781.	[func]		marcin
	libkea-dhcpsrv: the Memfile lease storage backend returns leases
	of a specified type. Previously, it ignored the lease type parameter
	and returned all leases for a particular client. Thanks to David
	Carlier for helping to implement this ticket.
	(Trac #3148, git d2f0edf473716cd747a21d6917e89ba55c148d8e)

780.	[func]		marcin
	libkea-cc: JSON parser stores information about the position
	of the data element values in the JSON string. The position
	comprises the line number and the offset within this line where
	the specific value resides. This functionality is intended to
	be used for error logging during configuration parsing.
	(Trac #3408, git 115a52a6713340fc589f6f95d73d242931239405)

779.	[doc]		tmark
	Added a section to the developer's guide for Kea's DHCP-DDNS
	component, D2.
	(Trac #3158,    git  7be263c7372b1401a8b4288742854f96b5bec0d6)

bind10-1.2.0 (kea 0.8) released on April 17, 2014

bind10-1.2.0rc1 released on April 8, 2014

778.	[func]*		marcin
	libdhcpsrv: the Memfile lease storage backend now writes
	leases into a CSV file. Configuration parsers for b10-dhcp4
	and b10-dhcp6 use the new configuration parameters to
	control the location of the lease file. It is possible to
	disable lease writes to disk using configuration for testing
	purposes.
	(Trac #3360, git 09e6e71abf8bc693e389ebd262fd149b43c1f1d4)

777.	[func]		tmark
	If b10-dhcp-ddns is configured to listen on an address other than
	loopback, it will issue a log message warning the user that this is
	insecure and is supported for testing purposes only.
	(Trac #3383,    git  652aa4de2fa82fdf3de569d01d9f4aa618fc1972)

776.	[func]		tomek
	b10-dhcp4 and b10-dhcp6 now support using PostgreSQL as the backend
	for storing lease data.  This backend is enabled by specifying
	--with-dhcp-pgsql on the "configure" command line. Without this
	switch the PostgreSQL backend is not compiled leaving BIND 10 able to
	be built on systems without PostgreSQL installed.  Thanks to David
	Carlier who contributed the initial patches for this work.
	(Trac #3080,    git  1aae8b1fab3008e62c4f085948b1abadad512447)

775.	[func]		marcin
	b10-dhcp4, b10-dhcp6: added a new parameter to subnet configuration.
	This parameter allows subnet ids to be set to arbitrary values or
	automatically generated values. Generated subnet ids are renumbered
	each time one or more subnets are removed.  Setting the ids to
	specific values prevents this renumbering.
	(Trac #3281, git d90e9a0642fbb16a4e664160b4812f61fb81f1aa)

774.	[doc]		marcin
	Updated information in the BIND 10 Guide about the standards supported
	by Kea and its current limitations.
	(Trac #3258, git ff52b86206e3a256a02ca6d5cde55040550ba86a)

773.	[doc]		tmark
	Added sections to the BIND 10 guide on configuring and using the
	DHCP-DDNS feature of Kea.  Chapter 19, describes the new DHCP-DDNS
	server and its configuration. Additions to chapters 17 and 18
	describe configuring the DHCP servers to work with the new server.
	(Trac #3283, git 806eea955c61eba2d7268958a740a8e8ea63bdaf)

772.	[bug]		tmark
	b10-dhcp4 and b10-dhcp6 now both correctly support DDNS updates
	when honoring client requested delegation. When DDNS is enabled,
	and the client's FQDN indicates they will do the forward updates,
	the servers will now post a DDNS update request to b10-dhcp-ddns
	for the reverse updates. Prior to this the servers were posting no
	DDNS update requests when honoring client delegation.
	(Trac #3352, git b1a0f405463723d539b2e6ed2dcdd692d7796b88)

771.	[bug]		tmark
	Ticket #3339 (entry 760) was reverted to fix regression
	where components added through bindctl, could not be removed.
	(Trac #3374, git c641e2d0569df3ca3e5a93beaf0ecf39db07e402)

770.	[bug]		tmark
	Configuration parsing in b10-dhcp6 and b10-dhcp4 for the "dhcp-ddns"
	section of their configurations now supplies hard-coded default values
	rather than those from their spec files.  This is a temporary solution
	to circumvent an issue in the configuration libraries which causes
	map-items to behave incorrectly.
	(Trac #3358, git 983d8acec3a7ccb1ffef662eac7518aed5f99381)

769.	[func]		marcin
	b10-dhcp6: Implemented support for Rebind message.
	(Trac #3232, git 3649413932857470558a6f19e0b0e181b3fc0fda)

768.	[bug]		tmark
	b10-dhcp-ddns now treats a DNS server response code of
	NXRRSET as a successful outcome when processing a request
	to remove DNS data.  This corrects a defect in which
	b10-dhcp-ddns would incorrectly fail a request to remove
	DNS data when the DNS server's response was NXRRSET.
	(Trac #3362, git da3b0d4f364d069ffdb47723545798ac589fae42)

767.	[func]		tomek
	Unit-tests for all DHCP database backends are now shared.
	This improves test coverage for memfile and any future
	backends that may appear.
	(Trac #3359, git 3d6c11630ada9d0681a813cf026f6bb16aabb9fa)

bind10-1.2.0beta1 released on March 6, 2014

766.	[func]		muks
	--disable-dns and --disable-dhcp configure arguments have been
	added to conditionally disable the DNS or DHCP components
	respectively. This facility can be used to do a DNS or DHCP-only
	build of BIND 10. DNS and DHCP components are both enabled by
	default.
	(Trac #2367, git 81a689b61b1c4abf8a1a4fcbe41cfc96fd11792a)

765.	[bug]		tomek
	b10-dhcp4: Fixed a minor bug in eRouter1.0 class processing. The
	server no longer sets giaddr field.
	(Trac #3353, git 23c22e9b1141c699f361d45c309e737dfecf6f3f)

764.	[bug]		tomek
	b10-dhcp4: Fixed a bug caused client classification to not work
	properly.
	(Trac #3343, git 1801400ac874380e7a565d373b4bae96a49e21f7)

763.	[func]		tmark
	b10-dhcp-ddns may now be configured to disable DNS updates in
	in a given direction by simply not defining any domains for that
	direction in its configuration.  This allows it to be configured to
	support either forward DNS or reverse DNS only.  Prior to this if
	a request was received that could not be matched to servers in a
	given direction it was failed immediately.
	(Trac #3341, git 01f26bce1d9faaddb8be59802f73891ea065b200)

762.	[func]		tmark
	If configured to do so, b10-dhcp6 will now create DHCP-DDNS update
	requests and send them to b10-dhcp-ddns for processing.
	(Trac# 3329, git 239956696465a13196a2b6bc0f3a61aed21a5de8)

761.	[doc]		stephen, jreed
	Added "man" page for perfdhcp.
	(Trac #2307, git ff2f538912c205fbdb1408ee613c09b90de53514)

760.	[bug]		tmark
	When merging a map of configuration elements into another, elements
	that are themselves maps will be merged. In particular, this
	corrects a defect which caused a configuration commit error to
	occur when using bindctl to modify a single a parameter in
	dhcp-ddns portion of b10-dhcp4 configuration.
	(Trac# 3339, git 3ae0d93d89f3277a566eeb045191a43b2dd9d9b1)

759.	[func]		tomek
	b10-dhcp4, b10-dhcp6: IP address of the relay agent can now be
	specified for both IPv4 and IPv6 subnets. That information allows
	the server to properly handle a case where relay agent address
	does not match subnet.  This is mostly useful in shared subnets
	and cable networks.
	(Trac #3322, git 5de565baea42c9096dff78ed5fbd05982a174469)

758.	[bug]		tmark
	b10-dhcp4 now correctly handles DHO_HOST_OPTION.  This corrects
	a bug where the server would fail to recognize the option in the
	DHCP request and then skip generating the appropriate DHCP-DDNS
	update request.
	(Trac #2426, git 985d66cba7665a71e17ef70c5d22c767abaad1b6)

757.	[func]		tmark
	b10-dhcp6 now parses parameters which support DHCP-DDNS updates
	via the DHCP-DDNS module, b10-dhcp-ddns.  These parameters are
	part of new configuration element, dhcp-ddns, defined in
	dhcp4.spec. These parameters influence when and how DDNS updates
	requests are created but communicating them to b10-dhcp-ddns is
	not yet supported.  That will be provided under separate ticket,
	Trac #3222.
	(Trac# 3034, git 22c667a66536ff3e3741bc67025d824644ed4e7d)

756.	[bug]		marcin
	b10-dhcp6: server parses DHCPv6 Vendor Class option. Previously
	the server failed to parse Vendor Class option having empty opaque
	data field because of the invalid definition in libdhcp++. The
	DHCPv6 Vendor Class option and DHCPv4 V-I Vendor Class option is
	now represented by the new OptionVendorClass. The b10-dhcp4 is
	affected by this change such that it uses new class to parse the
	DHCPv4 V-I Vendor Class option.
	(Trac #3316, git 1e61d7db5b8dc76682aa568cd62bfae0eeff46e3)

755.	[func]		muks
	Add support for the CAA RR type (RFC 6844).
	(Trac #2512, git 39162608985e5c904448f308951c73bb9c32da8f)

754.	[func]		muks
	Add support for the TLSA RR type (RFC 6698).
	(Trac #2185, git a168170430f6927f28597b2a6debebe31cf39b13)

753.	[func]		muks
	libdns++: the unknown/generic (RFC 3597) RDATA class now uses the
	generic lexer in constructors from text.
	(Trac #2426, git 0770d2df84e5608371db3a47e0456eb2a340b5f4)

752.	[func]		tmark
	If configured to do so, b10-dhcp4 will now create DHCP-DDNS update
	requests and send them to b10-dhcp-ddns for processing.
	(Trac# 3329, git 4546dd186782eec5cfcb4ddb61b0a3aa5c700751)

751.	[func]		muks
	The BIND 10 zone loader now supports the $GENERATE directive (a
	BIND 9 extension).
	(Trac #2430, git b05064f681231fe7f8571253c5786f4ff0f2ca03)

750.	[func]		tomek
	b10-dhcp4, b10-dhcp6: Simple client classification has been
	implemented. Incoming packets can be assigned to zero or more
	client classes. It is possible to restrict subnet usage to a given
	client class. User's Guide and Developer's Guide has been updated.
	(Trac #3274, git 1791d19899b92a6ee411199f664bdfc690ec08b2)

749.	[bug]		tmark
	b10-dhcp-ddns now sets the TTL value in RRs that add A, AAAA, or
	PTR DNS entries to the lease length provided in instigating
	NameChangeRequest.  This corrected a bug in which the TTL was
	always set to 0.
	(Trac# 3299, git dbacf27ece77f3d857da793341c6bd31ef1ea239)

748.	[bug]		marcin
	b10-dhcp4 server picks a subnet, to assign address for a directly
	connected client, using IP address of the interface on which the
	client's message has been received. If the message is received on
	the interface for which there is no suitable subnet, the message
	is discarded. Also, the subnet for renewing client which unicasts
	its request, is selected using ciaddr.
	(Trac #3242, git 9e571cc217d6b1a2fd6fdae1565fcc6fde6d08b1)

747.	[bug]		marcin
	libdhcpsrv: server configuration mechanism allows creating definitions
	for standard options for which Kea doesn't provide a definition yet.
	Without this, the server administrator couldn't configure options for
	which a definition didn't exist.
	(Trac# 3309, git 16a6ed6e48a6a950670c4874a2e81b1faf287d99)

746.	[func]		tomek
	IOAddress no longer exposes underlying asio objects. The getAddress()
	method has been removed and replaced with several convenience methods.
	(Trac #1485, git ecdb62db16b3f3d447db4a9d2a4079d5260431f0)

745.	[bug]*		muks
	b10-auth now returns rcode=REFUSED for all questions with
	qtype=RRSIG (i.e., where RRSIGs are queried directly). This is
	because RRSIGs are meaningless without being bundled alongside the
	RRs they cover.
	(Trac #2226, git 68d24e65c9c3dfee38adfbe1c93367b0083f9a58)

744.	[func]		marcin
	b10-dhcp6: Refactored the code which is processing Client FQDN
	option.  The major user-visible change is that server generates
	DDNS NameChangeRequest for the first IPv6 address (instead of all)
	acquired by a client. Also, the server generates fully qualified
	domain name from acquired IPv6 address, if the client sends an
	empty name in Client FQDN option.
	(Trac# 3295, git aa1c94a54114e848c64771fde308fc9ac0c00fd0)

743.	[func]		tmark
	b10-dhcp4 now responds with changes in DDNS behavior based upon
	configuration parameters specified through its dhcp-ddns configuration
	element. The parameters now supported are override-no-update,
	override-client-update, replace-client-name, generated-prefix, and
	qualifying-suffix.
	(Trac# 3282, git 42b1f1e4c4f5aa48b7588233402876f5012c043c)

742.	[func]		muks
	The authoritative server now includes the datasource configuration
	when logging some errors with the
	AUTH_DATASRC_CLIENTS_BUILDER_RECONFIGURE_ERROR message ID.
	(Trac #2756, git 31872754f36c840b4ec0b412a86afe9f38be86e0)

741.	[bug]		shane
	Remove hard-coded (and unnecessary) TSIG key from error message.
	This also prevents a crash if the TSIG name is missing.
	(Trac #3099, git 0ba8bbabe09756a4627e80aacdbb5050407faaac)

740.	[func]		muks
	When displaying messages about mismatched configuration data types
	in entered values (between the supplied value type and expected
	schema type), bindctl now includes both the supplied and expected
	configuration data types in the returned error. The user has more
	information on what caused the error now.
	(Trac #3239, git 84d5eda2a6ae0d737aef68d56023fc33fef623e6)

739.	[bug]		muks
	Various minor updates were made to the SSHFP RDATA parser. Mainly,
	the SSHFP constructor no longer throws an isc::BadValue exception.
	generic::SSHFP::getFingerprintLen() was also renamed to
	getFingerprintLength().
	(Trac #3287, git 2f26d781704618c6007ba896ad3d9e0c107d04b0)

738.	[bug]		muks
	b10-auth now correctly processes NXDOMAIN results in the root zone
	when using a SQLite3 data source.
	(Trac #2951, git 13685cc4580660eaf5b041b683a2d2f31fd24de3)

737.	[func]		muks
	b10-auth now additionally logs the source address and port when
	DNS messages with unsupported opcodes are received.
	(Trac #1516, git 71611831f6d1aaaea09143d4837eddbd1d67fbf4)

736.	[bug]		wlodek
	b10-dhcp6 is now capable to determine if a received
	message is addressed to it, using server identifier option.
	The messages with non-matching server identifier are dropped.
	(Trac #2892, git 3bd69e9b4ab9be231f7c966fd62b95a4e1595901)

735.	[doc]		stephen
	Expanded Developer's Guide to include chapter on logging.
	(Trac #2566, git a08d702839d9df6cddefeccab1e7e657377145de)

734.	[bug]		marcin
	libdhcp++: fixed a bug which caused an error when setting boolean
	values for an option. Also, bind10-guide has been updated with the
	examples how to set the boolean values for an option.
	(Trac# 3292, git 7c4c0514ede3cffc52d8c2874cdbdb74ced5f4ac)

733.	[bug]		marcin
	libdhcp++: a function which opens IPv6/UDPv6 sockets for the
	DHCPv6 server, gracefully handles errors to bind socket to
	a multicast address.
	(Trac #3288, git 76ace0c46a5fe0e53a29dad093b817ad6c891f1b)

732.	[func]		tomek
	b10-dhcp4, b10-dhcp6: Support for simplified client classification
	added. Incoming packets are now assigned to a client class based
	on the content of the packet's user class option (DHCPv4) or vendor
	class option (DHCPv6). Two classes (docsis3.0 and eRouter1.0) have
	class specific behavior in b10-dhcp4. See DHCPv4 Client
	Classification and DHCPv6 Client Classification in BIND10
	Developer's Guide for details.  This is a first ticket in a series
	of planned at least three tickets.
	(Trac #3203, git afea612c23143f81a4201e39ba793bc837c5c9f1)

731.	[func]		tmark
	b10-dhcp4 now parses parameters which support DHCP-DDNS updates
	via the DHCP-DDNS module, b10-dhcp-ddns.  These parameters are
	part of new configuration element, dhcp-ddns, defined in
	dhcp4.spec.  The parameters parse, store and retrieve but do not
	yet govern behavior.  That will be provided under separate ticket.
	(Trac# 3033, git 0ba859834503f2b9b908cd7bc572e0286ca9201f)

730.	[bug]		tomek
	b10-dhcp4, b10-dhcp6: Both servers used to unnecessarily increase
	subnet-id values after reconfiguration. The subnet-ids are now reset
	to 1 every time a server is reconfigured.
	(Trac #3234, git 31e416087685a6dadc3047fdbb0927bbf60095aa)

729.	[bug]		marcin
	b10-dhcp4 discards DHCPv4 messages carrying server identifiers
	which don't match server identifiers used by the server.
	(Trac #3279, git 805d2b269c6bf3e7be68c13f1da1709d8150a666)

728.	[func]		marcin
	b10-dhcp6: If server fails to open a socket on one interface it
	will log a warning and continue to open sockets on other interfaces.
	The warning message is communicated from the libdhcp++ via the
	error handler function supplied by the DHCPv6 server.
	(Trac #3252, git af5eada1bba906697ee92df3fcc25cc0e3979221)

727.	[func]		muks
	RRset::setName() has now been removed.
	(Trac #2335, git c918027a387da8514acf7e125fd52c8378113662)

726.	[bug]*		muks
	Don't print trailing newlines in Question::toText() output by
	default.  This fixes some logging that were split with a line
	feed.  It is possible to get the old behavior by passing
	toText(true).  Message::toText() output is unchanged.
	(Trac #571, git 7286499d5206c6d2aa8a59a5247c3841a772a43e)

725.	[func]		tmark
	b10-dhcp-ddns D2UpdateMgr now uses the newly implemented
	NameAddTransaction and NameRemoveTransaction classes.  This allows
	it to conduct actual DNS update exchanges based upon queued
	NameChangeRequests.
	(Trac# 3089, git 9ff948a169e1c1f3ad9e1bad1568375590a3ef42)

724.	[bug]		marcin
	b10-dhcp4: Different server identifiers are used for the packets
	being sent through different interfaces. The server uses IPv4 address
	assigned to the particular interface as a server identifier. This
	guarantees that the unicast packet sent by a relay or a client, to
	the address being a server identifier, will reach the server.
	(Trac #3231, git c7a229f15089670d2bfde6e9f0530c30ce6f8cf8)

723.	[bug]		marcin
	libdhcp++: Implemented unit tests for the IfaceMgr's routine
	which opens IPv6 sockets on detected interfaces. The IfaceMgr
	logic performing low level operations on sockets has been
	moved to a separate class. By providing a custom implementation
	of this class, the unit tests may use fake interfaces with
	custom configuration and thus cover wide range of test
	scenarios for the function.
	(Trac #3251, git 21d2f7ec425f8461b545687104cd76a42da61b2e)

722.	[bug]		muks
	b10-cmdctl now prints a more operator-friendly message when the
	address+port that b10-cmdctl listens on is already in use.
	(Trac #3227, git 5ec35e37dbb46f66ff0f6a9d9a6a87a393b37934)

721.	[func]		tmark
	Updates the user_chk example hooks shared library with callouts
	for packet receive and packet send.  Decision outcome now includes
	the lease or prefix assigned.  The user registry now supports a
	default user entry.
	(Trac #3207, git 34fddf2e75b80d9e517a8f9c3321aa4878cda795)

720.	[func]		tmark
	Added the initial implementation of the class, NameAddTransaction,
	to b10-dhcp-ddns.  This class provides a state machine which
	implements the logic required to remove forward and reverse DNS
	entries as described in RFC 4703, section 5.5. This includes the
	ability to construct the necessary DNS requests.
	(Trac# 3088, git ca58ac00fce4cb5f46e534d7ffadb2db4e4ffaf3)

719.	[func]		tomek
	b10-dhcp4: Support for sending back client-id (RFC6842) has been
	added now. Also a configuration parameter (echo-client-id) has
	been added, so it is possible to enable backward compatibility
	("echo-client-id false").
	(Trac #3210, git 88a4858db206dfcd53a227562198f308f7779a72)

718.	[func]		dclink, tomek
	libdhcp++: Interface detection implemented for FreeBSD, NetBSD,
	OpenBSD, Mac OS X and Solaris 11. Thanks to David Carlier for
	contributing a patch.
	(Trac #2246, git d8045b5e1580a1d0b89a232fd61c10d25a95e769)

717.	[bug]		marcin
	Fixed the bug which incorrectly treated DHCPv4 option codes 224-254 as
	standard options, barring them from being used as custom options.
	(Trac #2772, git c6158690c389d75686545459618ae0bf16f2cdb8)

716.	[func]		marcin
	perfdhcp: added support for sending DHCPv6 Release messages
	at the specified rate and measure performance. The orphan
	messages counters are not displayed for individual exchanges
	anymore. The following ticket: #3261 has been submitted to
	implement global orphan counting for all exchange types.
	(Trac #3181, git 684524bc130080e4fa31b65edfd14d58eec37e50)

715.	[bug]		marcin
	libdhcp++: Used the CMSG_SPACE instead of CMSG_LEN macro to calculate
	msg_controllen field of the DHCPv6 message. Use of CMSG_LEN causes
	sendmsg failures on OpenBSD due to the bug kernel/6080 on OpenBSD.
	(Trac #1824, git 39c9499d001a98c8d2f5792563c28a5eb2cc5fcb)

714.	[doc]		tomek
	BIND10 Contributor's Guide added.
	(Trac #3109, git 016bfae00460b4f88adbfd07ed26759eb294ef10)

713.	[func]		tmark
	Added DNS update request construction to d2::NameAddTransaction
	in b10-dhcp-ddns.  The class now generates all DNS update
	request variations needed to fulfill its state machine in
	compliance with RFC 4703, sections 5.3 and 5.4.
	(Trac# 3241, git dceca9554cb9410dd8d12371b68198b797cb6cfb)

712.	[func]		marcin, dclink
	b10-dhcp4: If server fails to open a socket on one interface it
	will log a warning and continue to open sockets on other interfaces.
	The warning message is communicated from the libdhcp++ via the
	error handler function supplied by the DHCPv4 server. Thanks to
	David Carlier for providing a patch.
	(Trac #2765, git f49c4b8942cdbafb85414a1925ff6ca1d381f498)

711.	[func]		tmark
	Added the initial implementation of the class, NameAddTransaction,
	to b10-dhcp-ddns.  This class provides the state model logic
	described in the DHCP_DDNS design to add or replace forward and
	reverse DNS entries for a given FQDN.  It does not yet construct
	the actual DNS update requests, this will be added under Trac#
	3241.
	(Trac# 3087, git 8f99da735a9f39d514c40d0a295f751dc8edfbcd)

710.	[build]		jinmei
	Fixed various build time issues for MacOS X 10.9.  Those include
	some general fixes and improvements:
	- (libdns++) masterLoad() functions now use the generic MasterLoader
	  class as backend, eliminating the restrictions of the previous
	  versions.
	- (libcc) fixed a minor portability bug in the JSON parser.  Although
	  the only known affected system is OS X 10.9 at the moment, that
	  could potentially cause disruption on other existing and future
	  systems.
	Other notes:
	- if built with googletest, gtest 1.7 (and possibly higher) is
	  required.
	- many older versions of Boost don't work.  A known workable version
	  is 1.54.
	(Trac #3213, git d4e570f097fe0eb9009b177a4af285cde0c636cc)

709.	[bug]		marcin
	b10-dhcp6: Server crashed when the client sent FQDN option and did
	not request FQDN option to be returned.
	(Trac #3220, git 0f1ed4205a46eb42ef728ba6b0955c9af384e0be)

708.	[bug]		dclink, marcin
	libdhcpsrv: Fixed a bug in Memfile lease database backend which
	caused DHCPv4 server crashes when leases with NULL client id
	were present. Thanks to David Carlier for submitting the patch.
	(Trac #2940, git a232f3d7d92ebcfb7793dc6b67914299c45c715b)

707.	[bug]		muks
	Using very large numbers (out of bounds) in config values caused
	BIND 10 to throw an exception. This has been fixed in a patch
	contributed by David Carlier.
	(Trac #3114, git 9bd776e36b7f53a6ee2e4d5a2ea79722ba5fe13b)

706.	[func]		marcin
	b10-dhcp4: Server processes the DHCPv4 Client FQDN and Host Name
	options sent by a client and generates the response. As a result
	of processing, the server generates NameChangeRequests which
	represent changes to DNS mappings for a particular lease (addition
	or removal of DNS mappings).
	Currently all generated NameChangeRequests are dropped. Sending
	them to b10-dhcp-ddns will be implemented with the future tickets.
	(Trac #3035, git f617e6af8cdf068320d14626ecbe14a73a6da22)

705.	[bug]*		kean
	When commands are piped into bindctl, no longer attempt to query the
	user name and password if no default user name and password file is
	present, or it contains no valid entries.
	(Trac #264, git 4921d7de6b5623c7e85d2baf8bc978686877345b)

704.	[func]		naokikambe
	New statistics items related to IP sockets added into b10-xfrin:
	open, openfail, close, connfail, conn, senderr, and recverr.
	Their values can be obtained by invoking "Stats show Xfrin" via
	bindctl while b10-xfrin is running.
	(Trac #2300, git 4655c110afa0ec6f5669bf53245bffe6b30ece4b)

703.	[bug]		kean
	A bug in b10-msgq was fixed where it would remove the socket file if
	there was an existing copy of b10-msgq running. It now correctly
	detects and reports this without removing the socket file.
	(Trac #433, git c18a49b0435c656669e6f87ef65d44dc98e0e726)

702.	[func]		marcin
	perfdhcp: support for sending DHCPv6 Renew messages at the specified
	rate and measure performance.
	(Trac #3183, git 66f2939830926f4337623b159210103b5a8e2434)

701.	[bug]		tomek
	libdhcp++: Incoming DHCPv6 IAPREFIX option is now parsed properly.
	(Trac #3211, git ed43618a2c7b2387d76f99a5a4b1a3e05ac70f5e)

700.	[func]		tomek, marcin
	b10-dhcp4, b10-dhcp6: Support for vendor options has been added. It
	is now possible to configure vendor options. Server is able to
	parse some CableLabs vendor options and send configured	vendor
	options	in response. The support is not complete.
	(Trac #3194, git 243ded15bbed0d35e230d00f4e3ee42c3609616c)

699.	[bug]		marcin
	libdhcp++: Options with defined suboptions are now handled properly.
	In particular, Relay Agent Info options is now echoed back properly.
	(Trac #3102, git 6f6251bbd761809634aa470f36480d046b4d2a20)

698.	[bug]		muks
	A bug was fixed in the interaction between b10-init and b10-msgq
	that caused BIND 10 failures after repeated start/stop of
	components.
	(Trac #3094, git ed672a898d28d6249ff0c96df12384b0aee403c8

697.	[func]		tmark
	Implements "user_check" hooks shared library which supports subnet
	selection based upon the contents of a list of known DHCP lease users
	(i.e. clients).  Adds the following subdirectories to the bind10 src
	directory for maintaining hooks shared libraries:
	bind10/src/hooks - base directory for hooks shared libraries;
	bind10/src/hooks/dhcp - base directory for all hooks libs
	pertaining to DHCP (Kea);
	bind10/src/hooks/dhcp/user_check - directory containing the
	user_check hooks library.
	(Trac #3186, git f36aab92c85498f8511fbbe19fad5e3f787aef68)

696.	[func]		tomek
	b10-dhcp4: It is now possible to specify value of siaddr field
	in DHCPv4 responses. It is used to point out to the next
	server in the boot process (that typically is TFTP server).
	(Trac #3191, git 541922b5300904a5de2eaeddc3666fc4b654ffba)

695.	[func]		tomek
	b10-dhcp6 is now able to listen on global IPv6 unicast addresses.
	(Trac #3195, git 72e601f2a57ab70b25d50877c8e49242739d1c9f)

694.	[bug]		tomek
	b10-dhcp6 now handles exceptions better when processing initial
	configuration. In particular, errors with socket binding do not
	prevent b10-dhcp6 from establishing configuration session anymore.
	(Trac #3195, git 72e601f2a57ab70b25d50877c8e49242739d1c9f)

693.	[bug]		tomek
	b10-dhcp6 now handles IPv6 interface enabling correctly.
	(Trac #3195, git 72e601f2a57ab70b25d50877c8e49242739d1c9f)

692.	[bug]		marcin
	b10-dhcp4: Fix a bug whereby the Parameter Request List was not parsed
	by the server and requested DHCPv4 options were not returned to the
	client. Options are not sent back to the client if server failed to
	assign a lease.
	(Trac #3200, git 50d91e4c069c6de13680bfaaee3c56b68d6e4ab1)

691.	[bug]		marcin
	libdhcp++: Created definitions for standard DHCPv4 options:
	tftp-server-name (66) and boot-file-name (67). Also, fixed definition
	of DHCPv4 option time-offset (2).
	(Trac #3199, git 6e171110c4dd9ae3b1be828b9516efc65c33460b)

690.	[bug]		tomek
	b10-dhcp4: Relay Agent Info option is now echoed back in
	DHCPv4 responses.
	(Trac #3184, git 287389c049518bff66bdf6a5a49bb8768be02d8e)

689.	[func]*		marcin
	b10-dhcp4 and b10-dhcp6 install callback functions which parse options
	in the received DHCP packets.
	(Trac #3180, git f73fba3cde9421acbeb9486c615900b0af58fa25)

688.	[func]		tomek
	b10-dhcp6: Prefix Delegation support is now extended to
	Renew and Release messages.
	(Trac #3153, #3154, git 3207932815f58045acea84ae092e0a5aa7c4bfd7)

687.	[func]		tomek
	b10-dhcp6: Prefix Delegation (IA_PD and IAPREFIX options) is now
	supported in Solicit and Request messages.
	(Trac #3152, git a0e73dd74658f2deb22fad2c7a1f56d122aa9021)

686.	[bug]		tomek
	b10-dhcp6 now sends back relayed traffic to proper port.
	(Trac #3177, git 6b33de4bea92eecb64b6c673bf1b8ae51f8edcf1)

685.	[func]		tomek
	libdhcpsrv: Allocation Engine is now able to handle IPv6 prefixes.
	This will be used in Prefix Delegation.
	(Trac #3171, git 7d1431b4c887f0c7ee1b26b9b82d3d3b8464b34f)

684.	[func]		muks, vorner
	API support to delete zone data has been added. With this,
	DomainTree and RdataSet which form the central zone data
	structures of b10-auth allow deletion of names and RR data
	respectively.
	(Trac #2750, git d3dbe8e1643358d4f88cdbb7a16a32fd384b85b1)
	(Trac #2751, git 7430591b4ae4c7052cab86ed17d0221db3b524a8)

683.	[bug]		stephen
	Modifications to fix problems running unit tests if they
	are statically linked.  This includes provision of an
	initialization function that must be called by user-written
	hooks libraries if they are loaded by a statically-linked
	image.
	(Trac #3113, git 3d19eee4dbfabc7cf7ae528351ee9e3a334cae92)

682.	[func]		naokikambe
	New statistics items added into b10-xfrin : ixfr_running,
	axfr_running, and soa_in_progress.  Their values can be
	obtained by invoking "Stats show Xfrin" via bindctl when
	b10-xfrin is running.
	(Trac #2274, git ca691626a2be16f08754177bb27983a9f4984702)

681.	[func]		tmark
	Added support for prefix delegation configuration to b10-dhcp6
	subnets.
	(Trac# 3151, git 79a22be33825bafa1a0cdfa24d5cb751ab1ae2d3)

680.	[func]		marcin
	perfdhcp: Added support for requesting IPv6 prefixes using IA_PD
	option being sent to the server.
	(Trac #3173, git 4cc844f7cc82c8bd749296a2709ef67af8d9ba87)

679.	[func]		tmark
	b10-dhcp-ddns: Finite state machine logic was refactored
	into its own class, StateModel.
	(Trac# 3156, git 6e9227b1b15448e834d1f60dd655e5633ff9745c)

678.	[func]		tmark
	MySQL backend used by b10-dhcp6 now uses lease type as a
	filtering parameter in all IPv6 lease queries.
	(Trac# 3147, git 65b6372b783cb1361fd56efe2b3247bfdbdc47ea)

677.	[func]		tomek
	libdhcpsrv: CfgMgr is now able to store IA, TA and PD pools in
	Subnet6 structures.
	(Trac #3150, git e6f0e89162bac0adae3ce3141437a282d5183162)

676.	[bug]		muks
	We now also allow the short name ("hmac-md5"), along with the long
	name ("hmac-md5.sig-alg.reg.int") that was allowed before for
	HMAC-MD5, so that it is more convenient to configure TSIG keys
	using it.
	(Trac #2762, git c543008573eba65567e9c189824322954c6dd43b)

675.	[func]		vorner
	If there's an exception not handled in a Python BIND10 component,
	it is now stored in a temporary file and properly logged, instead
	of dumping to stderr.
	(Trac #3095, git 18cf54ed89dee1dd1847053c5210f0ca220590c2)

674.	[func]		tomek
	Preparatory work for prefix delegation in LeaseMgr. getLease6()
	renamed to getLeases6(). It now can return more than one lease.
	(Trac #3146, git 05a05d810be754e7a4d8ca181550867febf6dcc6)

673.	[func]		tomek
	libdhcp: Added support for IA_PD and IAPREFIX options. New class
	for IAPREFIX (Option6_IAPrefix) has been added.
	(Trac #3145, git 3a844e85ecc3067ccd1c01841f4a61366cb278f4)

672.	[func]		tmark
	Added b10-dhcp-ddns transaction base class, NameChangeTransaction.
	This class provides the common structure and methods to implement
	the state models described in the DHCP_DDNS design, plus
	integration with DNSClient and its callback mechanism for
	asynchronous IO with the DNS servers.
	(Trac #3086, git 079b862c9eb21056fdf957e560b8fe7b218441b6)

671.	[func]		dclink, tomek
	The memfile backend now supports getLease4(hwaddr) and
	getLease4(client-id) methods. Thanks to David Carlier for
	contributing a patch.
	(Trac #2592, git a11683be53db2f9f8f9b71c1d1c163511e0319b3)

670.	[func]		marcin
	libdhcpsrv: Added support to MySQL lease database backend to
	store FQDN data for the lease.
	(Trac #3084, git 79b7d8ee017b57a81cec5099bc028e1494d7e2e9)

669.	[func]		tmark
	Added main process event loop to D2Process which is the primary
	application object in b10-dhcp-ddns. This allows DHCP-DDNS
	to queue requests received from clients for processing while
	listening for command control events.
	(Trac #3075 git e2f9d2e4c1b36f01eb5bfa2c4f8d55cf139c7e02)

668.	[func]		marcin
	libdhcpsrv: Implemented changes to lease allocation engine to
	propagate information about client's FQDN.
	(Trac #3083, git 37af28303d1cd61f675faea969cd1159df65bf9d)

667.	[func]		tomek
	Additional hooks (buffer4_receive, lease4_renew,
	lease4_release, buffer4_send) added to the DHCPv4 server.
	(Trac #2983, git fd47f18f898695b98623a63a0a1c68d2e4b37568)

666.	[func]		vorner
	The CmdCtl's command "print_settings" was removed. It served no real
	purpose and was just experimental leftover from early development.
	(Trac #3028, git 0d22246092ad4822d48f5a52af5f644f5ae2f5e2)

665.	[doc]		stephen
	Added the "Hook's Maintenance Guide" to the BIND 10 developer
	documentation.
	(Trac #3063, git 5d1ee7b7470fc644b798ac47db1811c829f5ac24)

664.	[bug]		tmark
	Corrects a bug in Hooks processing that was improperly
	creating a new callout handle on every call, rather
	than maintaining it throughout the context of the
	packet being processed.
	(Trac #3062, git 28684bcfe5e54ad0421d75d4445a04b75358ce77)

663.	[func]		marcin
	b10-dhcp6: Server processes the DHCPv6 Client FQDN Option
	sent by a client and generates the response. The DHCPv6 Client
	FQDN Option is represented by the new class in the libdhcp++.
	As a result of FQDN Option processing, the server generates
	NameChangeRequests which represent changes to DNS mappings for
	a particular lease (addition or removal of DNS mappings).
	Currently all generated NameChangeRequests are dropped. Sending
	them to b10-dhcp-ddns will be implemented with the future tickets.
	(Trac #3036, git 209f3964b9f12afbf36f3fa6b62964e03049ec6e)

662.	[func]		marcin
	libdhcp++: Implemented an Option4ClientFqdn class which represents
	DHCPv4 Client FQDN Option (code 81) defined in RFC4702. This class
	supports the domain name encoding in canonical FQDN format as well
	as in deprecated ASCII format.
	(Trac# 3082, git 1b434debfbf4a43070eb480fa0975a6eff6429d4)

661.	[func]		stephen
	Copy additional header files to the BIND 10 installation directory
	to allow the building of DHCP hooks libraries against an installed
	version of BIND 10.
	(Trac #3092, git e9beef0b435ba108af9e5979476bd2928808b342)

660.	[func]		fujiwara
	src/lib/cc: Integer size of C++ CC library is changed to int64_t.
	b10-auth: The size of statistics counters is changed to uint64_t.
	b10-auth sends lower 63 bit of counter values to b10-stats.
	(Trac #3015,  git e5b3471d579937f19e446f8a380464e0fc059567
	 and Trac #3016, git ffbcf9833ebd2f1952664cc0498608b988628d53)

659.	[func]		stephen
	Added capability to configure the hooks libraries for the
	b10-dhcp4 and b10-dhcp6 servers through the BIND 10
	configuration mechanism.
	(Trac #2981, git aff6b06b2490fe4fa6568e7575a9a9105cfd7fae)

658.	[func]*		vorner
	The resolver, being experimental, is no longer installed by default.
	If you really want to use it, even when it is known to be buggy, use
	the ./configure --enable-experimental-resolver option.
	(Trac #3064, git f5f07c976d2d42bdf80fea4433202ecf1f260648)

657.	[bug]		vorner
	Due to various problems with older versions of boost and
	shared memory, the server rejects to compile with combination
	of boost < 1.48 and shared memory enabled. Most users don't
	need shared memory, admins of large servers are asked to
	upgrade boost.
	(Trac #3025, git 598e458c7af7d5bb81131112396e4c5845060ecd)

656.	[func]		tomek
	Additional hooks (buffer6_receive, lease6_renew,
	lease6_release, buffer6_send) added to the DHCPv6 server.
	(Trac #2984, git 540dd0449121094a56f294c500c2ed811f6016b6)

655.	[func]		tmark
	Added D2UpdateMgr class to b10-dhcp-ddns. This class is
	the b10-dhcp-ddns task master, instantiating and supervising
	transactions that carry out the DNS updates needed to
	fulfill the requests (NameChangeRequests) received from
	b10-dhcp-ddns clients (e.g. DHCP servers).
	(Trac #3059 git d72675617d6b60e3eb6160305738771f015849ba)

654.	[bug]		stephen
	Always clear "skip" flag before calling any callouts on a hook.
	(Trac# 3050, git ff0b9b45869b1d9a4b99e785fbce421e184c2e93)

653.	[func]		tmark
	Added initial implementation of D2QueueMgr to
	b10-dhcp-ddns.  This class manages the receipt and
	queueing of requests received by b10-dhcp-ddns from
	its clients (e.g. DHCP servers)
	(Trac# 3052, git a970f6c5255e000c053a2dc47926cea7cec2761c)

652.	[doc]		stephen
	Added the "Hook Developer's Guide" to the BIND 10 developer
	documentation.
	(Trac# 2982, git 26a805c7e49a9ec85ee825f179cda41a2358f4c6)

651.	[bug]		muks
	A race condition when creating cmdctl certificates caused corruption
	of these certificates in rare cases. This has now been fixed.
	(Trac# 2962, git 09f557d871faef090ed444ebeee7f13e142184a0)

650.	[func]		muks
	The DomainTree rebalancing code has been updated to be more
	understandable. This ChangeLog entry is made just to make a note
	of this change. The change should not cause any observable
	difference whatsoever.
	(Trac# 2811, git 7c0bad1643af13dedf9356e9fb3a51264b7481de)

649.	[func]		muks
	The default b10-xfrout also_notify port has been changed from
	0 to 53.
	(Trac# 2925, git 8acbf043daf590a9f2ad003e715cd4ffb0b3f979)

648.	[func]		tmark
	Moved classes pertaining to sending and receiving
	NameChangeRequests from src/bin/d2 into their own library,
	libdhcp_ddns, in src/lib/dhcp_ddns.  This allows the
	classes to be shared between DHDCP-DDNS and its clients,
	such as the DHCP servers.
	(Trac# 3065, git 3d39bccaf3f0565152ef73ec3e2cd03e77572c56)

647.	[func]		tmark
	Added initial implementation of classes for sending
	and receiving NameChangeRequests between DHCP-DDNS
	and its clients such as DHCP. This includes both
	abstract classes and a derivation which traffics
	requests across UDP sockets.
	(Trac #3008, git b54530b4539cec4476986442e72c047dddba7b48)

646.	[func]		stephen
	Extended the hooks framework to add a "validate libraries" function.
	This will be used to check libraries specified during BIND 10
	configuration.
	(Trac #3054, git 0f845ed94f462dee85b67f056656b2a197878b04)

645.	[func]		tomek
	Added initial set of hooks (pkt4_receive, subnet4_select,
	lease4_select, pkt4_send) to the DHCPv4 server.
	(Trac #2994, git be65cfba939a6a7abd3c93931ce35c33d3e8247b)

644.	[func]		marcin
	b10-dhcp4, b10-dhcp6: Implemented selection of the interfaces
	that server listens on, using Configuration Manager. It is
	possible to specify interface names explicitly or use asterisk
	to specify that server should listen on all available interfaces.
	Sockets are reopened according to the new configuration as
	soon as it is committed.
	(Trac #1555, git f48a3bff3fbbd15584d788a264d5966154394f04)

643.	[bug]		muks
	When running some unittests as root that depended on insufficient
	file permissions, the tests used to fail because the root user
	could still access such files. Such tests are now skipped when
	they are run as the root user.
	(Trac #3056, git 92ebabdbcf6168666b03d7f7fbb31f899be39322)

642.	[func]		tomek
	Added initial set of hooks (pkt6_receive, subnet6_select,
	lease6_select, pkt6_send) to the DHCPv6 server.
	(Trac #2995, git d6de376f97313ba40fef989e4a437d184fdf70cc)

641.	[func]		stephen
	Added the hooks framework. This allows shared libraries of
	user-written functions to be loaded at run-time and the
	functions called during packet processing.
	(Trac #2980, git 82c997a72890a12af135ace5b9ee100e41c5534e)

640.	[func]		marcin
	b10-dhcp-ddns: Implemented DNSClient class which implements
	asynchronous DNS updates using UDP. The TCP and TSIG support
	will be	implemented at later time. Nevertheless, class API
	accommodates the use of TCP and TSIG.
	(Trac #2977, git 5a67a8982baa1fd6b796c063eeb13850c633702c)

639.	[bug]		muks
	Added workaround for build failure on Fedora 19 between GCC 4.8.x
	and boost versions less than 1.54. Fedora 19 currently ships
	boost-1.53.
	(Trac #3039, git 4ef6830ed357ceb859ebb3e5e821a064bd8797bb)

638.	[bug]*		naokikambe
	Per-zone statistics counters are distinguished by zone class,
	e.g. IN, CH, and HS. A class name is added onto a zone name in
	structure of per-zone statistics.
	(Trac #2884, git c0153581c3533ef045a92e68e0464aab00947cbb)

637.	[func]		tmark
	Added initial implementation of NameChangeRequest,
	which embodies DNS update requests sent to DHCP-DDNS
	by its clients.
	(trac3007 git f33bdd59c6a8c8ea883f11578b463277d01c2b70)

636.	[func]		tmark
	Added the initial implementation of configuration parsing for
	DHCP-DDNS.
	(Trac #2957, git c04fb71fa44c2a458aac57ae54eeb1711c017a49)

635.	[func]		marcin
	b10-dhcp-ddns: Implemented DNS Update message construction.
	(Trac #2796, git eac5e751473e238dee1ebf16491634a1fbea25e2)

634.	[bug]		muks
	When processing DDNS updates, we now check the zone more
	thoroughly with the received zone data updates to check if it is
	valid.  If the zone fails validation, we reply with SERVFAIL
	rcode. So, while previously we may have allowed more zone data
	cases without checking which resulted in invalid zones, such
	update requests are now rejected.
	(Trac #2759, git d8991bf8ed720a316f7506c1dd9db7de5c57ad4d)

633.	[func]		jinmei
	b10-memmgr: a new BIND 10 module that manages shared memory
	segments for DNS zone data.  At this point it's runnable but does
	nothing really meaningful for end users; it was added to the
	master branch for further development.
	(Trac #2854, git d05d7aa36d0f8f87b94dba114134b50ca37eabff)

632.	[bug]		marcin
	perfdhcp: Fixed a bug in whereby the application was sporadically
	crashing when timed out packets were garbage collected.
	(Trac #2979, git 6d42b333f446eccc9d0204bcc04df38fed0c31db)

631.	[bug]		muks
	Applied a patch by Tomas Hozza to fix a couple of compile errors
	on Fedora 19 development release.
	(Trac #3001, git 6e42b90971b377261c72d51c38bf4a8dc336664a)

630.	[bug]		muks
	If there is a problem loading the backend module for a type of
	data source, b10-auth would not serve any zones. This behaviour
	has been changed now so that it serves zones from all other usable
	data sources that were configured.
	(Trac #2947, git 9a3ddf1e2bfa2546bfcc7df6d9b11bfbdb5cf35f)

629.	[func]		stephen
	Added first part of the hooks framework.
	(Trac #2794, git d2b107586db7c2deaecba212c891d231d7e54a07)

628.	[func]		y-aharen
	b10-auth: A new statistics item 'qryrecursion' has been introduced.
	The counter is for the number of queries (OpCode=Query) with Recursion
	Desired (RD) bit on.
	(Trac #2796, git 3d291f42cdb186682983aa833a1a67cb9e6a8434)

627.	[func]		tmark
	Logger name for DHCP-DDNS has been changed from "d2_logger" to
	"dhcpddns".  In addition, its log messages now use two suffixes,
	DCTL_ for logs the emanate from the underlying base classes, and
	DHCP_DDNS_ for logs which emanate from DHCP-DDNS specific code
	(Trac #2978, git 5aec5fb20b0486574226f89bd877267cb9116921)

626.	[func]		tmark
	Created the initial implementation of DHCP-DDNS service
	controller class, D2Controller, and the abstract class from
	which it derives, DControllerBase. D2Controller manages the
	lifecycle and BIND10 integration of the DHCP-DDNS application
	process, D2Process. Also note, module name is now
	b10-dhcp-ddns.
	(Trac #2956, git a41cac582e46213c120b19928e4162535ba5fe76)

625.	[bug]*		jinmei
	b10-xfrin/b10-loadzone: b10-xfrin now refers to the unified
	"data_sources" module configuration instead of almost-deprecated
	the Auth/database_file configuration (Note: zonemgr still uses the
	latter, so a secondary server would still need it for the moment).
	Due to this change, b10-xfrin does not auto-generate an initial
	zone for the very first transfer anymore; b10-loadzone has been
	extended with a new -e option for the initial setup.
	(Trac #2946, git 8191aec04c5279c199909f00f0a0b2b8f7bede94)

624.	[bug]		jinmei
	logging: prevented multiple BIND 10 processes from generating
	multiple small log files when they dumped logs to files and try
	to roll over them simultaneously.  This fix relies on a feature of
	underling logging library (log4cplus) version 1.1.0 or higher,
	so the problem can still happen if BIND 10 is built with an older
	version of log4cplus. (But this is expected to happen rarely in
	any case unless a verbose debug level is specified).
	(Trac #1622, git 5da8f8131b1224c99603852e1574b2a1adace236)

623.	[func]		tmark
	Created the initial, bare-bones implementation of DHCP-DDNS
	service process class, D2Process, and the abstract class
	from which it derives, DProcessBase. D2Process will provide
	the DHCP-DDNS specific event loop and business logic.
	(Trac #2955, git dbe4772246039a1257b6492936fda2a8600cd245)

622.	[func]*		jinmei
	b10-xfrin now has tighter control on the choice of IXFR or AXFR
	through zones/request_ixfr configuration item.  It includes
	the new "IXFR only" behavior for some special cases.  b10-xfrin
	now also uses AXFR whenever necessary, so it is now safe to try
	IXFR by default and it's made the default.  The previous
	use_ixfr configuration item was deprecated and triggers startup
	failure if specified; configuration using use_ixfr should be
	updated.
	(Trac #2911, git 8118f8e4e9c0ad3e7b690bbce265a163e4f8767a)

621.	[func]		team
	libdns++: All Rdata classes now use the generic lexer in
	constructors from text. This means that the name fields in such
	RRs in a zone file can now be non-absolute (the origin name in that
	context will be used), e.g., when loaded by b10-loadzone. Note
	that the existing string constructors for these Rdata classes also
	use the generic lexer, and they now expect an absolute name (with
	the trailing '.') in the name fields.
	(Trac #2522, git ea97070cf6b41299351fc29af66fa39c6465d56a)
	(Trac #2521, git c6603decaadcd33ccf9aee4a7b22447acec4b7f6)
	(See also ChangeLog 594, 564, 545)

620.	[bug]		jinmei
	b10-auth now returns SERVFAIL to queries for a zone that is
	configured to be loaded in-memory but isn't due to load time
	errors (missing zone file or errors in the zone file, etc).
	Such zones were previously treated as non existent and would
	result in REFUSED or unintentional match against less specific
	zones.  The revised behavior is also compatible with BIND 9.
	(Trac #2905, git 56ee9810fdfb5f86bd6948e6bf26545ac714edd8)

619.	[bug]		jinmei
	b10-xfrout now uses blocking send for xfr response messages
	to prevent abrupt termination of the stream due to a slower
	client or narrower network bandwidth.
	(Trac #2934, git bde0e94518469557c8b455ccbecc079a38382afd)

618.	[func]*		marcin
	b10-dhcp4: Added the ability for the server to respond to a
	directly connected client which does not yet have an IP address.
	On Linux, the server will unicast the response to the client's
	hardware address and the 'yiaddr' (the client's new IP
	address). Sending a response to the unicast address prevents other
	(not interested) hosts from receiving the server response. This
	capability is not yet implemented on non-Linux Operating Systems
	where, in all cases, the server responds to the broadcast
	address. The logic conforms to section 4.1 of RFC 2131.
	(Trac #2902, git c2d40e3d425f1e51647be6a717c4a97d7ca3c29c)

617.	[bug]		marcin
	b10-dhcp4: Fixed a bug whereby the domain-name option was encoded
	as FQDN (using technique described in RFC1035) instead of a string.
	Also, created new class which represents an option carrying a single
	string value. This class is now used for all standard options of
	this kind.
	(Trac #2786, git 96b1a7eb31b16bf9b270ad3d82873c0bd86a3530)

616.	[doc]		stephen
	Added description to the DHCP "Database Back-Ends" section of the
	BIND 10 Developer's Guide about how to set up a MySQL database for
	testing the DHCP MySQL backend.
	(Trac #2653, git da3579feea036aa2b7d094b1c260a80a69d2f9aa)

615.	[bug]		jinmei
	b10-auth: Avoid referencing to a freed object when authoritative
	server addresses are reconfigured.  It caused a crash on a busy
	server during initial startup time, and the same crash could also
	happen if listen_on parameters are reconfigured at run time.
	(Trac #2946, git d5f2a0d0954acd8bc33aabb220fab31652394fcd)

614.	[func]		tmark
	b10-d2: Initial DHCP-DDNS (a.k.a. D2) module implemented.
	Currently it does nothing useful, except for providing the
	skeleton implementation to be expanded in the future.
	(Trac #2954, git 392c5ec5d15cd8c809bc9c6096b9f2bfe7b8c66a)

613.	[func]		jinmei
	datasrc: Error handling in loading zones into memory is now more
	consistent and convenient: data source configuration does not fail
	due to zones configured to be loaded into memory but not available
	in the data source, just like the case of missing zone file for
	the MasterFiles type of data source.  Also, zones that aren't
	loaded into memory due to errors can now be reloaded for b10-auth
	using the bindctl Auth loadzone command after fixing the error,
	without reconfiguring the entire data source.
	(Trac #2851, git a3d4fe8a32003534150ed076ea0bbf80e1fcc43c)

612.	[func]		tomek
	b10-dhcp6: Support for relayed DHCPv6 traffic has been added.
	(Trac #2898, git c3f6b67fa16a07f7f7ede24dd85feaa7c157e1cb)

611.	[func]		naokikambe
	Added Xfrin statistics items such as the number of successful
	transfers.  These are per-zone type counters.  Their values can be
	obtained with zone names by invoking "Stats show Xfrin" via bindctl
	while Xfrin is running.
	(Trac #2252, git e1a0ea8ef5c51b9b25afa111fbfe9347afbe5413)

bind10-1.1.0beta2 released on May 10, 2013

610.	[bug]		muks
	When the sqlite3 program is not available on the system (in
	PATH), we no longer attempt to run some tests which depend
	on it.
	(Trac #1909, git f85b274b85b57a094d33ca06dfbe12ae67bb47df)

609.	[bug]		jinmei
	Handled some rare error cases in DNS server classes correctly.
	This fix specifically solves occasional crash of b10-auth due to
	errors caused by TCP DNS clients.  Also, as a result of cleanups
	with the fix, b10-auth should now be a little bit faster in
	handling UDP queries: in some local experiments it ran about 5%
	faster.
	(Trac #2903, git 6d3e0f4b36a754248f8a03a29e2c36aef644cdcc)

608.	[bug]		jinmei
	b10-cmdctl: fixed a hangup problem on receiving the shutdown
	command from bindctl.  Note, however, that cmdctl is defined as
	a "needed" module by default, so shutting down cmdctl would cause
	shutdown of the entire BIND 10 system anyway, and is therefore
	still not very useful in practice.
	(Trac #2712, git fa392e8eb391a17d30550d4b290c975710651d98)

607.	[bug]		jinmei
	Worked around some unit test regressions on FreeBSD 9.1 due to
	a binary compatibility issue between standard and system
	libraries (http://www.freebsd.org/cgi/query-pr.cgi?pr=175453).
	While not all tests still pass, main BIND 10 programs should
	generally work correctly.  Still, there can be odd run time
	behavior such as abrupt crash instead of graceful shutdown
	when some fatal event happens, so it's generally discouraged to
	use BIND 10 on FreeBSD 9.1 RELEASE.  According to the above
	bug report for FreeBSD, it seems upgrading or downgrading the
	FreeBSD version will solve this problem.
	(Trac #2887, git 69dfb4544d9ded3c10cffbbfd573ae05fdeb771f)

606.	[bug]		jinmei
	b10-xfrout now correctly stops sending notify requests once it
	receives a valid response.  It previously handled it as if the
	requests are timed out and resent it a few times in a short
	period.
	(Trac #2879, git 4c45f29f28ae766a9f7dc3142859f1d0000284e1)

605.	[bug]		tmark
	Modified perfdhcp to calculate the times displayed for packet sent
	and received as time elapsed since perfdhcp process start time.
	Previously these were times since the start of the epoch.
	However the large numbers involved caused loss of precision
	in the calculation of the test statistics.
	(Trac #2785, git e9556924dcd1cf285dc358c47d65ed7c413e02cf)

604.	[func]		marcin
	libdhcp++: abstracted methods which open sockets and send/receive
	DHCP4 packets to a separate class. Other classes will be derived
	from it to implement OS-specific methods of DHCPv4 packets filtering.
	The primary purpose for this change is to add support for Direct
	DHCPv4 response to a client which doesn't have an address yet on
	different OSes.
	(Trac #991, git 33ffc9a750cd3fb34158ef676aab6b05df0302e2)

603.	[func]		tmark
	The directory in which the b10-dhcp4 and b10-dhcp6 server id files has
	been changed from the local state directory (set by the "configure"
	--localstatedir switch) to the "bind10" subdirectory of it. After an
	upgrade, server id files in the former location will be orphaned and
	should be manually removed.
	(Trac #2770, git a622140d411b3f07a68a1451e19df36118a80650)

602.	[bug]		tmark
	Perfdhcp will now exit gracefully if the command line argument for
	IP version (-4 or -6) does not match the command line argument
	given for the server. Prior to this perfdhcp would core when given
	an IP version of -6 but a valid IPv4 address for server.
	(Trac #2784, git 96b66c0c79dccf9a0206a45916b9b23fe9b94f74)

601.	[bug]*		jinmei, vorner
	The "delete record" interface of the database based data source
	was extended so that the parameter includes reversed name in
	addition to the actual name.  This may help the underlying
	accessor implementation if reversed names are more convenient
	for the delete operation.  This was the case for the SQLite3
	accessor implementation, and it now performs delete operations
	much faster.  At a higher level, this means IXFR and DDNS Updates
	to the sqlite3 database are no longer so slow on large zones as
	they were before.
	(Trac #2877, git 33bd949ac7288c61ed0a664b7329b50b36d180e5)

600.	[bug]		tmark
	Changed mysql_lease_mgr to set the SQL mode option to STRICT. This
	causes mysql it to treat invalid input data as an error. Rather than
	"successfully" inserting a too large value by truncating it, the
	insert will fail, and the lease manager will throw an exception.
	Also, attempts to create a HWAddr (hardware address) object with
	too long an array of data now throw an exception.
	(Trac #2387, git cac02e9290600407bd6f3071c6654c1216278616)

599.	[func]		tomek
	libdhcp++: Pkt6 class is now able to parse and build relayed DHCPv6
	messages.
	(Trac #2827, git 29c3f7f4e82d7e85f0f5fb692345fd55092796b4)

bind10-1.1.0beta1 released on April 4, 2013

598.	[func]*		jinmei
	The separate "static" data source is now deprecated as it can be
	served in the more generic "MasterFiles" type of data source.
	This means existing configuration may not work after an update.
	If "config show data_sources/classes/CH[0]" on bindctl contains a
	"static" type of data source, you'll need to update it as follows:
	> config set data_sources/classes/CH[0]/type MasterFiles
	> config set data_sources/classes/CH[0]/params {"BIND": =>
	  "<the value of current data_sources/classes/CH[0]/params>"}
	> config set data_sources/classes/CH[0]/cache-enable true
	> config commit
	(Same for CH[1], CH[2], IN[0], etc, if applicable, although it
	should be very unlikely in practice.  Also note: '=>' above
	indicates the next line is actually part of the command.  Do
	not type in this "arrow").
	(Part of Trac #2833, git 0363b4187fe3c1a148ad424af39e12846610d2d7)

597.	[func]		tmark
	b10-dhcp6: Added unit tests for handling requests when no
	IPv6 subnets are configured/defined. Testing these conditions
	was overlooked during implementation of Trac #2719.
	(Trac #2721, git ce7f53b2de60e2411483b4aa31c714763a36da64)

596.	[bug]		jinmei
	Added special handling for the case where b10-auth receives a
	NOTIFY message, but zonemgr isn't running. Previously this was
	logged as a communications problem at the ERROR level, resulting
	in increasing noise when zonemgr is intentionally stopped. Other
	than the log level there is no change in externally visible
	behavior.
	(Trac #2562, git 119eed9938b17cbad3a74c823aa9eddb7cd337c2)

595.	[bug]		tomek
	All DHCP components now gracefully refuse to handle too short
	DUIDs and client-id.
	(Trac #2723, git a043d8ecda6aff57922fe98a33c7c3f6155d5d64)

594.	[func]		muks, pselkirk
	libdns++: the NSEC, DS, DLV, and AFSDB Rdata classes now use the
	generic lexer in constructors from text.  This means that the name
	fields in such RRs in a zone file can now be non-absolute (the
	origin name in that context will be used), e.g., when loaded by
	b10-loadzone.
	(Trac #2386, git dc0f34afb1eccc574421a802557198e6cd2363fa)
	(Trac #2391, git 1450d8d486cba3bee8be46e8001d66898edd370c)

593.	[func]		jelte
	Address + port output and logs is now consistent according to our
	coding guidelines, e.g. <address>:<port> in the case of IPv4, and
	[<address>]:<port> in the case of IPv6, instead of <address>#<port>
	(Trac #1086, git bcefe1e95cdd61ee4a09b20522c3c56b315a1acc)

592.	[bug]		jinmei
	b10-auth and zonemgr now handle some uncommon NOTIFY messages more
	gracefully: auth immediately returns a NOTAUTH response if the
	server does not have authority for the zone (the behavior
	compatible with BIND 9) without bothering zonemgr; zonemgr now
	simply skips retransfer if the specified zone is not in its
	secondary zone list, instead of producing noisy error logs.
	(Trac #1938, git 89d7de8e2f809aef2184b450e7dee1bfec98ad14)

591.	[func]		vorner
	Ported the remaining tests from the old shell/perl based system to
	lettuce. Make target `systest' is now gone. Currently, the lettuce
	tests are in git only, not part of the release tarball.
	(Trac #2624, git df1c5d5232a2ab551cd98b77ae388ad568a683ad)

590.	[bug]		tmark
	Modified "include" statements in DHCP MySQL lease manager code to
	fix build problems if MySQL is installed in a non-standard location.
	(Trac #2825, git 4813e06cf4e0a9d9f453890557b639715e081eca)

589.	[bug]		jelte
	b10-cmdctl now automatically re-reads the user accounts file when
	it is updated.
	(Trac #2710, git 16e8be506f32de668699e6954f5de60ca9d14ddf)

588.	[bug]*		jreed
	b10-xfrout: Log message id XFROUT_QUERY_QUOTA_EXCCEEDED
	changed to XFROUT_QUERY_QUOTA_EXCEEDED.
	(git be41be890f1349ae4c870a887f7acd99ba1eaac5)

587.	[bug]		jelte
	When used from python, the dynamic datasource factory now
	explicitly loads the logging messages dictionary, so that correct
	logging messages does not depend on incidental earlier import
	statements. Also, the sqlite3-specific log messages have been moved
	from the general datasource library to the sqlite3 datasource
	(which also explicitly loads its messages).
	(Trac #2746, git 1c004d95a8b715500af448683e4a07e9b66ea926)

586.	[func]		marcin
	libdhcp++: Removed unnecessary calls to the function which
	validates option definitions used to create instances of options
	being decoded in the received packets. Eliminating these calls
	lowered the CPU utilization by the server by approximately 10%.
	Also, added the composite search indexes on the container used to
	store DHCP leases by Memfile backend. This resulted in the
	significant performance rise when using this backend to store
	leases.
	(Trac #2701, git b96a30b26a045cfaa8ad579b0a8bf84f5ed4e73f)

585.	[func]		jinmei, muks
	The zone data loader now accepts RRs in any order during load.
	Before it used to reject adding non-consecutive RRsets. It
	expected records for a single owner name and its type to be
	grouped together. These restrictions are now removed.  It now also
	suppresses any duplicate RRs in the zone file when loading them
	into memory.
	(Trac #2440, git 232307060189c47285121f696d4efb206f632432)
	(Trac #2441, git 0860ae366d73314446d4886a093f4e86e94863d4)

584.	[bug]		jinmei
	Fixed build failure with Boost 1.53 (and probably higher) in the
	internal utility library.  Note that with -Werror it may still
	fail, but it's due to a Boost bug that is reportedly fixed in their
	development trunk.  See https://svn.boost.org/trac/boost/ticket/8080
	Until the fix is available in a released Boost version you may need
	to specify the --without-werror configure option to build BIND 10.
	(Trac #2764, git ca1da8aa5de24358d7d4e7e9a4625347457118cf)

583.	[func]*		jelte
	b10-cmdctl-usermgr has been updated and its options and arguments
	have changed; it now defaults to the same accounts file as
	b10-cmdctl defaults to. It can now be used to remove users from the
	accounts file as well, and it now accepts command-line arguments to
	specify the username and password to add or remove, in which case
	it will not prompt for them.
	Note that using a password on the command line is not recommended,
	as this can be viewed by other users.
	(Trac #2713, git 9925af3b3f4daa47ba8c2eb66f556b01ed6f0502)

582.	[func]		naokikambe
	New statistics items related unixdomain sockets added into Xfrout :
	open, openfail, close, bindfail, acceptfail, accept, senderr, and
	recverr.  Their values can be obtained by invoking "Stats show Xfrout"
	via bindctl while Xfrout is running.
	(Trac #2225, git 6df60554683165adacc2d1c3d29aa42a0c9141a1)

581.	[func]*		y-aharen
	Added statistics items in b10-auth based on
	http://bind10.isc.org/wiki/StatisticsItems. Qtype counters are
	dropped as it requires further spec design discussion.
	(Trac #2154, Trac #2155,
	             git 61d7c3959eb991b22bc1c0ef8f4ecb96b65d9325)
	(Trac #2157, git e653adac032f871cbd66cd500c37407a56d14589)

bind10-1.0.0-rc released on February 14, 2013

580.	[func]*		muks
	There is no longer a default user account. The old default account
	with username 'root' has been removed. In a fresh installation of
	BIND 10, the administrator has to configure a user account using
	the b10-cmdctl-usermgr program.
	(Trac #2641, git 54e8f4061f92c2f9e5b8564240937515efa6d934)

579.	[bug]		jinmei
	libdatasrc/b10-auth: corrected some corner cases in query handling
	of in-memory data source that led to the following invalid/odd
	responses from b10-auth:
	- duplicate RRs in answer and additional for type ANY query
	- incorrect NSEC for no error, no data (NXRRSET) response that
	  matches a wildcard
	(Trac #2585, git abe78fae4ba3aca5eb01806dd4e05607b1241745)

578.	[bug]		jinmei
	b10-auth now returns closest encloser NSEC3 proof to queries for
	an empty non terminal derived from an Opt-Out NSEC3 RR, as clarified
	in errata 3441 for RFC5155.  Previously it regarded such case as
	broken zone and returned SERVFAIL.
	(Trac #2659, git 24c235cb1b379c6472772d340e21577c3460b742)

577.	[func]		muks
	Added an SQLite3 index on records(rname, rdtype). This decreases
	insert performance by ~28% and adds about ~20% to the file size,
	but increases zone iteration performance. As it introduces a new
	index, a database upgrade would be required.
	(Trac #1756, git 9b3c959af13111af1fa248c5010aa33ee7e307ee)

576.	[bug]		tmark, tomek
	b10-dhcp6: Fixed bug when the server aborts operation when
	receiving renew and there are no IPv6 subnets configured.
	(Trac #2719, git 3132b8b19495470bbfd0f2ba0fe7da443926034b)

575.	[bug]		marcin
	b10-dhcp6: Fixed the bug whereby the subnet for the incoming
	packet was selected using only its source address. The subnet
	is now selected using either source address or the name of the
	server's interface on which the packet has been received.
	(Trac #2704, git 1cbacf19a28bdae50bb9bd3767bca0147fde37ed)

574.	[func]		tmark
	b10-dhcp4, b10-dhcp6: Composite key indexes were added to the lease
	tables to reduce lease search time. The lease4 table now has two
	additional indexes: a) hwaddr/subnet_id and b) client_id/subnet_id.
	The lease6 now has the one additional index: iaid/subnet_id/duid.
	Adding these indexes significantly improves lease acquisition
	performance.
	(Trac #2699, #2703, git 54bbed5fcbe237c5a49b515ae4c55148723406ce)

573.	[bug]		stephen
	Fixed problem whereby the DHCP server crashed if it ran out of
	addresses.  Such a condition now causes a packet to be returned
	to the client refusing the allocation of an address.
	(Trac #2681, git 87ce14cdb121b37afb5b1931af51bed7f6323dd6)

572.	[bug]		marcin
	perfdhcp: Fixed bug where the command line switches used to
	run the perfdhcp where printed as ASCII codes.
	(Trac #2700, git b8d6b949eb7f4705e32fbdfd7694ca2e6a6a5cdc)

571.	[build]		jinmei
	The ./configure script can now handle output from python-config
	--ldflags that contains a space after -L switches.  This fixes
	failure reported on some Solaris environments.
	(Trac #2661, git e6f86f2f5eec8e6003c13d36804a767a840d96d6)

570.	[bug]		tmark, marcin, tomek
	b10-dhcp4: Address renewal now works properly for DHCPv4 clients
	that do not send client ID.
	(Trac #2702, git daf2abe68ce9c111334a15c14e440730f3a085e2)

569.	[bug]		tomek
	b10-dhcp4: Fix bug whereby a DHCP packet without a client ID
	could crash the MySQL lease database backend.
	(Trac #2697, git b5e2be95d21ed750ad7cf5e15de2058aa8bc45f4)

568.	[func]		muks
	Various message IDs have been renamed to remove the word 'ERROR'
	from them when they are not logged at ERROR severity level.
	(Trac #2672, git 660a0d164feaf055677f375977f7ed327ead893e)

567.	[doc]		marcin, stephen, tomek
	Update DHCP sections of the BIND 10 guide.
	(Trac #2657, git 1d0c2004865d1bf322bf78d13630d992e39179fd)

566.	[func]*		jinmei
	libdns++/Python isc.dns: In Python isc.dns, function style
	constants for RRType, RRClass, Rcode and Opcode were deprecated
	and replaced with straightforward object constants, e.g., from
	RRType.AAAA() to RRType.AAAA.  This is a backward incompatible
	change (see the Trac ticket for a conversion script if needed).
	Also, these constants are now more consistent between C++
	and Python, and RRType constants for all currently standardized
	types are now supported (even if Rdata for these are not yet
	available).
	(Trac #1866 and #2409, git e5005185351cf73d4a611407c2cfcd163f80e428)

565.	[func]*		jelte
	The main initializer script (formerly known as either 'bind10',
	'boss', or 'bob'), has been renamed to b10-init (and Init in
	configuration). Configuring which components are run is henceforth
	done through '/Init/components', and the sbin/bind10 script is now
	simply a shellscript that runs b10-init. Existing configuration is
	automatically updated. NOTE: once configuration with this update
	has been saved (by committing any new change with bindctl), you
	cannot run older versions of BIND 10 anymore with this configuration.
	(Trac #1901, git bae3798603affdb276f370c1ac6b33b011a5ed4f)

564.	[func]		muks
	libdns++: the CNAME, DNAME, MX, NS, PTR and SRV Rdata classes now
	use the generic lexer in constructors from text.  This means that
	the name fields in such RRs in a zone file can now be non-absolute
	(the origin name in that context will be used), e.g., when loaded
	by b10-loadzone. One additional change to the libdns++ API is that
	the existing string constructors for these Rdata classes also use
	the generic lexer, and they now expect an absolute name (with the
	trailing '.') in the name fields.
	(Trac #2390, git a01569277cda3f78b1171bbf79f15ecf502e81e2)
	(Trac #2656, git 5a0d055137287f81e23fbeedd35236fee274596d)

563.	[build]		jinmei
	Added --disable-rpath configure option to avoid embedding library
	paths to binaries.  Patch from Adam Tkac.
	(Trac #2667, git 1c50c5a6ee7e9675e3ab154f2c7f975ef519fca2)

562.	[func]*		vorner
	The b10-xfrin now performs basic sanity check on just received
	zone. It'll reject severely broken zones (such as missing NS
	records).
	(Trac #2439, git 44699b4b18162581cd1dd39be5fb76ca536012e6)

561.	[bug]		kambe, jelte
	b10-stats-httpd no longer dumps request information to the console,
	but uses the bind10 logging system. Additionally, the logging
	identifiers have been changed from STATHTTPD_* to STATSHTTPD_*
	(Trac #1897, git 93716b025a4755a8a2cbf250a9e4187741dbc9bb)

560.	[bug]		jinmei
	b10-auth now sets the TTL of SOA RR for negative responses to
	the minimum of the RR TTL and the minimum TTL of the SOA RDATA
	as specified in RFC2308; previously the RR TTL was always used.
	The ZoneFinder class was extended partly for implementing this
	and partly for allowing further optimization.
	(Trac #2309 and #2635, git ee17e979fcde48b59d91c74ac368244169065f3b)

559.	[bug]		jelte
	b10-cmdctl no longer aborts on basic file issues with its https
	certificate or private key file. It performs additional checks, and
	provides better error logs if these fail. Additionally, bindctl
	provides a better error report if it is unable to connect over
	https connection. This issue could occur if BIND 10 was installed
	with root privileges but then started as a normal user.
	(Trac #2595, git 09b1a2f927483b407d70e98f5982f424cc872149)

558.	[func]		marcin
	b10-dhcp4: server now adds configured options to its
	responses to a client when client requests them.
	A few basic options: Routers, Domain Name, Domain
	Name Servers and Subnet Mask are added regardless
	if client requested them or not.
	(Trac #2591, git aeec2dc1b9c511d17971ac63138576c37e7c5164)

557.	[doc]		stephen
	Update DHCP sections of the BIND 10 guide.
	(Trac #2642, git e5faeb5fa84b7218fde486347359504cf692510e)

556.	[bug]		marcin
	Fixed DHCP servers configuration whereby the servers did not
	receive a configuration stored in the database on their startup.
	Also, the configuration handler function now uses full configuration
	instead of partial to configure the server. This guarantees that
	dependencies between various configuration parameters are
	fulfilled.
	(Trac #2637, git 91aa998226f1f91a232f2be59a53c9568c4ece77)

555.	[func]		marcin
	The encapsulated option space name can be specified for
	a DHCP option. It comprises sub-options being sent within
	an option that encapsulates this option space.
	(Trac #2314, git 27e6119093723a1e46a239ec245a8b4b10677635)

554.	[func]		jinmei
	b10-loadzone: improved completion log message and intermediate
	reports: It now logs the precise number of loaded RRs on
	completion, and intermediate reports show additional information
	such as the estimated progress in percentage and estimated time
	to complete.
	(Trac #2574, git 5b8a824054313bdecb8988b46e55cb2e94cb2d6c)

553.	[func]		stephen
	Values of the parameters to access the DHCP server lease database
	can now be set through the BIND 10 configuration mechanism.
	(Trac #2559, git 6c6f405188cc02d2358e114c33daff58edabd52a)

552.	[bug]		shane
	Build on Raspberry PI.
	The main issue was use of char for reading from input streams,
	which is incorrect, as EOF is returned as an int -1, which would
	then get cast into a char -1.
	A number of other minor issues were also fixed.
	(Trac #2571, git 525333e187cc4bbbbde288105c9582c1024caa4a)

551.	[bug]		shane
	Kill msgq if we cannot connect to it on startup.
	When the boss process was unable to connect to the msgq, it would
	exit. However, it would leave the msgq process running. This has
	been fixed, and the msgq is now stopped in this case.
	(Trac #2608, git 016925ef2437e0396127e135c937d3a55539d224)

550.	[func]		tomek
	b10-dhcp4: The DHCPv4 server now generates a server identifier
	the first time it is run. The identifier is preserved in a file
	across server restarts.
	b10-dhcp6: The server identifier is now preserved in a file across
	server restarts.
	(Trac #2597, git fa342a994de5dbefe32996be7eebe58f6304cff7)

549.	[func]		tomek
	b10-dhcp6: It is now possible to specify that a configured subnet
	is reachable locally over specified interface (see "interface"
	parameter in Subnet6 configuration).
	(Trac #2596, git a70f6172194a976b514cd7d67ce097bbca3c2798)

548.	[func]		vorner
	The message queue daemon now appears on the bus. This has two
	effects, one is it obeys logging configuration and logs to the
	correct place like the rest of the modules. The other is it
	appears in bindctl as module (but it doesn't have any commands or
	configuration yet).
	(Trac #2582, git ced31d8c5a0f2ca930b976d3caecfc24fc04634e)

547.	[func]*		vorner
	The b10-loadzone now performs more thorough sanity check on the
	loaded data.  Some of the checks are now fatal and zone failing
	them will be rejected.
	(Trac #2436, git 48d999f1cb59f308f9f30ba2639521d2a5a85baa)

546.	[func]		marcin
	DHCP option definitions can be now created using the
	Configuration Manager. The option definition specifies
	the option code, name and the types of the data being
	carried by the option.  The Configuration Manager
	reports an error on attempt to override standard DHCP
	option definition.
	(Trac #2317, git 71e25eb81e58a695cf3bad465c4254b13a50696e)

545.	[func]		jinmei
	libdns++: the SOA Rdata class now uses the generic lexer in
	constructors from text.  This means that the MNAME and RNAME of an
	SOA RR in a zone file can now be non absolute (the origin name
	in that context will be used), e.g., when loaded by b10-loadzone.
	(Trac #2500, git 019ca218027a218921519f205139b96025df2bb5)

544.	[func]		tomek
	b10-dhcp4: Allocation engine support for IPv4 added. Currently
	supported operations are server selection (Discover/Offer),
	address assignment (Request/Ack), address renewal (Request/Ack),
	and address release (Release). Expired leases can be reused.
	Some options (e.g. Router Option) are still hardcoded, so the
	DHCPv4 server is not yet usable, although its address allocation
	is operational.
	(Trac #2320, git 60606cabb1c9584700b1f642bf2af21a35c64573)

543.	[func]*		jelte
	When calling getFullConfig() as a module, , the configuration is now
	returned as properly-structured JSON.  Previously, the structure had
	been flattened, with all data being labelled by fully-qualified
	element names.
	(Trac #2619, git bed3c88c25ea8f7e951317775e99ebce3340ca22)

542.	[func]		marcin
	Created OptionSpace and OptionSpace6 classes to represent DHCP
	option spaces. The option spaces are used to group instances
	and definitions of options having unique codes. A special type
	of option space is the so-called "vendor specific option space"
	which groups sub-options sent within Vendor Encapsulated Options.
	The new classes are not used yet but they will be used once
	the creation of option spaces by configuration manager is
	implemented.
	(Trac #2313, git 37a27e19be874725ea3d560065e5591a845daa89)

541.	[func]		marcin
	Added routines to search for configured DHCP options and their
	definitions using name of the option space they belong to.
	New routines are called internally from the DHCPv4 and DHCPv6
	servers code.
	(Trac #2315, git 741fe7bc96c70df35d9a79016b0aa1488e9b3ac8)

540.	[func]		marcin
	DHCP Option values can be now specified using a string of
	tokens separated with comma sign. Subsequent tokens are used
	to set values for corresponding data fields in a particular
	DHCP option. The format of the token matches the data type
	of the corresponding option field: e.g. "192.168.2.1" for IPv4
	address, "5" for integer value etc.
	(Trac #2545, git 792c129a0785c73dd28fd96a8f1439fe6534a3f1)

539.	[func]		stephen
	Add logging to the DHCP server library.
	(Trac #2524, git b55b8b6686cc80eed41793c53d1779f4de3e9e3c)

538.	[bug]		muks
	Added escaping of special characters (double-quotes, semicolon,
	backslash, etc.) in text-like RRType's toText() implementation.
	Without this change, some TXT and SPF RDATA were incorrectly
	stored in SQLite3 datasource as they were not escaped.
	(Trac #2535, git f516fc484544b7e08475947d6945bc87636d4115)

537.	[func]		tomek
	b10-dhcp6: Support for RELEASE message has been added. Clients
	are now able to release their non-temporary IPv6 addresses.
	(Trac #2326, git 0974318566abe08d0702ddd185156842c6642424)

536.	[build]		jinmei
	Detect a build issue on FreeBSD with g++ 4.2 and Boost installed via
	FreeBSD ports at ./configure time.  This seems to be a bug of
	FreeBSD	ports setup and has been reported to the maintainer:
	http://www.freebsd.org/cgi/query-pr.cgi?pr=174753
	Until it's fixed, you need to build BIND 10 for FreeBSD that has
	this problem with specifying --without-werror, with clang++
	(development version), or with manually extracted Boost header
	files (no compiled Boost library is necessary).
	(Trac #1991, git 6b045bcd1f9613e3835551cdebd2616ea8319a36)

535.	[bug]		jelte
	The log4cplus internal logging mechanism has been disabled, and no
	output from the log4cplus library itself should be printed to
	stderr anymore. This output can be enabled by using the
	compile-time option --enable-debug.
	(Trac #1081, git db55f102b30e76b72b134cbd77bd183cd01f95c0)

534.	[func]*		vorner
	The b10-msgq now uses the same logging format as the rest
	of the system. However, it still doesn't obey the common
	configuration, as due to technical issues it is not able
	to read it yet.
	(git 9e6e821c0a33aab0cd0e70e51059d9a2761f76bb)

bind10-1.0.0-beta released on December 20, 2012

533.	[build]*		jreed
	Changed the package name in configure.ac from bind10-devel
	to bind10. This means the default sub-directories for
	etc, include, libexec, share, share/doc, and var are changed.
	If upgrading from a previous version, you may need to move
	and update your configurations or change references for the
	old locations.
	(git bf53fbd4e92ae835280d49fbfdeeebd33e0ce3f2)

532.	[func]		marcin
	Implemented configuration of DHCPv4 option values using
	the configuration manager. In order to set values for the
	data fields carried by a particular option, the user
	specifies a string of hexadecimal digits that is converted
	to binary data and stored in the option buffer. A more
	user-friendly way of specifying option content is planned.
	(Trac #2544, git fed1aab5a0f813c41637807f8c0c5f8830d71942)

531.	[func]		tomek
	b10-dhcp6: Added support for expired leases. Leases for IPv6
	addresses that are past their valid lifetime may be recycled, i.e.
	relocated to other clients if needed.
	(Trac #2327, git 62a23854f619349d319d02c3a385d9bc55442d5e)

530.	[func]*		team
	b10-loadzone was fully overhauled.  It now uses C++-based zone
	parser and loader library, performing stricter checks, having
	more complete support for master file formats, producing more
	helpful logs, is more extendible for various types of data
	sources, and yet much faster than the old version.  In
	functionality the new version should be generally backwards
	compatible to the old version, but there are some
	incompatibilities: name fields of RDATA (in NS, SOA, etc) must
	be absolute for now; due to the stricter checks some input that was
	(incorrectly) accepted by the old version may now be rejected;
	command line options and arguments are not compatible.
	(Trac #2380, git 689b015753a9e219bc90af0a0b818ada26cc5968)

529.	[func]*		team
	The in-memory data source now uses a more complete master
	file parser to load textual zone files.  As of this change
	it supports multi-line RR representation and more complete
	support for escaped and quoted strings.  It also produces
	more helpful log messages when there is an error in the zone
	file.  It will be enhanced as more specific tasks in the
	#2368 meta ticket are completed.  The new parser is generally
	backward compatible to the previous one, but due to the
	tighter checks some input that has been accepted so far
	could now be rejected, so it's advisable to check if you
	use textual zone files directly loaded to memory.
	(Trac #2470, git c4cf36691115c15440b65cac16f1c7fcccc69521)

528.	[func]		marcin
	Implemented definitions for DHCPv4 option definitions identified
	by option codes: 1 to 63, 77, 81-82, 90-92, 118-119, 124-125.
	These definitions are now used by the DHCPv4 server to parse
	options received from a client.
	(Trac #2526, git 50a73567e8067fdbe4405b7ece5b08948ef87f98)

527.	[bug]		jelte
	Fixed a bug in the synchronous UDP server code where unexpected
	errors from ASIO or the system libraries could cause b10-auth to
	stop. In asynchronous mode these errors would be ignored
	completely. Both types have been updated to report the problem with
	an ERROR log message, drop the packet, and continue service.
	(Trac #2494, git db92f30af10e6688a7dc117b254cb821e54a6d95)

526.	[bug]		stephen
	Miscellaneous fixes to DHCP code including rationalisation of
	some methods in LeaseMgr and resolving some Doxygen/cppcheck
	issues.
	(Trac #2546, git 0140368ed066c722e5d11d7f9cf1c01462cf7e13)

525.	[func]		tomek
	b10-dhcp4: DHCPv4 server is now able to parse configuration. It
	is possible to specify IPv4 subnets with dynamic pools within
	them. Although configuration is accepted, it is not used yet. This
	will be implemented shortly.
	(Trac #2270, git de29c07129d41c96ee0d5eebdd30a1ea7fb9ac8a)

524.	[func]		tomek
	b10-dhcp6 is now able to handle RENEW messages. Leases are
	renewed and REPLY responses are sent back to clients.
	(Trac #2325, git 7f6c9d057cc0a7a10f41ce7da9c8565b9ee85246)

523.	[bug]		muks
	Fixed a problem in inmem NSEC3 lookup (for, instance when using a
	zone with no non-apex names) which caused exceptions when the zone
	origin was not added as an explicit NSEC3 record.
	(Trac #2503, git 6fe86386be0e7598633fe35999112c1a6e3b0370)

522.	[func]*		jelte
	Configuration of TSIG keys for b10-xfrin has changed; instead of
	specifying the full TSIG key (<name>:<base64>:<algo>) it now expects
	just the name, and uses the global TSIG Key Ring like all the other
	components (configuration list /tsig_keys/keys).
	Note: this is not automatically updated, so if you use TSIG in
	xfrin, you need to update your configuration.
	(Trac #1351, git e65b7b36f60f14b7abe083da411e6934cdfbae7a)

521.	[func]		marcin
	Implemented definitions for DHCPv6 standard options identified
	by codes up to 48. These definitions are now used by the DHCPv6
	server to create instances of options being sent to a client.
	(Trac #2491, git 0a4faa07777189ed9c25211987a1a9b574015a95)

520.	[func]		jelte
	The system no longer prints initial log messages to stdout
	regardless of what logging configuration is present, but it
	temporarily stores any log messages until the configuration is
	processed. If there is no specific configuration, or if the
	configuration cannot be accessed, it will still fall back to stdout.
	Note that there are still a few instances where output is printed,
	these shall be addressed separately.
	Note also that, currently, in case it falls back to stdout (such as
	when it cannot connect to b10-cfgmgr), all log messages are always
	printed (including debug messages), regardless of whether -v was
	used. This shall also be addressed in a future change.
	(Trac #2445, git 74a0abe5a6d10b28e4a3e360e87b129c232dea68)

519.	[bug]		muks
	Fixed a problem in inmem NSEC lookup which caused returning an
	incorrect NSEC record or (in rare cases) assert failures
	when a non-existent domain was queried, which was a sub-domain of
	a domain that existed.
	(Trac #2504, git 835553eb309d100b062051f7ef18422d2e8e3ae4)

518.	[func]		stephen
	Extend DHCP MySQL backend to handle IPv4 addresses.
	(Trac #2404, git ce7db48d3ff5d5aad12b1da5e67ae60073cb2607)

517.	[func]		stephen
	Added IOAddress::toBytes() to get byte representation of address.
	Also added convenience methods for V4/V6 address determination.
	(Trac #2396, git c23f87e8ac3ea781b38d688f8f7b58539f85e35a)

516.	[bug]		marcin
	Fixed 'make distcheck' failure when running perfdhcp unit tests.
	The unit tests used to read files from the folder specified
	with the path relative to current folder, thus when the test was
	run from a different folder the files could not be found.
	(Trac #2479, git 4e8325e1b309f1d388a3055ec1e1df98c377f383)

515.	[bug]		jinmei
	The in-memory data source now accepts an RRSIG provided without
	a covered RRset in loading.  A subsequent query for its owner name
	of the covered type would generally result in NXRRSET; if the
	covered RRset is of type NSEC3, the corresponding NSEC3 processing
	would result in SERVFAIL.
	(Trac #2420, git 6744c100953f6def5500bcb4bfc330b9ffba0f5f)

514.	[bug]		jelte
	b10-msgq now handles socket errors more gracefully when sending data
	to clients. It no longer exits with 'broken pipe' errors, and is
	also better at resending data on temporary error codes from send().
	(Trac #2398, git 9f6b45ee210a253dca608848a58c824ff5e0d234)

513.	[func]		marcin
	Implemented the OptionCustom class for DHCPv4 and DHCPv6.
	This class represents an option which has a defined
	structure: a set of data fields of specific types and order.
	It is used to represent those options that can't be
	represented by any other specialized class.
	(Trac #2312, git 28d885b457dda970d9aecc5de018ec1120143a10)

512.	[func]		jelte
	Added a new tool b10-certgen, to check and update the self-signed
	SSL certificate used by b10-cmdctl. The original certificate
	provided has been removed, and a fresh one is generated upon first
	build. See the b10-certgen manpage for information on how to update
	existing installed certificates.
	(Trac #1044, git 510773dd9057ccf6caa8241e74a7a0b34ca971ab)

511.	[bug]		stephen
	Fixed a race condition in the DHCP tests whereby the test program
	spawned a subprocess and attempted to read (without waiting) from
	the interconnecting pipe before the subprocess had written
	anything.  The lack of output was being interpreted as a test
	failure.
	(Trac #2410, git f53e65cdceeb8e6da4723730e4ed0a17e4646579)

510.	[func]		marcin
	DHCP option instances can be created using a collection of strings.
	Each string represents a value of a particular data field within
	an option. The data field values, given as strings, are validated
	against the actual types of option fields specified in the options
	definitions.
	(Trac #2490, git 56cfd6612fcaeae9acec4a94e1e5f1a88142c44d)

509.	[func]		muks
	Log messages now include the pid of the process that logged the
	message.
	(Trac #1745, git fc8bbf3d438e8154e7c2bdd322145a7f7854dc6a)

508.	[bug]		stephen
	Split the DHCP library into two directories, each with its own
	Makefile.  This properly solves the problem whereby a "make"
	operation with multiple threads could fail because of the
	dependencies between two libraries in the same directory.
	(Trac #2475, git 834fa9e8f5097c6fd06845620f68547a97da8ff8)

bind10-devel-20121115 released on November 15, 2012

507.	[doc]		jelte
	Added a chapter about the use of the bindctl command tool to
	to the BIND 10 guide.
	(Trac #2305, git c4b0294b5bf4a9d32fb18ab62ca572f492788d72)

506.	[security]		jinmei
	Fixed a use-after-free case in handling DNAME record with the
	in-memory data source.  This could lead to a crash of b10-auth
	if it serves a zone containing a DNAME RR from the in-memory
	data source.  This bug was introduced at bind10-devel-20120927.
	(Trac #2471, git 2b1793ac78f972ddb1ae2fd092a7f539902223ff)

505.	[bug]		jelte
	Fixed a bug in b10-xfrin where a wrong call was made during the
	final check of a TSIG-signed transfer, incorrectly rejecting the
	transfer.
	(Trac #2464, git eac81c0cbebee72f6478bdb5cda915f5470d08e1)

504.	[bug]*		naokikambe
	Fixed an XML format viewed from b10-stats-httpd. Regarding
	per-zone counters as zones of Xfrout, a part of the item
	values wasn't an exact XML format. A zone name can be
	specified in URI as
	/bind10/statistics/xml/Xfrout/zones/example.org/xfrreqdone.
	XSD and XSL formats are also changed to constant ones due
	to these changes.
	(Trac #2298, git 512d2d46f3cb431bcdbf8d90af27bff8874ba075)

503.	[func]		Stephen
	Add initial version of a MySQL backend for the DHCP code.  This
	implements the basic IPv6 lease access functions - add lease, delete
	lease and update lease.  The backend is enabled by specifying
	--with-dhcp-mysql on the "configure" command line: without this
	switch, the MySQL code is not compiled, so leaving BIND 10 able to
	be built on systems without MySQL installed.
	(Trac #2342, git c7defffb89bd0f3fdd7ad2437c78950bcb86ad37)

502.	[func]		vorner
	TTLs can be specified with units as well as number of seconds now.
	This allows specifications like "1D3H".
	(Trac #2384, git 44c321c37e17347f33ced9d0868af0c891ff422b)

501.	[func]		tomek
	Added DHCPv6 allocation engine, now used in the processing of DHCPv6
	messages.
	(Trac #2414, git b3526430f02aa3dc3273612524d23137b8f1fe87)

500.	[bug]		jinmei
	Corrected the autoconf example in the examples directory so it can
	use the configured path to Boost to check availability of the BIND 10
	library.  Previously the sample configure script could fail if
	Boost is installed in an uncommon place.  Also, it now provides a
	helper m4 function and example usage for embedding the library
	path to executable (using linker options like -Wl,-R) to help
	minimize post-build hassles.
	(Trac #2356, git 36514ddc884c02a063e166d44319467ce6fb1d8f)

499.	[func]		team
	The b10-auth 'loadzone' command now uses the internal thread
	introduced in 495 to (re)load a zone in the background, so that
	query processing isn't blocked while loading a zone.
	(Trac #2213, git 686594e391c645279cc4a95e0e0020d1c01fba7e)

498.	[func]		marcin
	Implemented DHCPv6 option values configuration using configuration
	manager. In order to set values for data fields carried by the
	particular option, user specifies the string of hexadecimal digits
	that is in turn converted to binary data and stored into option
	buffer. More user friendly way of option content specification is
	planned.
	(Trac #2318, git e75c686cd9c14f4d6c2a242a0a0853314704fee9)

497.	[bug]		jinmei
	Fixed several issues in isc-sysinfo:
	- make sure it doesn't report a negative value for free memory
	  size (this happened on FreeBSD, but can possibly occur on other
	  BSD variants)
	- correctly identifies the SMP support in kernel on FreeBSD
	- print more human readable uptime as well as the time in seconds
	(Trac #2297, git 59a449f506948e2371ffa87dcd19059388bd1657)

496.	[func]		tomek
	DHCPv6 Allocation Engine implemented. It allows address allocation
	from the configured subnets/pools. It currently features a single
	allocator: IterativeAllocator, which assigns addresses iteratively.
	Other allocators (hashed, random) are planned.
	(Trac #2324, git 8aa188a10298e3a55b725db36502a99d2a8d638a)

495.	[func]		team
	b10-auth now handles reconfiguration of data sources in
	background using a separate thread.  This means even if the new
	configuration includes a large amount of data to be loaded into
	memory (very large zones and/or a very large number of zones),
	the reconfiguration doesn't block query handling.
	(Multiple Trac tickets up to #2211)

494.	[bug]		jinmei
	Fixed a problem that shutting down BIND 10 kept some of the
	processes alive.  It was two-fold: when the main bind10 process
	started as a root, started b10-sockcreator with the privilege, and
	then dropped the privilege, the bind10 process cannot kill the
	sockcreator via signal any more (when it has to), but it kept
	sending the signal and didn't stop.  Also, when running on Python
	3.1 (or older), the sockcreator had some additional file
	descriptor open, which prevented it from exiting even after the
	bind10 process terminated.  Now the bind10 process simply gives up
	killing a subprocess if it fails due to lack of permission, and it
	makes sure the socket creator is spawned without any unnecessary
	FDs open.
	(Trac #1858, git 405d85c8a0042ba807a3a123611ff383c4081ee1)

493.	[build]		jinmei
	Fixed build failure with newer versions of clang++.  These
	versions are stricter regarding "unused variable" and "unused
	(driver) arguments" warnings, and cause fatal build error
	with -Werror.  The affected versions of clang++ include Apple's
	customized version 4.1 included in Xcode 4.5.1.  So this fix
	will solve build errors for Mac OS X that uses newer versions of
	Xcode.
	(Trac #2340, git 55be177fc4f7537143ab6ef5a728bd44bdf9d783,
	3e2a372012e633d017a97029d13894e743199741 and commits before it
	with [2340] in the commit log)

492.	[func]		tomek
	libdhcpsrv: The DHCP Configuration Manager is now able to store
	information about IPv4 subnets and pools. It is still not possible
	to configure that information. Such capability will be implemented
	in a near future.
	(Trac #2237, git a78e560343b41f0f692c7903c938b2b2b24bf56b)

491.	[func]		tomek
	b10-dhcp6: Configuration for DHCPv6 has been implemented.
	Currently it is possible to configure IPv6 subnets and pools
	within those subnets, global and per subnet values of renew,
	rebind, preferred and valid lifetimes. Configured parameters
	are accepted, but are not used yet by the allocation engine yet.
	(Trac #2269, git 028bed9014b15facf1a29d3d4a822c9d14fc6411)

490.	[func]		tomek
	libdhcpsrv: An abstract API for lease database has been
	implemented. It offers a common interface to all concrete
	database backends.
	(Trac #2140, git df196f7609757253c4f2f918cd91012bb3af1163)

489.	[func]		muks
	The isc::dns::RRsetList class has been removed. It was now unused
	inside the BIND 10 codebase, and the interface was considered
	prone to misuse.
	(Trac #2266, git 532ac3d0054f6a11b91ee369964f3a84dabc6040)

488.	[build]		jinmei
	On configure, changed the search order for Python executable.
	It first tries more specific file names such as "python3.2" before
	more generic "python3".  This will prevent configure failure on
	Mac OS X that installs Python3 via recent versions of Homebrew.
	(Trac #2339, git 88db890d8d1c64de49be87f03c24a2021bcf63da)

487.	[bug]		jinmei
	The bind10 process now terminates a component (subprocess) by the
	"config remove Boss/components" bindctl command even if the
	process crashes immediately before the command is sent to bind10.
	Previously this led to an inconsistent state between the
	configuration and an internal component list of bind10, and bind10
	kept trying to restart the component.  A known specific case of
	this problem is that b10-ddns could keep failing (due to lack of
	dependency modules) and the administrator couldn't stop the
	restart via bindctl.
	(Trac #2244, git 7565788d06f216ab254008ffdfae16678bcd00e5)

486.	[bug]*		jinmei
	All public header files for libb10-dns++ are now installed.
	Template configure.ac and utility AC macros for external projects
	using the library are provided under the "examples" directory.
	The src/bin/host was moved as part of the examples (and not
	installed with other BIND 10 programs any more).
	(Trac #1870, git 4973e638d354d8b56dcadf71123ef23c15662021)

485.	[bug]		jelte
	Several bugs have been fixed in bindctl; tab-completion now works
	within configuration lists, the problem where sometimes the
	completion added a part twice has been solved, and it no longer
	suggests the confusing value 'argument' as a completion-hint for
	configuration items. Additionally, bindctl no longer crashes upon
	input like 'config remove Boss'.
	(Trac #2254, git 9047de5e8f973e12e536f7180738e6b515439448)

484.	[func]		tomek
	A new library (libb10-dhcpsrv) has been created. At present, it
	only holds the code for the DHCP Configuration Manager. Currently
	this object only supports basic configuration storage for the DHCPv6
	server, but that capability will be expanded.
	(Trac #2238, git 6f29861b92742da34be9ae76968e82222b5bfd7d)

bind10-devel-20120927 released on September 27, 2012

483.	[func]		marcin
	libdhcp++: Added new parameter to define sub-second timeout
	for DHCP packet reception. The total timeout is now specified
	by two parameters:  first specifies integral number of
	seconds, second (which defaults to 0) specifies fractional
	seconds with microsecond resolution.
	(Trac #2231, git 15560cac16e4c52129322e3cb1787e0f47cf7850)

482.	[func]		team
	Memory footprint of the in-memory data source has been
	substantially improved.  For example, b10-auth now requires much
	less memory than BIND 9 named for loading and serving the same
	zone in-memory.  This is a transparent change in terms of user
	operation; there's no need to update or change the configuration
	to enable this feature.
	Notes: multiple instances of b10-auth still make separate copies
	of the memory image.  Also, loading zones in memory still suspends
	query processing, so manual reloading or reloading after incoming
	transfer may cause service disruption for huge zones.
	(Multiple Trac tickets, Summarized in Trac #2101)

481.	[bug]		vorner
	The abbreviated form of IP addresses in ACLs is accepted
	(eg. "from": ["127.0.0.1", "::1"] now works).
	(Trac #2191, git 48b6e91386b46eed383126ad98dddfafc9f7e75e)

480.	[doc]		vorner
	Added documentation about global TSIG key ring to the Guide.
	(Trac #2189, git 52177bb31f5fb8e134aecb9fd039c368684ad2df)

479.	[func]		marcin
	Refactored perfdhcp tool to C++, added missing unit tests and removed
	the old code. The new code uses libdhcp++ (src/lib/dhcp) for DHCP
	packet management, network interface management and packet
	transmission.
	(Trac #1954, git 8d56105742f3043ed4b561f26241f3e4331f51dc)
	(Trac #1955, git 6f914bb2c388eb4dd3e5c55297f8988ab9529b3f)
	(Trac #1956, git 6f914bb2c388eb4dd3e5c55297f8988ab9529b3f)
	(Trac #1957, git 7fca81716ad3a755bf5744e88c3adeef15b04450)
	(Trac #1958, git 94e17184270cda58f55e6da62e845695117fede3)
	(Trac #1959, git a8cf043db8f44604c7773e047a9dc2861e58462a)
	(Trac #1960, git 6c192e5c0903f349b4d80cf2bb6cd964040ae7da)

478.	[func]		naokikambe
	New statistics items added into b10-xfrout: ixfr_running and
	axfr_running.  Their values can be obtained by invoking "Stats show
	Xfrout" via bindctl while b10-xfrout is running.
	(Trac #2222, git 91311bdbfea95f65c5e8bd8294ba08fac12405f1)

477.	[bug]		jelte
	Fixed a problem with b10-msgq on OSX when using a custom Python
	installation, that offers an unreliable select.poll() interface.
	(Trac #2190, git e0ffa11d49ab949ee5a4ffe7682b0e6906667baa)

476.	[bug]		vorner
	The Xfrin now accepts transfers with some TSIG signatures omitted, as
	allowed per RFC2845, section 4.4. This solves a compatibility
	issues with Knot and NSD.
	(Trac #1357, git 7ca65cb9ec528118f370142d7e7b792fcc31c9cf)

475.	[func]		naokikambe
	Added Xfrout statistics counters: notifyoutv4, notifyoutv6,
	xfrrej, and xfrreqdone. These are per-zone type counters.
	The value of these counters can be seen with zone name by
	invoking "Stats show Xfrout" via bindctl.
	(Trac #2158, git e68c127fed52e6034ab5309ddd506da03c37a08a)

474.	[func]		stephen
	DHCP servers now use the BIND 10 logging system for messages.
	(Trac #1545, git de69a92613b36bd3944cb061e1b7c611c3c85506)

473.	[bug]		jelte
	TCP connections now time out in b10-auth if no (or not all) query
	data is sent by the client. The timeout value defaults to 5000
	milliseconds, but is configurable in Auth/tcp_recv_timeout.
	(Trac #357, git cdf3f04442f8f131542bd1d4a2228a9d0bed12ff)

472.	[build]		jreed
	All generated documentation is removed from the git repository.
	The ./configure --enable-man option is removed. A new option
	-enable-generate-docs is added; it checks for required
	documentation building dependencies. Dummy documentation is
	built and installed if not used. Distributed tarballs will
	contain the generated documentation.
	(Trac #1687, git 2d4063b1a354f5048ca9dfb195e8e169650f43d0)

471.	[bug]		vorner
	Fixed a problem when b10-loadzone tried to tread semicolon
	in string data as start of comment, which caused invalid
	data being loaded.
	(Trac #2188, git 12efec3477feb62d7cbe36bdcfbfc7aa28a36f57)

470.	[func]		naokikambe
	The stats module now supports partial statistics updates. Each
	module can return only statistics data which have been updated since
	the last time it sent them to the stats module. The purpose of partial
	updates is to reduce the amount of statistics data sent through the
	message queue.
	(Trac #2179, git d659abdd9f3f369a29830831297f64484ac7b051)

469.	[bug]		jelte
	libdatasrc: the data source client list class now ignores zone
	content problems (such as out-of-zone data) in MasterFiles type
	zones, instead of aborting the entire configuration.  It only logs
	an error, and all other zones and datasources are still loaded. The
	error log message has been improved to include the zone origin and
	source file name.  As a result of this change, b10-auth no longer
	exits upon encountering such errors during startup.
	(Trac #2178, git a75ed413e8a1c8e3702beea4811a46a1bf519bbd)

468.	[func]*		naokikambe, fujiwara
	b10-stats polls the bind10 and b10-auth with new 'getstats' command
	to retrieve statistics data.  The "poll-interval" parameter in
	b10-stats is for configuring the polling interval.  All statistics
	data collected once are preserved while b10-stats is running.
	The "sendstats" command was removed from bind10 and b10-auth. The
	"statistics-interval" configuration item was removed from b10-auth.
	(Trac #2136, git dcb5ce50b4b4e50d28247d5f8b5cb8d90bda942a)
	(Trac #2137, git d53bb65a43f6027b15a6edc08c137951e3ce5e0e)
	(Trac #2138, git b34e3313460eebc9c272ca8c1beb27297c195150)

bind10-devel-20120816 released on August 16, 2012

467.	[bug]		jelte
	For configurations, allow named sets to contain lists of items.
	(Trac #2114, git 712637513505f7afb8434292ca2a98c3517dffd3)

466.	[func]		jelte
	Allow bindctl to add and remove items to and from lists
	and dicts for items of type "any". This is for easier
	configurations.
	(Trac #2184, git ad2d728d1496a9ff59d622077850eed0638b54eb)

465.	[doc]		vorner
	Improved documentation about ACLs in the Guide.
	(Trac #2066, git 76f733925b3f3560cfc2ee96d2a19905b623bfc3)

464.	[func]		jelte, muks
	libdns++: The LabelSequence class has been extended with some new
	methods.  These are mainly intended for internal development, but
	the class is public, so interested users may want to look into the
	extensions.
	(Trac #2052, git 57c61f2^..dbef0e2)
	(Trac #2053, git 1fc2b06b57a008ec602daa2dac79939b3cc6b65d)
	(Trac #2086, git 3fac7d5579c5f51b8e952b50db510b45bfa986f3)
	(Trac #2087, git 49ad6346f574d00cfbd1d12905915fd0dd6a0bac)
	(Trac #2148, git 285c2845ca96e7ef89f9158f1dea8cda147b6566)

463.	[func]		jinmei
	Python isc.dns: the Name, RRType and RRClass classes are now
	hashable.  So, for example, objects of these classes can be used
	as a dictionary key.
	(Trac #1883, git 93ec40dd0a1df963c676037cc60c066c748b3030)

462.	[build]		jreed
	BIND 10 now compiles against googletest-1.6.0 versions that are
	installed on the system as source code. For such versions, use the
	--with-gtest-source configure switch.
	(Trac #1999, git 6a26d459a40d7eed8ebcff01835377b3394a78de)

461.	[bug]		muks
	We now set g+w and g+s permissions (mode 02770) during
	installation for the BIND 10 local state directory
	($prefix/var/bind10-devel/) so that permissions to files
	and sub-directories created in that directory are inherited.
	(Trac #2171, git ab4d20907abdb3ce972172463dcc73405b3dee79)

460.	[bug]		muks
	SSHFP's algorithm and fingerprint type checks have been relaxed
	such that they will accept any values in [0,255]. This is so that
	future algorithm and fingerprint types are accommodated.
	(Trac #2124, git 49e6644811a7ad09e1326f20dd73ab43116dfd21)

459.	[func]		tomek
	b10-dhcp6: DHCPv6 server component is now integrated into
	BIND 10 framework. It can be started from BIND 10 (using bindctl)
	and can receive commands. The only supported command for now
	is 'Dhcp6 shutdown'.
	b10-dhcp4: Command line-switch '-s' to disable msgq was added.
	b10-dhcp6: Command line-switch '-s' to disable msgq was added.
	(Trac #1708, git e0d7c52a71414f4de1361b09d3c70431c96daa3f)

458.	[build]*		jinmei
	BIND 10 now relies on Boost offset_ptr, which caused some new
	portability issues.  Such issues are detected at ./configure time.
	If ./configure stops due to this, try the following workaround:
	- If it's about the use of mutable for a reference with clang++,
	  upgrade Boost version to 1.44 or higher, or try a different
	  compiler (e.g. g++ generally seems to be free from this issue)
	- If it's about the use of "variadic templates", specify
	  --without-werror so the warning won't be promoted to an error.
	  Specifying BOOST_NO_USER_CONFIG in CXXFLAGS may also work
	  (which would be the case if Boost is installed via pkgsrc)
	(Trac #2147, git 30061d1139aad8716e97d6b620c259752fd0a3cd)

457.	[build]*		muks
	BIND 10 library names now have a "b10-" prefix. This is to avoid
	clashes with other similarly named libraries on the system.
	(Trac #2071, git ac20a00c28069804edc0a36050995df52f601efb)

456.	[build]		muks
	BIND 10 now compiles against log4cplus-1.1.0 (RC releases)
	also.  Note: some older versions of log4cplus don't work any more;
	known oldest workable version is 1.0.4.  Thanks to John Lumby for
	sending a patch.
	(Trac #2169, git 7d7e5269d57451191c0aef1b127d292d3615fe2c)

455.	[func]*		vorner
	The server now uses newer API for data sources. This would be an
	internal change, however, the data sources are now configured
	differently. Please, migrate your configuration to the top-level
	"data_sources" module.  Also the bind10 -n and --no-cache
	and b10-auth -n options are removed.
	(Trac #1976, git 0d4685b3e7603585afde1b587cbfefdfaf6a1bb3)

454.	[bug]		jelte
	b10-cfgmgr now loads its configuration check plugins directly from
	the plugin search path, as opposed to importing them from the
	general python system module path list; this prevents naming
	conflicts with real python modules.
	(Trac #2119, git 2f68d7ac5c3c7cc88a3663191113eece32d46a3d)

453.	[bug]		jelte
	b10-auth no longer tries to send DDNS UPDATE messages to b10-ddns if
	b10-ddns is not running. Sending an UPDATE to BIND 10 that is not
	configured to run DDNS will now result in a response with rcode
	NOTIMP instead of SERVFAIL.
	(Trac #1986, git bd6b0a5ed3481f78fb4e5cb0b18c7b6e5920f9f8)

452.	[func]		muks, jelte
	isc-sysinfo: An initial implementation of the isc-sysinfo
	tool is now available for Linux, OpenBSD, FreeBSD, and Mac
	OS X. It gathers and outputs system information which can
	be used by future tech support staff. This includes a
	generic Python "sysinfo" module.
	(Trac #2062, #2121, #2122, #2172,
	git 144e80212746f8d55e6a59edcf689fec9f32ae95)

451.	[bug]		muks, jinmei
	libdatasrc: the database-based data source now correctly returns
	glue records on (not under) a zone cut, such as in the case where
	the NS name of an NS record is identical to its owner name. (Note:
	libdatasrc itself doesn't judge what kind of record type can be a
	"glue"; it's the caller's responsibility.)
	(Trac #1771, git 483f1075942965f0340291e7ff7dae7806df22af)

450.	[func]		tomek
	b10-dhcp4: DHCPv4 server component is now integrated into
	BIND 10 framework. It can be started from BIND 10 (using bindctl)
	and can receive commands. The only supported command for now
	is 'Dhcp4 shutdown'.
	(Trac #1651, git 7e16a5a50d3311e63d10a224ec6ebcab5f25f62c)

bind10-devel-20120621 released on June 21, 2012

449.	[bug]		muks
	b10-xfin: fixed a bug where xfrin sent the wrong notification
	message to zonemgr on successful zone transfer. This also
	solves other reported problems such as too frequent attempts
	of zone refreshing (see Trac #1786 and #1834).
	(Trac #2023, git b5fbf8a408a047a2552e89ef435a609f5df58d8c)

448.	[func]		team
	b10-ddns is now functional and handles dynamic update requests
	per RFC 2136.  See BIND 10 guide for configuration and operation
	details.
	(Multiple Trac tickets)

447.	[bug]		jinmei
	Fixed a bug in b10-xfrout where a helper thread could fall into
	an infinite loop if b10-auth stops while the thread is waiting for
	forwarded requests from b10-auth.
	(Trac #988 and #1833, git 95a03bbefb559615f3f6e529d408b749964d390a)

446.	[bug]		muks
	A number of warnings reported by Python about unclosed file and
	socket objects were fixed. Some related code was also made safer.
	(Trac #1828, git 464682a2180c672f1ed12d8a56fd0a5ab3eb96ed)

445.	[bug]*		jinmei
	The pre-install check for older SQLite3 DB now refers to the DB
	file with the prefix of DESTDIR.  This ensures that 'make install'
	with specific DESTDIR works regardless of the version of the DB
	file installed in the default path.
	(Trac #1982, git 380b3e8ec02ef45555c0113ee19329fe80539f71)

444.	[bug]		jinmei
	libdatasrc: fixed ZoneFinder for database-based data sources so
	that it handles type DS query correctly, i.e., treating it as
	authoritative data even on a delegation point.
	(Trac #1912, git 7130da883f823ce837c10cbf6e216a15e1996e5d)

443.	[func]*		muks
	The logger now uses a lockfile named `logger_lockfile' that is
	created in the local state directory to mutually separate
	individual logging operations from various processes. This is
	done so that log messages from different processes don't mix
	together in the middle of lines. The `logger_lockfile` is created
	with file permission mode 0660. BIND 10's local state directory
	should be writable and perhaps have g+s mode bit so that the
	`logger_lockfile` can be opened by a group of processes.
	(Trac #1704, git ad8d445dd0ba208107eb239405166c5c2070bd8b)

442.	[func]		tomek
	b10-dhcp4, b10-dhcp6: Both DHCP servers now accept -p parameter
	that can be used to specify listening port number. This capability
	is useful only for testing purposes.
	(Trac #1503, git e60af9fa16a6094d2204f27c40a648fae313bdae)

441.	[func]		tomek
	libdhcp++: Stub interface detection (support for interfaces.txt
	file) was removed.
	(Trac #1281, git 900fc8b420789a8c636bcf20fdaffc60bc1041e0)

bind10-devel-20120517 released on May 17, 2012

440.	[func]		muks
	bindctl: improved some error messages so they will be more
	helpful.  Those include the one when the zone name is unspecified
	or the name is invalid in the b10-auth configuration.
	(Trac #1627, git 1a4d0ae65b2c1012611f4c15c5e7a29d65339104)

439.	[func]		team
	The in-memory data source can now load zones from the
	sqlite3 data source, so that zones stored in the database
	(and updated for example by xfrin) can be served from memory.
	(Trac #1789, #1790, #1792, #1793, #1911,
	git 93f11d2a96ce4dba9308889bdb9be6be4a765b27)

438.	[bug]		naokikambe
	b10-stats-httpd now sends the system a notification that
	it is shutting down if it encounters a fatal error during
	startup.
	(Trac #1852, git a475ef271d4606f791e5ed88d9b8eb8ed8c90ce6)

437.	[build]		jinmei
	Building BIND 10 may fail on MacOS if Python has been
	installed via Homebrew unless --without-werror is specified.
	The configure script now includes a URL that explains this
	issue when it detects failure that is possibly because of
	this problem.
	(Trac #1907, git 0d03b06138e080cc0391fb912a5a5e75f0f97cec)

436.	[bug]		jelte
	The --config-file option now works correctly with relative paths if
	--data-path is not given.
	(Trac #1889, git ce7d1aef2ca88084e4dacef97132337dd3e50d6c)

435.	[func]		team
	The in-memory datasource now supports NSEC-signed zones.
	(Trac #1802-#1810, git 2f9aa4a553a05aa1d9eac06f1140d78f0c99408b)

434.	[func]		tomek
	libdhcp++: Linux interface detection refactored. The code is
	now cleaner. Tests better support certain versions of ifconfig.
	(Trac #1528, git 221f5649496821d19a40863e53e72685524b9ab2)

433.	[func]		tomek
	libdhcp++: Option6 and Pkt6 now follow the same design as
	options and packet for DHCPv4. General code refactoring after
	end of 2011 year release.
	(Trac #1540, git a40b6c665617125eeb8716b12d92d806f0342396)

432.	[bug]*		muks
	BIND 10 now installs its header files in a BIND 10 specific
	sub-directory in the install prefix.
	(Trac #1930, git fcf2f08db9ebc2198236bfa25cf73286821cba6b)

431.	[func]*		muks
	BIND 10 no longer starts b10-stats-httpd by default.
	(Trac #1885, git 5c8bbd7ab648b6b7c48e366e7510dedca5386f6c)

430.	[bug]		jelte
	When displaying configuration data, bindctl no longer treats
	optional list items as an error, but shows them as an empty list.
	(Trac #1520, git 0f18039bc751a8f498c1f832196e2ecc7b997b2a)

429.	[func]		jelte
	Added an 'execute' component to bindctl, which executes either a set
	of commands from a file or a built-in set of commands. Currently,
	only 'init_authoritative_server' is provided as a built-in set, but
	it is expected that more will be added later.
	(Trac #1843, git 551657702a4197ef302c567b5c0eaf2fded3e121)

428.	[bug]		marcin
	perfdhcp: bind to local address to allow reception of
	replies from IPv6 DHCP servers.
	(Trac #1908, git 597e059afaa4a89e767f8f10d2a4d78223af3940)

427.	[bug]		jinmei
	libdatasrc, b10-xfrin: the zone updater for database-based data
	sources now correctly distinguishes NSEC3-related RRs (NSEC3 and
	NSEC3-covering RRSIG) from others, and the SQLite3 implementation
	now manipulates them in the separate table for the NSEC3 namespace.
	As a result b10-xfrin now correctly updates NSEC3-signed zones by
	inbound zone transfers.
	(Trac #1781, #1788, #1891,
	git 672f129700dae33b701bb02069cf276238d66be3)

426.	[bug]		vorner
	The NSEC3 records are now included when transferring a
	signed zone out.
	(Trac #1782, git 36efa7d10ecc4efd39d2ce4dfffa0cbdeffa74b0)

425.	[func]*		muks
	Don't autostart b10-auth, b10-xfrin, b10-xfrout and b10-zonemgr in
	the default configuration.
	(Trac #1818, git 31de885ba0409f54d9a1615eff5a4b03ed420393)

424.	[bug]		jelte
	Fixed a bug in bindctl where in some cases, configuration settings
	in a named set could disappear, if a child element is modified.
	(Trac #1491, git 00a36e752802df3cc683023d256687bf222e256a)

423.	[bug]		jinmei
	The database based zone iterator now correctly resets mixed TTLs
	of the same RRset (when that happens) to the lowest one.  The
	previous implementation could miss lower ones if it appears in a
	later part of the RRset.
	(part of Trac #1791, git f1f0bc00441057e7050241415ee0367a09c35032)

422.	[bug]		jinmei
	The database based zone iterator now separates RRSIGs of the same
	name and type but for different covered types.
	(part of Trac #1791, git b4466188150a50872bc3c426242bc7bba4c5f38d)

421.	[build]		jinmei
	Made sure BIND 10 can be built with clang++ 3.1.  (It failed on
	MacOS 10.7 using Xcode 4.3, but it's more likely to be a matter of
	clang version.)
	(Trac #1773, git ceaa247d89ac7d97594572bc17f005144c5efb8d)

420.	[bug]*		jinmei, stephen
	Updated the DB schema used in the SQLite3 data source so it can
	use SQL indices more effectively.  The previous schema had several
	issues in this sense and could be very slow for some queries on a
	very large zone (especially for negative answers).  This change
	requires a major version up of the schema; use b10-dbutil to
	upgrade existing database files.  Note: 'make install' will fail
	unless old DB files installed in the standard location have been
	upgraded.
	(Trac #324, git 8644866497053f91ada4e99abe444d7876ed00ff)

419.	[bug]		jelte
	JSON handler has been improved; escaping now works correctly
	(including quotes in strings), and it now rejects more types of
	malformed input.
	(Trac #1626, git 3b09268518e4e90032218083bcfebf7821be7bd5)

418.	[bug]		vorner
	Fixed crash in bindctl when config unset was called.
	(Trac #1715, git 098da24dddad497810aa2787f54126488bb1095c)

417.	[bug]		jelte
	The notify-out code now looks up notify targets in their correct
	zones (and no longer just in the zone that the notify is about).
	(Trac #1535, git 66300a3c4769a48b765f70e2d0dbf8bbb714435b)

416.	[func]*		jelte
	The implementations of ZoneFinder::find() now throw an OutOfZone
	exception when the name argument is not in or below the zone this
	zonefinder contains.
	(Trac #1535, git 66300a3c4769a48b765f70e2d0dbf8bbb714435b)

bind10-devel-20120329 released on March 29, 2012

415.	[doc]		jinmei, jreed
	BIND 10 Guide updated to now describe the in-memory data source
	configurations for b10-auth.
	(Trac #1732, git 434d8db8dfcd23a87b8e798e5702e91f0bbbdcf6)

414.	[bug]		jinmei
	b10-auth now correctly handles delegation from an unsigned zone
	(defined in the in-memory data source) when the query has DNSSEC
	DO bit on.  It previously returned SERVFAIL.
	(Trac #1836, git 78bb8f4b9676d6345f3fdd1e5cc89039806a9aba)

413.	[func]		stephen, jelte
	Created a new tool b10-dbutil, that can check and upgrade database
	schemas, to be used when incompatible changes are introduced in the
	backend database schema. Currently it only supports sqlite3 databases.
	Note: there's no schema change that requires this utility as of
	the March 29th release.  While running it shouldn't break
	an existing database file, it should be even more advisable not to
	run it at the moment.
	(Trac #963, git 49ba2cf8ac63246f389ab5e8ea3b3d081dba9adf)

412.	[func]		jelte
	Added a command-line option '--clear-config' to bind10, which causes
	the system to create a backup of the existing configuration database
	file, and start out with a clean default configuration. This can be
	used if the configuration file is corrupted to the point where it
	cannot be read anymore, and BIND 10 refuses to start. The name of
	the backup file can be found in the logs (CFGMGR_RENAMED_CONFIG_FILE).
	(Trac #1443, git 52b36c921ee59ec69deefb6123cbdb1b91dc3bc7)

411.	[func]		muks
	Add a -i/--no-kill command-line argument to bind10, which stops
	it from sending SIGTERM and SIGKILL to other b10 processes when
	they're shutting down.
	(Trac #1819, git 774554f46b20ca5ec2ef6c6d5e608114f14e2102)

410.	[bug]		jinmei
	Python CC library now ensures write operations transmit all given
	data (unless an error happens).  Previously it didn't check the
	size of transmitted data, which could result in partial write on
	some systems (notably on OpenBSD) and subsequently cause system
	hang up or other broken state.  This fix specifically solves start
	up failure on OpenBSD.
	(Trac #1829, git 5e5a33213b60d89e146cd5e47d65f3f9833a9297)

409.	[bug]		jelte
	Fixed a parser bug in bindctl that could make bindctl crash. Also
	improved 'command help' output; argument order is now shown
	correctly, and parameter descriptions are shown as well.
	(Trac #1172, git bec26c6137c9b0a59a3a8ca0f55a17cfcb8a23de)

408.	[bug]		stephen, jinmei
	b10-auth now filters out duplicate RRsets when building a
	response message using the new query handling logic.  It's
	currently only used with the in-memory data source, but will
	also be used for others soon.
	(Trac #1688, git b77baca56ffb1b9016698c00ae0a1496d603d197)

407.	[build]		haikuo
	Remove "--enable-boost-threads" switch in configure command. This
	thread lock mechanism is useless for bind10 and causes performance
	hits.
	(Trac #1680, git 9c4d0cadf4adc802cc41a2610dc2c30b25aad728)

406.	[bug]		muks
	On platforms such as OpenBSD where pselect() is not available,
	make a wrapper around select() in perfdhcp.
	(Trac #1639, git 6ea0b1d62e7b8b6596209291aa6c8b34b8e73191)

405.	[bug]		jinmei
	Make sure disabling Boost threads if the default configuration is
	to disable it for the system.  This fixes a crash and hang up
	problem on OpenBSD, where the use of Boost thread could be
	different in different program files depending on the order of
	including various header files, and could introduce inconsistent
	states between a library and a program.  Explicitly forcing the
	original default throughout the BIND 10 build environment will
	prevent this from happening.
	(Trac #1727, git 23f9c3670b544c5f8105958ff148aeba050bc1b4)

404.	[bug]		naokikambe
	The statistic counters are now properly accumulated across multiple
	instances of b10-auth (if there are multiple instances), instead of
	providing result for random instance.
	(Trac #1751, git 3285353a660e881ec2b645e1bc10d94e5020f357)

403.	[build]*		jelte
	The configure option for botan (--with-botan=PATH) is replaced by
	--with-botan-config=PATH, which takes a full path to a botan-config
	script, instead of the botan 'install' directory. Also, if not
	provided, configure will try out config scripts and pkg-config
	options until it finds one that works.
	(Trac #1640, git 582bcd66dbd8d39f48aef952902f797260280637)

402.	[func]		jelte
	b10-xfrout now has a visible command to send out notifies for
	a given zone, callable from bindctl. Xfrout notify <zone> [class]
	(Trac #1321, git 0bb258f8610620191d75cfd5d2308b6fc558c280)

401.	[func]*		jinmei
	libdns++: updated the internal implementation of the
	MessageRenderer class.  This is mostly a transparent change, but
	the new version now doesn't allow changing compression mode in the
	middle of rendering (which shouldn't be an issue in practice).
	On the other hand, name compression performance was significantly
	improved: depending on the number of names, micro benchmark tests
	showed the new version is several times faster than the previous
	version .
	(Trac #1603, git 9a2a86f3f47b60ff017ce1a040941d0c145cfe16)

400.	[bug]		stephen
	Fix crash on Max OS X 10.7 by altering logging so as not to allocate
	heap storage in the static initialization of logging objects.
	(Trac #1698, git a8e53be7039ad50d8587c0972244029ff3533b6e)

399.	[func]		muks
	Add support for the SSHFP RR type (RFC 4255).
	(Trac #1136, git ea5ac57d508a17611cfae9d9ea1c238f59d52c51)

398.	[func]		jelte
	The b10-xfrin module now logs more information on successful
	incoming transfers. In the case of IXFR, it logs the number of
	changesets, and the total number of added and deleted resource
	records. For AXFR (or AXFR-style IXFR), it logs the number of
	resource records. In both cases, the number of overhead DNS
	messages, runtime, amount of wire data, and transfer speed are logged.
	(Trac #1280, git 2b01d944b6a137f95d47673ea8367315289c205d)

397.	[func]		muks
	The boss process now gives more helpful description when a
	sub-process exits due to a signal.
	(Trac #1673, git 1cd0d0e4fc9324bbe7f8593478e2396d06337b1e)

396.	[func]*		jinmei
	libdatasrc: change the return type of ZoneFinder::find() so it can
	contain more context of the search, which can be used for
	optimizing post find() processing.  A new method getAdditional()
	is added to it for finding additional RRsets based on the result
	of find().  External behavior shouldn't change.  The query
	handling code of b10-auth now uses the new interface.
	(Trac #1607, git 2e940ea65d5b9f371c26352afd9e66719c38a6b9)

395.	[bug]		jelte
	The log message compiler now errors (resulting in build failures) if
	duplicate log message identifiers are found in a single message file.
	Renamed one duplicate that was found (RESOLVER_SHUTDOWN, renamed to
	RESOLVER_SHUTDOWN_RECEIVED).
	(Trac #1093, git f537c7e12fb7b25801408f93132ed33410edae76)
	(Trac #1741, git b8960ab85c717fe70ad282e0052ac0858c5b57f7)

394.	[bug]		jelte
	b10-auth now catches any exceptions during response building; if any
	datasource either throws an exception or causes an exception to be
	thrown, the message processing code will now catch it, log a debug
	message, and return a SERVFAIL response.
	(Trac #1612, git b5740c6b3962a55e46325b3c8b14c9d64cf0d845)

393.	[func]		jelte
	Introduced a new class LabelSequence in libdns++, which provides
	lightweight accessor functionality to the Name class, for more
	efficient comparison of parts of names.
	(Trac #1602, git b33929ed5df7c8f482d095e96e667d4a03180c78)

392.	[func]*		jinmei
	libdns++: revised the (Abstract)MessageRenderer class so that it
	has a default internal buffer and the buffer can be temporarily
	switched.  The constructor interface was modified, and a new
	method setBuffer() was added.
	(Trac #1697, git 9cabc799f2bf9a3579dae7f1f5d5467c8bb1aa40)

391.	[bug]*		vorner
	The long time unused configuration options of Xfrout "log_name",
	"log_file", "log_severity", "log_version" and "log_max_bytes" were
	removed, as they had no effect (Xfrout uses the global logging
	framework).  However, if you have them set, you need to remove
	them from the configuration file or the configuration will be
	rejected.
	(Trac #1090, git ef1eba02e4cf550e48e7318702cff6d67c1ec82e)

bind10-devel-20120301 released on March 1, 2012

390.	[bug]		vorner
	The UDP IPv6 packets are now correctly fragmented for maximum
	guaranteed MTU, so they won't get lost because being too large
	for some hop.
	(Trac #1534, git ff013364643f9bfa736b2d23fec39ac35872d6ad)

389.	[func]*		vorner
	Xfrout now uses the global TSIG keyring, instead of its own. This
	means the keys need to be set only once (in tsig_keys/keys).
	However, the old configuration of Xfrout/tsig_keys need to be
	removed for Xfrout to work.
	(Trac #1643, git 5a7953933a49a0ddd4ee1feaddc908cd2285522d)

388.	[func]		jreed
	Use prefix "sockcreator-" for the private temporary directory
	used for b10-sockcreator communication.
	(git b98523c1260637cb33436964dc18e9763622a242)

387.	[build]		muks
	Accept a --without-werror configure switch so that some builders can
	disable the use of -Werror in CFLAGS when building.
	(Trac #1671, git 8684a411d7718a71ad9fb616f56b26436c4f03e5)

386.	[bug]		jelte
	Upon initial sqlite3 database creation, the 'diffs' table is now
	always created. This already happened most of the time, but there
	are a few cases where it was skipped, resulting in potential errors
	in xfrout later.
	(Trac #1717, git 30d7686cb6e2fa64866c983e0cfb7b8fabedc7a2)

385.	[bug]		jinmei
	libdns++: masterLoad() didn't accept comments placed at the end of
	an RR.  Due to this the in-memory data source cannot load a master
	file for a signed zone even if it's preprocessed with BIND 9's
	named-compilezone.
	Note: this fix is considered temporary and still only accepts some
	limited form of such comments.  The main purpose is to allow the
	in-memory data source to load any signed or unsigned zone files as
	long as they are at least normalized with named-compilezone.
	(Trac #1667, git 6f771b28eea25c693fe93a0e2379af924464a562)

384.	[func]		jinmei, jelte, vorner, haikuo, kevin
	b10-auth now supports NSEC3-signed zones in the in-memory data
	source.
	(Trac #1580, #1581, #1582, #1583, #1584, #1585, #1587, and
	other related changes to the in-memory data source)

383.	[build]		jinmei
	Fixed build failure on MacOS 10.7 (Lion) due to the use of
	IPV6_PKTINFO; the OS requires a special definition to make it
	visible to the compiler.
	(Trac #1633, git 19ba70c7cc3da462c70e8c4f74b321b8daad0100)

382.	[func]		jelte
	b10-auth now also experimentally supports statistics counters of
	the rcode responses it sends. The counters can be shown as
	rcode.<code name>, where code name is the lowercase textual
	representation of the rcode (e.g. "noerror", "formerr", etc.).
	Same note applies as for opcodes, see changelog entry 364.
	(Trac #1613, git e98da500d7b02e11347431a74f2efce5a7d622aa)

381.	[bug]		jinmei
	b10-auth: honor the DNSSEC DO bit in the new query handler.
	(Trac #1695, git 61f4da5053c6a79fbc162fb16f195cdf8f94df64)

380.	[bug]		jinmei
	libdns++: miscellaneous bug fixes for the NSECPARAM RDATA
	implementation, including incorrect handling for empty salt and
	incorrect comparison logic.
	(Trac #1638, git 966c129cc3c538841421f1e554167d33ef9bdf25)

379.	[bug]		jelte
	Configuration commands in bindctl now check for list indices if
	the 'identifier' argument points to a child element of a list
	item. Previously, it was possible to 'get' non-existent values
	by leaving out the index, e.g. "config show Auth/listen_on/port,
	which should be config show Auth/listen_on[<index>]/port, since
	Auth/listen_on is a list. The command without an index will now
	show an error. It is still possible to show/set the entire list
	("config show Auth/listen_on").
	(Trac #1649, git 003ca8597c8d0eb558b1819dbee203fda346ba77)

378.	[func]		vorner
	It is possible to start authoritative server or resolver in multiple
	instances, to use more than one core. Configuration is described in
	the guide.
	(Trac #1596, git 17f7af0d8a42a0a67a2aade5bc269533efeb840a)

377.	[bug]		jinmei
	libdns++: miscellaneous bug fixes for the NSEC and NSEC3 RDATA
	implementation, including a crash in NSEC3::toText() for some RR
	types, incorrect handling of empty NSEC3 salt, and incorrect
	comparison logic in NSEC3::compare().
	(Trac #1641, git 28ba8bd71ae4d100cb250fd8d99d80a17a6323a2)

376.	[bug]		jinmei, vorner
	The new query handling module of b10-auth did not handle type DS
	query correctly: It didn't look for it in the parent zone, and
	it incorrectly returned a DS from the child zone if it
	happened to exist there.  Both were corrected, and it now also
	handles the case of having authority for the child and a grand
	ancestor.
	(Trac #1570, git 2858b2098a10a8cc2d34bf87463ace0629d3670e)

375.	[func]		jelte
	Modules now inform the system when they are stopping. As a result,
	they are removed from the 'active modules' list in bindctl, which
	can then inform the user directly when it tries to send them a
	command or configuration update.  Previously this would result
	in a 'not responding' error instead of 'not running'.
	(Trac #640, git 17e78fa1bb1227340aa9815e91ed5c50d174425d)

374.	[func]*		stephen
	Alter RRsetPtr and ConstRRsetPtr to point to AbstractRRset (instead
	of RRset) to allow for specialised implementations of RRsets in
	data sources.
	(Trac #1604, git 3071211d2c537150a691120b0a5ce2b18d010239)

373.	[bug]		jinmei
	libdatasrc: the in-memory data source incorrectly rejected loading
	a zone containing a CNAME RR with RRSIG and/or NSEC.
	(Trac #1551, git 76f823d42af55ce3f30a0d741fc9297c211d8b38)

372.	[func]		vorner
	When the allocation of a socket fails for a different reason than the
	socket not being provided by the OS, the b10-auth and b10-resolver
	abort, as the system might be in inconsistent state after such error.
	(Trac #1543, git 49ac4659f15c443e483922bf9c4f2de982bae25d)

371.	[bug]		jelte
	The new query handling module of b10-auth (currently only used with
	the in-memory data source) now correctly includes the DS record (or
	the denial of its existence if NSEC is used) when returning a
	delegation from a signed zone.
	(Trac #1573, git bd7a3ac98177573263950303d4b2ea7400781d0f)

370.	[func]		jinmei
	libdns++: a new class NSEC3Hash was introduced as a utility for
	calculating NSEC3 hashes for various purposes.  Python binding was
	provided, too.  Also fixed a small bug in the NSEC3PARAM RDATA
	implementation that empty salt in text representation was
	rejected.
	(Trac #1575, git 2c421b58e810028b303d328e4e2f5b74ea124839)

369.	[func]		vorner
	The SocketRequestor provides more information about what error
	happened when it throws, by using subclasses of the original
	exception. This way a user not interested in the difference can
	still use the original exception, while it can be recognized if
	necessary.
	(Trac #1542, git 2080e0316a339fa3cadea00e10b1ec4bc322ada0)

368.	[func]*		jinmei
	libdatasrc: the interface of ZoneFinder() was changed: WILDCARD
	related result codes were deprecated and removed, and the
	corresponding information is now provided via a separate accessor
	method on FindResult.  Other separate FindResult methods will
	also tell the caller whether the zone is signed with NSEC or NSEC3
	(when necessary and applicable).
	(Trac #1611, git c175c9c06034b4118e0dfdbccd532c2ebd4ba7e8)

367.	[bug]		jinmei
	libdatasrc: in-memory data source could incorrectly reject to load
	zones containing RRSIG records.  For example, it didn't allow
	RRSIG that covers a CNAME RR.  This fix also makes sure find()
	will return RRsets with RRSIGs if they are signed.
	(Trac #1614, git e8241ea5a4adea1b42a60ee7f2c5cfb87301734c)

366.	[bug]		vorner
	Fixed problem where a directory named "io" conflicted with the python3
	standard module "io" and caused the installation to fail.  The
	offending directory has been renamed to "cio".
	(Trac #1561, git d81cf24b9e37773ba9a0d5061c779834ff7d62b9)

365.	[bug]		jinmei
	libdatasrc: in-memory datasource incorrectly returned delegation
	for DS lookups.
	(Trac #1571, git d22e90b5ef94880183cd652e112399b3efb9bd67)

364.	[func]		jinmei
	b10-auth experimentally supports statistics counters of incoming
	requests per opcode.  The counters can be (e.g.) shown as
	opcode.<code name> in the output of the bindctl "Stats show"
	command, where <code name> is lower-cased textual representation
	of opcodes ("query", "notify", etc).
	Note: This is an experimental attempt of supporting more
	statistics counters for b10-auth, and the interface and output may
	change in future versions.
	(Trac #1399, git 07206ec76e2834de35f2e1304a274865f8f8c1a5)

bind10-devel-20120119 released on January 19, 2012

363.	[func]		jelte
	Added dummy DDNS module b10-ddns. Currently it does not
	provide any functionality, but it is a skeleton implementation
	that will be expanded later.
	(Trac #1451, git b0d0bf39fbdc29a7879315f9b8e6d602ef3afb1b)

362.	[func]*		vorner
	Due to the socket creator changes, b10-auth and b10-resolver
	are no longer needed to start as root. They are started as
	the user they should be running, so they no longer have
	the -u flag for switching the user after initialization.
	Note: this change broke backward compatibility to boss component
	configuration.  If your b10-config.db contains "setuid" for
	Boss.components, you'll need to remove that entry by hand before
	starting BIND 10.
	(Trac #1508, #1509, #1510,
	git edc5b3c12eb45437361484c843794416ad86bb00)

361.	[func]		vorner, jelte, jinmei
	The socket creator is now used to provide sockets. It means you can
	reconfigure the ports and addresses at runtime even when the rest
	of the bind10 runs as non root user.
	(Trac #805, #1522, git 1830215f884e3b5efda52bd4dbb120bdca863a6a)

360.	[bug]		vorner
	Fixed problem where bindctl crashed when a duplicate non-string
	item was added  to a list.  This error is now properly reported.
	(Trac #1515, git a3cf5322a73e8a97b388c6f8025b92957e5d8986)

359.	[bug]		kevin
	Corrected SOA serial check in xfrout.  It now compares the SOA
	serial of an IXFR query with that of the server based serial
	number arithmetic, and replies with a single SOA record of the
	server's current version if the former is equal to or newer
	than the latter.
	(Trac #1462, git ceeb87f6d539c413ebdc66e4cf718e7eb8559c45)

358.	[bug]		jinmei
	b10-resolver ignored default configuration parameters if listen_on
	failed (this can easily happen especially for a test environment
	where the run time user doesn't have root privilege), and even if
	listen_on was updated later the resolver wouldn't work correctly
	unless it's fully restarted (for example, all queries would be
	rejected due to an empty ACL).
	(Trac #1424, git 2cba8cb83cde4f34842898a848c0b1182bc20597)

357.	[bug]		jinmei
	ZoneFinder::find() for database based data sources didn't
	correctly identify out-of-zone query name and could return a
	confusing result such as NXRRSET.  It now returns NXDOMAIN with an
	empty RRset.  Note: we should rather throw an exception in such a
	case, which should be revisited later (see Trac #1536).
	(Trac #1430, git b35797ba1a49c78246abc8f2387901f9690b328d)

356.	[doc]		tomek
	BIND 10 Guide updated. It now describes DHCPv4 and DHCPv6
	components, including their overview, usage, supported standard
	and limitations. libdhcp++ is also described.
	(Trac #1367, git 3758ab360efe1cdf616636b76f2e0fb41f2a62a0)

355.	[bug]		jinmei
	Python xfrin.diff module incorrectly combined RRSIGs of different
	type covered, possibly merging different TTLs.  As a result a
	secondary server could store different RRSIGs than those at the
	primary server if it gets these records via IXFR.
	(Trac #1502, git 57b06f8cb6681f591fa63f25a053eb6f422896ef)

354.	[func]		tomek
	dhcp4: Support for DISCOVER and OFFER implemented. b10-dhcp4 is
	now able to offer hardcoded leases to DHCPv4 clients.
	dhcp6: Code refactored to use the same approach as dhcp4.
	(Trac #1230, git aac05f566c49daad4d3de35550cfaff31c124513)

353.	[func]		tomek
	libdhcp++: Interface detection in Linux implemented. libdhcp++
	is now able (on Linux systems) to detect available network
	interfaces, its link-layer addresses, flags and configured
	IPv4 and IPv6 addresses. Interface detection on other
	systems is planned.
	(Trac #1237, git 8a040737426aece7cc92a795f2b712d7c3407513)

352.	[func]		tomek
	libdhcp++: Transmission and reception of DHCPv4 packets is now
	implemented. Low-level hacks are not implemented for transmission
	to hosts that don't have IPv4 address yet, so currently the code
	is usable for communication with relays only, not hosts on the
	same link.
	(Trac #1239, #1240, git f382050248b5b7ed1881b086d89be2d9dd8fe385)

351.	[func]		fdupont
	Alpha version of DHCP benchmarking tool added.  "perfdhcp" is able to
	test both IPv4 and IPv6 servers: it can time the four-packet exchange
	(DORA and SARR) as well as time the initial two-packet exchange (DO
	and SA).  More information can be obtained by invoking the utility
	(in tests/tools/perfdhcp) with the "-h" flag.
	(Trac #1450, git 85083a76107ba2236732b45524ce7018eefbaf90)

350.	[func]*		vorner
	The target parameter of ZoneFinder::find is no longer present, as the
	interface was awkward. To get all the RRsets of a single domain, use
	the new findAll method (the same applies to python version, the method
	is named find_all).
	(Trac #1483, #1484, git 0020456f8d118c9f3fd6fc585757c822b79a96f6)

349.	[bug]		dvv
	resolver: If an upstream server responds with FORMERR to an EDNS
	query, try querying it without EDNS.
	(Trac #1386, git 99ad0292af284a246fff20b3702fbd7902c45418)

348.	[bug]		stephen
	By default the logging output stream is now flushed after each write.
	This fixes a problem seen on some systems where the log output from
	different processes was jumbled up.  Flushing can be disabled by
	setting the appropriate option in the logging configuration.
	(Trac #1405, git 2f0aa20b44604b671e6bde78815db39381e563bf)

347.	[bug]		jelte
	Fixed a bug where adding Zonemgr/secondary_zones without explicitly
	setting the class value of the added zone resulted in a cryptic
	error in bindctl ("Error: class"). It will now correctly default to
	IN if not set. This also adds better checks on the name and class
	values, and better errors if they are bad.
	(Trac #1414, git 7b122af8489acf0f28f935a19eca2c5509a3677f)

346.	[build]*		jreed
	Renamed libdhcp to libdhcp++.
	(Trac #1446, git d394e64f4c44f16027b1e62b4ac34e054b49221d)

345.	[func]		tomek
	dhcp4: Dummy DHCPv4 component implemented. Currently it does
	nothing useful, except providing skeleton implementation that can
	be expanded in the future.
	(Trac #992, git d6e33479365c8f8f62ef2b9aa5548efe6b194601)

344.	[func]		y-aharen
	src/lib/statistics: Added statistics counter library for entire server
	items and per zone items. Also, modified b10-auth to use it. It is
	also intended to use in the other modules such as b10-resolver.
	(Trac #510, git afddaf4c5718c2a0cc31f2eee79c4e0cc625499f)

343.	[func]		jelte
	Added IXFR-out system tests, based on the first two test sets of
	http://bind10.isc.org/wiki/IxfrSystemTests.
	(Trac #1314, git 1655bed624866a766311a01214597db01b4c7cec)

342.	[bug]		stephen
	In the resolver, a FORMERR received from an upstream nameserver
	now results in a SERVFAIL being returned as a response to the original
	query.  Additional debug messages added to distinguish between
	different errors in packets received from upstream nameservers.
	(Trac #1383, git 9b2b249d23576c999a65d8c338e008cabe45f0c9)

341.	[func]		tomek
	libdhcp++: Support for handling both IPv4 and IPv6 added.
	Also added support for binding IPv4 sockets.
	(Trac #1238, git 86a4ce45115dab4d3978c36dd2dbe07edcac02ac)

340.	[build]		jelte
	Fixed several linker issues related to recent gcc versions, botan
	and gtest.
	(Trac #1442, git 91fb141bfb3aadfdf96f13e157a26636f6e9f9e3)

339.	[bug]		jinmei
	libxfr, used by b10-auth to share TCP sockets with b10-xfrout,
	incorrectly propagated ASIO specific exceptions to the application
	if the given file name was too long.  This could lead to
	unexpected shut down of b10-auth.
	(Trac #1387, git a5e9d9176e9c60ef20c0f5ef59eeb6838ed47ab2)

338.	[bug]		jinmei
	b10-xfrin didn't check SOA serials of SOA and IXFR responses,
	which resulted in unnecessary transfer or unexpected IXFR
	timeouts (these issues were not overlooked but deferred to be
	fixed until #1278 was completed).  Validation on responses to SOA
	queries were tightened, too.
	(Trac #1299, git 6ff03bb9d631023175df99248e8cc0cda586c30a)

337.	[func]		tomek
	libdhcp++: Support for DHCPv4 option that can store a single
	address or a list of IPv4 addresses added. Support for END option
	added.
	(Trac #1350, git cc20ff993da1ddb1c6e8a98370438b45a2be9e0a)

336.	[func]		jelte
	libdns++ (and its python wrapper) now includes a class Serial, for
	SOA SERIAL comparison and addition. Operations on instances of this
	class follow the specification from RFC 1982.
	Rdata::SOA::getSerial() now returns values of this type (and not
	uint32_t).
	(Trac #1278, git 2ae72d76c74f61a67590722c73ebbf631388acbd)

335.	[bug]*		jelte
	The DataSourceClientContainer class that dynamically loads
	datasource backend libraries no longer provides just a .so file name
	to its call to dlopen(), but passes it an absolute path. This means
	that it is no longer an system implementation detail that depends on
	[DY]LD_LIBRARY_PATH which file is chosen, should there be multiple
	options (for instance, when test-running a new build while a
	different version is installed).
	These loadable libraries are also no longer installed in the default
	library path, but in a subdirectory of the libexec directory of the
	target ($prefix/libexec/[version]/backends).
	This also removes the need to handle b10-xfin and b10-xfrout as
	'special' hardcoded components, and they are now started as regular
	components as dictated by the configuration of the boss process.
	(Trac #1292, git 83ce13c2d85068a1bec015361e4ef8c35590a5d0)

334.	[bug]		jinmei
	b10-xfrout could potentially create an overflow response message
	(exceeding the 64KB max) or could create unnecessarily small
	messages.  The former was actually unlikely to happen due to the
	effect of name compression, and the latter was marginal and at least
	shouldn't cause an interoperability problem, but these were still
	potential problems and were fixed.
	(Trac #1389, git 3fdce88046bdad392bd89ea656ec4ac3c858ca2f)

333.	[bug]		dvv
	Solaris needs "-z now" to force non-lazy binding and prevent
	g++ static initialization code from deadlocking.
	(Trac #1439, git c789138250b33b6b08262425a08a2a0469d90433)

332.	[bug]		vorner
	C++ exceptions in the isc.dns.Rdata wrapper are now converted
	to python ones instead of just aborting the interpreter.
	(Trac #1407, git 5b64e839be2906b8950f5b1e42a3fadd72fca033)

bind10-devel-20111128 released on November 28, 2011

331.	[bug]		shane
	Fixed a bug in data source library where a zone with more labels
	than an out-of-bailiwick name server would cause an exception to
	be raised.
	(Trac #1430, git 81f62344db074bc5eea3aaf3682122fdec6451ad)

330.	[bug]		jelte
	Fixed a bug in b10-auth where it would sometimes fail because it
	tried to check for queued msgq messages before the session was
	fully running.
	(git c35d0dde3e835fc5f0a78fcfcc8b76c74bc727ca)

329.	[doc]		vorner, jreed
	Document the bind10 run control configuration in guide and
	manual page.
	(Trac #1341, git c1171699a2b501321ab54207ad26e5da2b092d63)

328.	[func]		jelte
	b10-auth now passes IXFR requests on to b10-xfrout, and no longer
	responds to them with NOTIMPL.
	(Trac #1390, git ab3f90da16d31fc6833d869686e07729d9b8c135)

327.	[func]		jinmei
	b10-xfrout now supports IXFR.  (Right now there is no user
	configurable parameter about this feature; b10-xfrout will
	always respond to IXFR requests according to RFC1995).
	(Trac #1371 and #1372, git 80c131f5b0763753d199b0fb9b51f10990bcd92b)

326.	[build]*		jinmei
	Added a check script for the SQLite3 schema version.  It will be
	run at the beginning of 'make install', and if it detects an old
	version of schema, installation will stop.  You'll then need to
	upgrade the database file by following the error message.
	(Trac #1404, git a435f3ac50667bcb76dca44b7b5d152f45432b57)

325.	[func]		jinmei
	Python isc.datasrc: added interfaces for difference management:
	DataSourceClient.get_updater() now has the 'journaling' parameter
	to enable storing diffs to the data source, and a new class
	ZoneJournalReader was introduced to retrieve them, which can be
	created by the new DataSourceClient.get_journal_reader() method.
	(Trac #1333, git 3e19362bc1ba7dc67a87768e2b172c48b32417f5,
	git 39def1d39c9543fc485eceaa5d390062edb97676)

324.	[bug]		jinmei
	Fixed reference leak in the isc.log Python module.  Most of all
	BIND 10 Python programs had memory leak (even though the pace of
	leak may be slow) due to this bug.
	(Trac #1359, git 164d651a0e4c1059c71f56b52ea87ac72b7f6c77)

323.	[bug]		jinmei
	b10-xfrout incorrectly skipped adding TSIG RRs to some
	intermediate responses (when TSIG is to be used for the
	responses).  While RFC2845 optionally allows to skip intermediate
	TSIGs (as long as the digest for the skipped part was included
	in a later TSIG), the underlying TSIG API doesn't support this
	mode of signing.
	(Trac #1370, git 76fb414ea5257b639ba58ee336fae9a68998b30d)

322.	[func]		jinmei
	datasrc: Added C++ API for retrieving difference of two versions
	of a zone.  A new ZoneJournalReader class was introduced for this
	purpose, and a corresponding factory method was added to
	DataSourceClient.
	(Trac #1332, git c1138d13b2692fa3a4f2ae1454052c866d24e654)

321.	[func]*		jinmei
	b10-xfrin now installs IXFR differences into the underlying data
	source (if it supports journaling) so that the stored differences
	can be used for subsequent IXFR-out transactions.
	Note: this is a backward incompatibility change for older sqlite3
	database files.  They need to be upgraded to have a "diffs" table.
	(Trac #1376, git 1219d81b49e51adece77dc57b5902fa1c6be1407)

320.	[func]*		vorner
	The --brittle switch was removed from the bind10 executable.
	It didn't work after change #316 (Trac #213) and the same
	effect can be accomplished by declaring all components as core.
	(Trac #1340, git f9224368908dd7ba16875b0d36329cf1161193f0)

319.	[func]		naokikambe
	b10-stats-httpd was updated. In addition of the access to all
	statistics items of all modules, the specified item or the items
	of the specified module name can be accessed.  For example, the
	URI requested by using the feature is showed as
	"/bind10/statistics/xml/Auth" or
	"/bind10/statistics/xml/Auth/queries.tcp". The list of all possible
	module names and all possible item names can be showed in the
	root document, whose URI is "/bind10/statistics/xml".  This change
	is not only for the XML documents but also is for the XSD and
	XSL documents.
	(Trac #917, git b34bf286c064d44746ec0b79e38a6177d01e6956)

318.	[func]		stephen
	Add C++ API for accessing zone difference information in
	database-based data sources.
	(Trac #1330, git 78770f52c7f1e7268d99e8bfa8c61e889813bb33)

317.	[func]		vorner
	datasrc: the getUpdater method of DataSourceClient supports an
	optional 'journaling' parameter to indicate the generated updater
	to store diffs.  The database based derived class implements this
	extension.
	(Trac #1331, git 713160c9bed3d991a00b2ea5e7e3e7714d79625d)

316.	[func]*		vorner
	The configuration of what parts of the system run is more
	flexible now.  Everything that should run must have an
	entry in Boss/components.
	(Trac #213, git 08e1873a3593b4fa06754654d22d99771aa388a6)

315.	[func]		tomek
	libdhcp: Support for DHCPv4 packet manipulation is now implemented.
	All fixed fields are now supported. Generic support for DHCPv4
	options is available (both parsing and assembly). There is no code
	that uses this new functionality yet, so it is not usable directly
	at this time. This code will be used by upcoming b10-dhcp4 daemon.
	(Trac #1228, git 31d5a4f66b18cca838ca1182b9f13034066427a7)

314.	[bug]		jelte
	b10-xfrin would previously initiate incoming transfers upon
	receiving NOTIFY messages from any address (if the zone was
	known to b10-xfrin, and using the configured address). It now
	only starts a transfer if the source address from the NOTIFY
	packet matches the configured master address and port. This was
	really already fixed in release bind10-devel-20111014, but there
	were some deferred cleanups to add.
	(Trac #1298, git 1177bfe30e17a76bea6b6447e14ae9be9e1ca8c2)

313.	[func]		jinmei
	datasrc: Added C++ API for adding zone differences to database
	based data sources.  It's intended to be used for the support for
	IXFR-in and dynamic update (so they can subsequently be retrieved
	for IXFR-out).  The addRecordDiff method of the DatabaseAccessor
	defines the interface, and a concrete implementation for SQLite3
	was provided.
	(Trac #1329, git 1aa233fab1d74dc776899df61181806679d14013)

312.	[func]		jelte
	Added an initial framework for doing system tests using the
	cucumber-based BDD tool Lettuce. A number of general steps are
	included,  for instance running bind10 with specific
	configurations, sending queries, and inspecting query answers. A
	few very basic tests are included as well.
	(Trac #1290, git 6b75c128bcdcefd85c18ccb6def59e9acedd4437)

311.	[bug]		jelte
	Fixed a bug in bindctl where tab-completion for names that
	contain a hyphen resulted in unexpected behaviour, such as
	appending the already-typed part again.
	(Trac #1345, git f80ab7879cc29f875c40dde6b44e3796ac98d6da)

310.	[bug]		jelte
	Fixed a bug where bindctl could not set a value that is optional
	and has no default, resulting in the error that the setting
	itself was unknown. bindctl now correctly sees the setting and
	is able to set it.
	(Trac #1344, git 0e776c32330aee466073771600390ce74b959b38)

309.	[bug]		jelte
	Fixed a bug in bindctl where the removal of elements from a set
	with default values was not stored, unless the set had been
	modified in another way already.
	(Trac #1343, git 25c802dd1c30580b94345e83eeb6a168ab329a33)

308.	[build]		jelte
	The configure script will now use pkg-config for finding
	information about the Botan library. If pkg-config is unavailable,
	or unaware of Botan, it will fall back to botan-config. It will
	also use botan-config when a specific botan library directory is
	given using the '--with-botan=' flag
	(Trac #1194, git dc491833cf75ac1481ba1475795b0f266545013d)

307.	[func]		vorner
	When zone transfer in fails with IXFR, it is retried with AXFR
	automatically.
	(Trac #1279, git cd3588c9020d0310f949bfd053c4d3a4bd84ef88)

306.	[bug]		stephen
	Boss process now waits for the configuration manager to initialize
	itself before continuing with startup.  This fixes a race condition
	whereby the Boss could start the configuration manager and then
	immediately start components that depended on that component being
	fully initialized.
	(Trac #1271, git 607cbae949553adac7e2a684fa25bda804658f61)

305.	[bug]		jinmei
	Python isc.dns, isc.datasrc, xfrin, xfrout: fixed reference leak
	in Message.get_question(), Message.get_section(),
	RRset.get_rdata(), and DataSourceClient.get_updater().
	The leak caused severe memory leak in b10-xfrin, and (although no
	one reported it) should have caused less visible leak in
	b10-xfrout.  b10-xfrin had its own leak, which was also fixed.
	(Trac #1028, git a72886e643864bb6f86ab47b115a55e0c7f7fcad)

304.	[bug]		jelte
	The run_bind10.sh test script now no longer runs processes from
	an installed version of BIND 10, but will correctly use the
	build tree paths.
	(Trac #1246, git 1d43b46ab58077daaaf5cae3c6aa3e0eb76eb5d8)

303.	[bug]		jinmei
	Changed the installation path for the UNIX domain file used
	for the communication between b10-auth and b10-xfrout to a
	"@PACKAGE@" subdirectory (e.g. from /usr/local/var to
	/usr/local/var/bind10-devel).  This should be transparent change
	because this file is automatically created and cleaned up, but
	if the old file somehow remains, it can now be safely removed.
	(Trac #869, git 96e22f4284307b1d5f15e03837559711bb4f580c)

302.	[bug]		jelte
	msgq no longer crashes if the remote end is closed while msgq
	tries to send data. It will now simply drop the message and close
	the connection itself.
	(Trac #1180, git 6e68b97b050e40e073f736d84b62b3e193dd870a)

301.	[func]		stephen
	Add system test for IXFR over TCP.
	(Trac #1213, git 68ee3818bcbecebf3e6789e81ea79d551a4ff3e8)

300.	[func]*		tomek
	libdhcp: DHCP packet library was implemented. Currently it handles
	packet reception, option parsing, option generation and output
	packet building. Generic and specialized classes for several
	DHCPv6 options (IA_NA, IAADDR, address-list) are available. A
	simple code was added that leverages libdhcp. It is a skeleton
	DHCPv6 server. It receives incoming SOLICIT and REQUEST messages
	and responds with proper ADVERTISE and REPLY. Note that since
	LeaseManager is not implemented, server assigns the same
	hardcoded lease for every client. This change removes existing
	DHCPv6 echo server as it was only a proof of concept code.
	(Trac #1186, git 67ea6de047d4dbd63c25fe7f03f5d5cc2452ad7d)

299.	[build]		jreed
	Do not install the libfake_session, libtestutils, or libbench
	libraries. They are used by tests within the source tree.
	Convert all test-related makefiles to build test code at
	regular make time to better work with test-driven development.
	This reverts some of #1901. (The tests are ran using "make
	check".)
	(Trac #1286, git cee641fd3d12341d6bfce5a6fbd913e3aebc1e8e)

bind10-devel-20111014 released on October 14, 2011

298.	[doc]		jreed
	Shorten README. Include plain text format of the Guide.
	(git d1897d3, git 337198f)

297.	[func]		dvv
	Implement the SPF rrtype according to RFC4408.
	(Trac #1140, git 146934075349f94ee27f23bf9ff01711b94e369e)

296.	[build]		jreed
	Do not install the unittest libraries. At this time, they
	are not useful without source tree (and they may or may
	not have googletest support). Also, convert several makefiles
	to build tests at "check" time and not build time.
	(Trac #1091, git 2adf4a90ad79754d52126e7988769580d20501c3)

295.	[bug]		jinmei
	__init__.py for isc.dns was installed in the wrong directory,
	which would now make xfrin fail to start.  It was also bad
	in that it replaced any existing __init__.py in th public
	site-packages directory.  After applying this fix You may want to
	check if the wrong init file is in the wrong place, in which
	case it should be removed.
	(Trac #1285, git af3b17472694f58b3d6a56d0baf64601b0f6a6a1)

294.	[func]		jelte, jinmei, vorner
	b10-xfrin now supports incoming IXFR.  See BIND 10 Guide for
	how to configure it and operational notes.
	(Trac #1212, multiple git merges)

293.	[func]*		tomek
	b10-dhcp6: Implemented DHCPv6 echo server. It joins DHCPv6
	multicast groups and listens to incoming DHCPv6 client messages.
	Received messages are then echoed back to clients. This
	functionality is limited, but it can be used to test out client
	resiliency to unexpected messages. Note that network interface
	detection routines are not implemented yet, so interface name
	and its address must be specified in interfaces.txt.
	(Trac #878, git 3b1a604abf5709bfda7271fa94213f7d823de69d)

292.	[func]		dvv
	Implement the DLV rrtype according to RFC4431.
	(Trac #1144, git d267c0511a07c41cd92e3b0b9ee9bf693743a7cf)

291.	[func]		naokikambe
	Statistics items are specified by each module's spec file.
	Stats module can read these through the config manager. Stats
	module and stats httpd report statistics data and statistics
	schema by each module via both bindctl and HTTP/XML.
	(Trac #928, #929, #930, #1175,
	git 054699635affd9c9ecbe7a108d880829f3ba229e)

290.	[func]		jinmei
	libdns++/pydnspp: added an option parameter to the "from wire"
	methods of the Message class.  One option is defined,
	PRESERVE_ORDER, which specifies the parser to handle each RR
	separately, preserving the order, and constructs RRsets in the
	message sections so that each RRset contains only one RR.
	(Trac #1258, git c874cb056e2a5e656165f3c160e1b34ccfe8b302)

289.	[func]*		jinmei
	b10-xfrout: ACLs for xfrout can now be configured per zone basis.
	A per zone ACL is part of a more general zone configuration.  A
	quick example for configuring an ACL for zone "example.com" that
	rejects any transfer request for that zone is as follows:
	> config add Xfrout/zone_config
	> config set Xfrout/zone_config[0]/origin "example.com"
	> config add Xfrout/zone_config[0]/transfer_acl
	> config set Xfrout/zone_config[0]/transfer_acl[0] {"action": "REJECT"}
	The previous global ACL (query_acl) was renamed to transfer_acl,
	which now works as the default ACL.  Note: backward compatibility
	is not provided, so an existing configuration using query_acl
	needs to be updated by hand.
	Note: the per zone configuration framework is a temporary
	workaround.  It will eventually be redesigned as a system wide
	configuration.
	(Trac #1165, git 698176eccd5d55759fe9448b2c249717c932ac31)

288.	[bug]		stephen
	Fixed problem whereby the order in which component files appeared in
	rdataclass.cc was system dependent, leading to problems on some
	systems where data types were used before the header file in which
	they were declared was included.
	(Trac #1202, git 4a605525cda67bea8c43ca8b3eae6e6749797450)

287.	[bug]*		jinmei
	Python script files for log messages (xxx_messages.py) should have
	been installed under the "isc" package.  This fix itself should
	be a transparent change without affecting existing configurations
	or other operational practices, but you may want to clean up the
	python files from the common directly (such as "site-packages").
	(Trac #1101, git 0eb576518f81c3758c7dbaa2522bd8302b1836b3)

286.	[func]		ocean
	libdns++: Implement the HINFO rrtype support according to RFC1034,
	and RFC1035.
	(Trac #1112, git 12d62d54d33fbb1572a1aa3089b0d547d02924aa)

285.	[bug]		jelte
	sqlite3 data source: fixed a race condition on initial startup,
	when the database has not been initialized yet, and multiple
	processes are trying to do so, resulting in one of them failing.
	(Trac #326, git 5de6f9658f745e05361242042afd518b444d7466)

284.	[bug]		jerry
	b10-zonemgr: zonemgr will not terminate on empty zones, it will
	log a warning and try to do zone transfer for them.
	(Trac #1153, git 0a39659638fc68f60b95b102968d7d0ad75443ea)

283.	[bug]		zhanglikun
	Make stats and boss processes wait for answer messages from each
	other in block mode to avoid orphan answer messages, add an internal
	command "getstats" to boss process for getting statistics data from
	boss.
	(Trac #519, git 67d8e93028e014f644868fede3570abb28e5fb43)

282.	[func]		ocean
	libdns++: Implement the NAPTR rrtype according to RFC2915,
	RFC2168 and RFC3403.
	(Trac #1130, git 01d8d0f13289ecdf9996d6d5d26ac0d43e30549c)

bind10-devel-20110819 released on August 19, 2011

281.	[func]		jelte
	Added a new type for configuration data: "named set". This allows for
	similar configuration as the current "list" type, but with strings
	instead of indices as identifiers. The intended use is for instance
	/foo/zones/example.org/bar instead of /foo/zones[2]/bar. Currently
	this new type is not in use yet.
	(Trac #926, git 06aeefc4787c82db7f5443651f099c5af47bd4d6)

280.	[func]		jerry
	libdns++: Implement the MINFO rrtype according to RFC1035.
	(Trac #1113, git 7a9a19d6431df02d48a7bc9de44f08d9450d3a37)

279.	[func]		jerry
	libdns++: Implement the AFSDB rrtype according to RFC1183.
	(Trac #1114, git ce052cd92cd128ea3db5a8f154bd151956c2920c)

278.	[doc]		jelte
	Add logging configuration documentation to the guide.
	(Trac #1011, git 2cc500af0929c1f268aeb6f8480bc428af70f4c4)

277.	[func]		jerry
	libdns++: Implement the SRV rrtype according to RFC2782.
	(Trac #1128, git 5fd94aa027828c50e63ae1073d9d6708e0a9c223)

276.	[func]		stephen
	Although the top-level loggers are named after the program (e.g.
	b10-auth, b10-resolver), allow the logger configuration to omit the
	"b10-" prefix and use just the module name.
	(Trac #1003, git a01cd4ac5a68a1749593600c0f338620511cae2d)

275.	[func]		jinmei
	Added support for TSIG key matching in ACLs.  The xfrout ACL can
	now refer to TSIG key names using the "key" attribute.  For
	example, the following specifies an ACL that allows zone transfer
	if and only if the request is signed with a TSIG of a key name
	"key.example":
	> config set Xfrout/query_acl[0] {"action": "ACCEPT", \
	                                  "key": "key.example"}
	(Trac #1104, git 9b2e89cabb6191db86f88ee717f7abc4171fa979)

274.	[bug]		naokikambe
	add unittests for functions xml_handler, xsd_handler and xsl_handler
	respectively to make sure their behaviors are correct, regardless of
	whether type which xml.etree.ElementTree.tostring() after Python3.2
	returns is str or byte.
	(Trac #1021, git 486bf91e0ecc5fbecfe637e1e75ebe373d42509b)

273.	[func]		vorner
	It is possible to specify ACL for the xfrout module. It is in the ACL
	configuration key and has the usual ACL syntax. It currently supports
	only the source address. Default ACL accepts everything.
	(Trac #772, git 50070c824270d5da1db0b716db73b726d458e9f7)

272.	[func]		jinmei
	libdns++/pydnspp: TSIG signing now handles truncated DNS messages
	(i.e. with TC bit on) with TSIG correctly.
	(Trac #910, 8e00f359e81c3cb03c5075710ead0f87f87e3220)

271.	[func]		stephen
	Default logging for unit tests changed to severity DEBUG (level 99)
	with the output routed to /dev/null.  This can be altered by setting
	the B10_LOGGER_XXX environment variables.
	(Trac #1024, git 72a0beb8dfe85b303f546d09986461886fe7a3d8)

270.	[func]		jinmei
	Added python bindings for ACLs using the DNS request as the
	context.  They are accessible via the isc.acl.dns module.
	(Trac #983, git c24553e21fe01121a42e2136d0a1230d75812b27)

269.	[bug]		y-aharen
	Modified IntervalTimerTest not to rely on the accuracy of the timer.
	This fix addresses occasional failure of build tests.
	(Trac #1016, git 090c4c5abac33b2b28d7bdcf3039005a014f9c5b)

268.	[func]		stephen
	Add environment variable to allow redirection of logging output during
	unit tests.
	(Trac #1071, git 05164f9d61006869233b498d248486b4307ea8b6)

bind10-devel-20110705 released on July 05, 2011

267.	[func]		tomek
	Added a dummy module for DHCP6. This module does not actually
	do anything at this point, and BIND 10 has no option for
	starting it yet. It is included as a base for further
	development.
	(Trac #990, git 4a590df96a1b1d373e87f1f56edaceccb95f267d)

266.	[func]		Multiple developers
        Convert various error messages, debugging and other output
        to the new logging interface, including for b10-resolver,
        the resolver library, the CC library, b10-auth, b10-cfgmgr,
        b10-xfrin, and b10-xfrout. This includes a lot of new
        documentation describing the new log messages.
        (Trac #738, #739, #742, #746, #759, #761, #762)

265.	[func]*		jinmei
	b10-resolver: Introduced ACL on incoming queries.  By default the
	resolver accepts queries from ::1 and 127.0.0.1 and rejects all
	others.  The ACL can be configured with bindctl via the
	"Resolver/query_acl" parameter.  For example, to accept queries
	from 192.0.2.0/24 (in addition to the default list), do this:
	> config add Resolver/query_acl
	> config set Resolver/query_acl[2]/action "ACCEPT"
	> config set Resolver/query_acl[2]/from "192.0.2.0/24"
	> config commit
	(Trac #999, git e0744372924442ec75809d3964e917680c57a2ce,
	also based on other ACL related work done by stephen and vorner)

264.	[bug]		jerry
	b10-xfrout: fixed a busy loop in its notify-out subthread.  Due to
	the loop, the thread previously woke up every 0.5 seconds throughout
	most of the lifetime of b10-xfrout, wasting the corresponding CPU
	time.
	(Trac #1001, git fb993ba8c52dca4a3a261e319ed095e5af8db15a)

263.	[func]		jelte
	Logging configuration can now also accept a * as a first-level
	name (e.g. '*', or '*.cache'), indicating that every module
	should use that configuration, unless overridden by an explicit
	logging configuration for that module
	(Trac #1004, git 0fad7d4a8557741f953eda9fed1d351a3d9dc5ef)

262.	[func]		stephen
	Add some initial documentation about the logging framework.
	Provide BIND 10 Messages Manual in HTML and DocBook? XML formats.
	This provides all the log message descriptions in a single document.
	A developer tool, tools/system_messages.py (available in git repo),
	was written to generate this.
	(Trac #1012, git 502100d7b9cd9d2300e78826a3bddd024ef38a74)

261.	[func]		stephen
	Add new-style logging messages to b10-auth.
	(Trac #738, git c021505a1a0d6ecb15a8fd1592b94baff6d115f4)

260.	[func]		stephen
	Remove comma between message identification and the message
	text in the new-style logging messages.
	(Trac #1031, git 1c7930a7ba19706d388e4f8dcf2a55a886b74cd2)

259.	[bug]		stephen
	Logging now correctly initialized in b10-auth.  Also, fixed
	bug whereby querying for "version.bind txt ch" would cause
	b10-auth to crash if BIND 10 was started with the "-v" switch.
	(Trac #1022, #1023, git 926a65fa08617be677a93e9e388df0f229b01067)

258.	[build]		jelte
	Now builds and runs with Python 3.2
	(Trac #710, git dae1d2e24f993e1eef9ab429326652f40a006dfb)

257.	[bug]		y-aharen
	Fixed a bug an instance of IntervalTimerImpl may be destructed
	while deadline_timer is holding the handler. This fix addresses
	occasional failure of IntervalTimerTest.destructIntervalTimer.
	(Trac #957, git e59c215e14b5718f62699ec32514453b983ff603)

256.	[bug]		jerry
	src/bin/xfrin: update xfrin to check TSIG before other part of
	incoming message.
	(Trac #955, git 261450e93af0b0406178e9ef121f81e721e0855c)

255.	[func]		zhang likun
	src/lib/cache:  remove empty code in lib/cache and the corresponding
	suppression rule in	src/cppcheck-suppress.lst.
	(Trac #639, git 4f714bac4547d0a025afd314c309ca5cb603e212)

254.	[bug]		jinmei
	b10-xfrout: failed to send notifies over IPv6 correctly.
	(Trac #964, git 3255c92714737bb461fb67012376788530f16e40)

253.	[func]		jelte
	Add configuration options for logging through the virtual module
	Logging.
	(Trac #736, git 9fa2a95177265905408c51d13c96e752b14a0824)

252.	[func]		stephen
	Add syslog as destination for logging.
	(Trac #976, git 31a30f5485859fd3df2839fc309d836e3206546e)

251.	[bug]*		jinmei
	Make sure bindctl private files are non readable to anyone except
	the owner or users in the same group.  Note that if BIND 10 is run
	with changing the user, this change means that the file owner or
	group will have to be adjusted.  Also note that this change is
	only effective for a fresh install; if these files already exist,
	their permissions must be adjusted by hand (if necessary).
	(Trac #870, git 461fc3cb6ebabc9f3fa5213749956467a14ebfd4)

250.	[bug]		ocean
	src/lib/util/encode, in some conditions, the DecodeNormalizer's
	iterator may reach the end() and when later being dereferenced
	it will cause crash on some platform.
	(Trac #838, git 83e33ec80c0c6485d8b116b13045b3488071770f)

249.	[func]		jerry
	xfrout: add support for TSIG verification.
	(Trac #816, git 3b2040e2af2f8139c1c319a2cbc429035d93f217)

248.	[func]		stephen
	Add file and stderr as destinations for logging.
	(Trac #555, git 38b3546867425bd64dbc5920111a843a3330646b)

247.	[func]		jelte
	Upstream queries from the resolver now set EDNS0 buffer size.
	(Trac #834, git 48e10c2530fe52c9bde6197db07674a851aa0f5d)

246.	[func]		stephen
	Implement logging using log4cplus (http://log4cplus.sourceforge.net)
	(Trac #899, git 31d3f525dc01638aecae460cb4bc2040c9e4df10)

245.	[func]		vorner
	Authoritative server can now sign the answers using TSIG
	(configured in tsig_keys/keys, list of strings like
	"name:<base64-secret>:sha1-hmac"). It doesn't use them for
	ACL yet, only verifies them and signs if the request is signed.
	(Trac #875, git fe5e7003544e4e8f18efa7b466a65f336d8c8e4d)

244.	[func]		stephen
	In unit tests, allow the choice of whether unhandled exceptions are
	caught in the unit test program (and details printed) or allowed to
	propagate to the default exception handler.  See the bind10-dev thread
	https://lists.isc.org/pipermail/bind10-dev/2011-January/001867.html
	for more details.
	(Trac #542, git 1aa773d84cd6431aa1483eb34a7f4204949a610f)

243.	[func]*		feng
	Add optional hmac algorithm SHA224/384/512.
	(Trac #782, git 77d792c9d7c1a3f95d3e6a8b721ac79002cd7db1)

bind10-devel-20110519 released on May 19, 2011

242.	[func]		jinmei
	xfrin: added support for TSIG verify.  This change completes TSIG
	support in b10-xfrin.
	(Trac #914, git 78502c021478d97672232015b7df06a7d52e531b)

241.	[func]		jinmei
	pydnspp: added python extension for the TSIG API introduced in
	change 235.
	(Trac #905, git 081891b38f05f9a186814ab7d1cd5c572b8f777f)
	(Trac #915, git 0555ab65d0e43d03b2d40c95d833dd050eea6c23)

240.	[func]*		jelte
	Updated configuration options to Xfrin, so that you can specify
	a master address, port, and TSIG key per zone. Still only one per
	zone at this point, and TSIG keys are (currently) only specified
	by their full string representation. This replaces the
	Xfrin/master_addr, Xfrin/master_port, and short-lived
	Xfrin/tsig_key configurations with a Xfrin/zones list.
	(Trac #811, git 88504d121c5e08fff947b92e698a54d24d14c375)

239.	[bug]		jerry
	src/bin/xfrout: If a zone doesn't have notify slaves (only has
	one apex ns record - the primary master name server) will cause
	b10-xfrout uses 100% of CPU.
	(Trac #684, git d11b5e89203a5340d4e5ca51c4c02db17c33dc1f)

238.	[func]		zhang likun
	Implement the simplest forwarder, which pass everything through
	except QID, port number. The response will not be cached.
	(Trac #598_new, git 8e28187a582820857ef2dae9b13637a3881f13ba)

237.	[bug]		naokikambe
	Resolved that the stats module wasn't configurable in bindctl in
	spite of its having configuration items. The configuration part
	was removed from the original spec file "stats.spec" and was
	placed in a new spec file "stats-schema.spec". Because it means
	definitions of statistics items. The command part is still
	there. Thus stats module currently has no its own configuration,
	and the items in "stats-schema.spec" are neither visible nor
	configurable through bindctl. "stats-schema.spec" is shared with
	stats module and stats-httpd module, and maybe with other
	statistical modules in future. "stats.spec" has own configuration
	and commands of stats module, if it requires.
	(Trac #719, git a234b20dc6617392deb8a1e00eb0eed0ff353c0a)

236.	[func]		jelte
	C++ client side of configuration now uses BIND 10 logging system.
	It also has improved error handling when communicating with the
	rest of the system.
	(Trac #743, git 86632c12308c3ed099d75eb828f740c526dd7ec0)

235.	[func]		jinmei
	libdns++: added support for TSIG signing and verification.  It can
	be done using a newly introduced TSIGContext class.
	Note: we temporarily disabled support for truncated signature
	and modified some part of the code introduced in #226 accordingly.
	We plan to fix this pretty soon.
	(Trac #812, git ebe0c4b1e66d359227bdd1bd47395fee7b957f14)
	(Trac #871, git 7c54055c0e47c7a0e36fcfab4b47ff180c0ca8c8)
	(Trac #813, git ffa2f0672084c1f16e5784cdcdd55822f119feaa)
	(Trac #893, git 5aaa6c0f628ed7c2093ecdbac93a2c8cf6c94349)

234.	[func]		jerry
	src/bin/xfrin: update xfrin to use TSIG. Currently it only supports
	sending a signed TSIG request or SOA request.
	(Trac #815, git a892818fb13a1839c82104523cb6cb359c970e88)

233.	[func]		stephen
	Added new-style logging statements to the NSAS code.
	(Trac #745, git ceef68cd1223ae14d8412adbe18af2812ade8c2d)

232.	[func]		stephen
	To facilitate the writing of extended descriptions in
	message files, altered the message file format.  The message
	is now flagged with a "%" as the first non-blank character
	in the line and the lines in the extended description are
	no longer preceded by a "+".
	(Trac #900, git b395258c708b49a5da8d0cffcb48d83294354ba3)

231.	[func]*		vorner
	The logging interface changed slightly. We use
	logger.foo(MESSAGE_ID).arg(bar); instead of logger.foo(MESSAGE_ID,
	bar); internally. The message definitions use '%1,%2,...'
	instead of '%s,%d', which allows us to cope better with
	mismatched placeholders and allows reordering of them in
	case of translation.
	(Trac #901, git 4903410e45670b30d7283f5d69dc28c2069237d6)

230.	[bug]		naokikambe
	Removed too repeated verbose messages in two cases of:
	 - when auth sends statistics data to stats
	 - when stats receives statistics data from other modules
	(Trac #620, git 0ecb807011196eac01f281d40bc7c9d44565b364)

229.	[doc]		jreed
	Add manual page for b10-host.
	(git a437d4e26b81bb07181ff35a625c540703eee845)

228.	[func]*		jreed
	The host tool is renamed to b10-host. While the utility is
	a work in progress, it is expected to now be shipped with
	tarballs. Its initial goal was to be a host(1) clone,
	rewritten in C++ from scratch and using BIND 10's libdns++.
	It now supports the -a (any), -c class, -d (verbose) switches
	and has improved output.
	(Trac #872, git d846851699d5c76937533adf9ff9d948dfd593ca)

227.	[build]		jreed
	Add missing libdns++ rdata files for the distribution (this
	fixes distcheck error). Change three generated libdns++
	headers to "nodist" so they aren't included in the distribution
	(they were mistakenly included in last tarball).

226.	[func]*		jelte
	Introduced an API for cryptographic operations. Currently it only
	supports HMAC, intended for use with TSIG. The current
	implementation uses Botan as the backend library.
	This introduces a new dependency, on Botan.  Currently only Botan
	1.8.x works; older or newer versions don't.
	(Trac #781, git 9df42279a47eb617f586144dce8cce680598558a)

225.	[func]		naokikambe
	Added the HTTP/XML interface (b10-stats-httpd) to the
	statistics feature in BIND 10. b10-stats-httpd is a standalone
	HTTP server and it requests statistics data to the stats
	daemon (b10-stats) and sends it to HTTP clients in XML
	format. Items of the data collected via b10-stats-httpd
	are almost equivalent to ones which are collected via
	bindctl. Since it also can send XSL (Extensible Stylesheet
	Language) document and XSD (XML Schema definition) document,
	XML document is human-friendly to view through web browsers
	and its data types are strictly defined.
	(Trac #547, git 1cbd51919237a6e65983be46e4f5a63d1877b1d3)

224.	[bug]		jinmei
	b10-auth, src/lib/datasrc: inconsistency between the hot spot
	cache and actual data source could cause a crash while query
	processing.  The crash could happen, e.g., when an sqlite3 DB file
	is being updated after a zone transfer while b10-auth handles a
	query using the corresponding sqlite3 data source.
	(Trac #851, git 2463b96680bb3e9a76e50c38a4d7f1d38d810643)

223.	[bug]		feng
	If ip address or port isn't usable for name server, name
	server process won't exist and give end user chance to
	reconfigure them.
	(Trac #775, git 572ac2cf62e18f7eb69d670b890e2a3443bfd6e7)

222.	[bug]*		jerry
	src/lib/zonemgr: Fix a bug that xfrin not checking for new
	copy of zone on startup.  Imposes some random jitters to
	avoid many zones need to do refresh at the same time. This
	removed the Zonemgr/jitter_scope setting and introduced
	Zonemgr/refresh_jitter and Zonemgr/reload_jitter.
	(Trac #387, git 1241ddcffa16285d0a7bb01d6a8526e19fbb70cb)

221.	[func]*		jerry
	src/lib/util: Create C++ utility library.
	(Trac #749, git 084d1285d038d31067f8cdbb058d626acf03566d)

220.	[func]		stephen
	Added the 'badpacket' program for testing; it sends a set of
	(potentially) bad packets to a nameserver and prints the responses.
	(Trac #703, git 1b666838b6c0fe265522b30971e878d9f0d21fde)

219.	[func]		ocean
	src/lib: move some dns related code out of asiolink library to
	asiodns library
	(Trac #751, git 262ac6c6fc61224d54705ed4c700dadb606fcb1c)

218.	[func]		jinmei
	src/lib/dns: added support for RP RDATA.
	(Trac #806, git 4e47d5f6b692c63c907af6681a75024450884a88)

217.	[bug]		jerry
	src/lib/dns/python: Use a signed version of larger size of
	integer and perform more strict range checks with
	PyArg_ParseTuple() in case of overflows.
	(Trac #363, git ce281e646be9f0f273229d94ccd75bf7e08d17cf)

216.	[func]		vorner
	The BIND10_XFROUT_SOCKET_FILE environment variable can be
	used to specify which socket should be used for communication
	between b10-auth and b10-xfrout. Mostly for testing reasons.
	(Trac #615, git 28b01ad5bf72472c824a7b8fc4a8dc394e22e462)

215.	[func]		vorner
	A new process, b10-sockcreator, is added, which will create
	sockets for the rest of the system.  It is the only part
	which will need to keep the root privileges. However, only
	the process exists, nothing can talk to it yet.
	(Trac #366, git b509cbb77d31e388df68dfe52709d6edef93df3f)

214.	[func]*		vorner
	Zone manager no longer thinks it is secondary master for
	all zones in the database. They are listed in
	Zonemgr/secondary_zones configuration variable (in the form
	[{"name": "example.com", "class": "IN"}]).
	(Trac #670, git 7c1e4d5e1e28e556b1d10a8df8d9486971a3f052)

213.	[bug]		naokikambe
	Solved incorrect datetime of "bind10.boot_time" and also
	added a new command "sendstats" for Bob. This command is
	to send statistics data to the stats daemon immediately.
	The solved problem is that statistics data doesn't surely
	reach to the daemon because Bob sent statistics data to
	the daemon while it is starting. So the daemon invokes the
	command for Bob after it starts up. This command is also
	useful for resending statistics data via bindctl manually.
	(Trac #521, git 1c269cbdc76f5dc2baeb43387c4d7ccc6dc863d2)

212.	[bug]		naokikambe
	Fixed that the ModuleCCSession object may group_unsubscribe in the
	closed CC session in being deleted.
	(Trac #698, git 0355bddc92f6df66ef50b920edd6ec3b27920d61)

211.	[func]		shane
	Implement "--brittle" option, which causes the server to exit
	if any of BIND 10's processes dies.
	(Trac #788, git 88c0d241fe05e5ea91b10f046f307177cc2f5bc5)

210.	[bug]		jerry
	src/bin/auth: fixed a bug where type ANY queries don't provide
	additional glue records for ANSWER section.
	(Trac #699, git 510924ebc57def8085cc0e5413deda990b2abeee)

bind10-devel-20110322 released on March 22, 2011

209.	[func]		jelte
	Resolver now uses the NSAS when looking for a nameserver to
	query for any specific zone. This also includes keeping track of
	the RTT for that nameserver.
	(Trac #495, git 76022a7e9f3ff339f0f9f10049aa85e5784d72c5)

208.	[bug]*		jelte
	Resolver now answers REFUSED on queries that are not for class IN.
	This includes the various CH TXT queries, which will be added
	later.
	(git 012f9e78dc611c72ea213f9bd6743172e1a2ca20)

207.	[func]		jelte
	Resolver now starts listening on localhost:53 if no configuration
	is set.
	(Trac #471, git 1960b5becbba05570b9c7adf5129e64338659f07)

206.	[func]		shane
	Add the ability to list the running BIND 10 processes using the
	command channel. To try this, use "Boss show_processes".
	(Trac #648, git 451bbb67c2b5d544db2f7deca4315165245d2b3b)

205.	[bug]		jinmei
	b10-auth, src/lib/datasrc: fixed a bug where b10-auth could return
	an empty additional section for delegation even if some glue is
	crucial when it fails to find some other glue records in its data
	source.
	(Trac #646, git 6070acd1c5b2f7a61574eda4035b93b40aab3e2b)

204.	[bug]		jinmei
	b10-auth, src/lib/datasrc: class ANY queries were not handled
	correctly in the generic data source (mainly for sqlite3).  It
	could crash b10-auth in the worst case, and could result in
	incorrect responses in some other cases.
	(Trac #80, git c65637dd41c8d94399bd3e3cee965b694b633339)

203.	[bug]		zhang likun
	Fix resolver cache memory leak: when cache is destructed, rrset
	and message entries in it are not destructed properly.
	(Trac #643, git aba4c4067da0dc63c97c6356dc3137651755ffce)

202.	[func]		vorner
	It is possible to specify a different directory where we look for
	configuration files (by -p) and different configuration file to
	use (-c).  Also, it is possible to specify the port on which
	cmdctl should listen (--cmdctl-port).
	(Trac #615, git 5514dd78f2d61a222f3069fc94723ca33fb3200b)

201.	[bug]		jerry
	src/bin/bindctl: bindctl doesn't show traceback on shutdown.
	(Trac #588, git 662e99ef050d98e86614c4443326568a0b5be437)

200.	[bug]		Jelte
	Fixed a bug where incoming TCP connections were not closed.
	(Trac #589, git 1d88daaa24e8b1ab27f28be876f40a144241e93b)

199.	[func]		ocean
	Cache negative responses (NXDOMAIN/NODATA) from authoritative
	server for recursive resolver.
	(Trac #493, git f8fb852bc6aef292555063590c361f01cf29e5ca)

198.	[bug]		jinmei
	b10-auth, src/lib/datasrc: fixed a bug where hot spot cache failed
	to reuse cached SOA for negative responses.  Due to this bug
	b10-auth returned SERVFAIL when it was expected to return a
	negative response immediately after a specific SOA query for
	the zone.
	(Trac #626, git 721a53160c15e8218f6798309befe940b9597ba0)

197.	[bug]		zhang likun
	Remove expired message and rrset entries when looking up them
	in cache, touch or remove the rrset entry in cache properly
	when doing lookup or update.
	(Trac #661, git 9efbe64fe3ff22bb5fba46de409ae058f199c8a7)

196.	[bug]		jinmei
	b10-auth, src/lib/datasrc: the backend of the in-memory data
	source could not handle the root name.  As a result b10-auth could
	not work as a root server when using the in-memory data source.
	(Trac #683, git 420ec42bd913fb83da37b26b75faae49c7957c46)

195.	[func]		stephen
	Resolver will now re-try a query over TCP if a response to a UDP
	query has the TC bit set.
	(Trac #499, git 4c05048ba059b79efeab53498737abe94d37ee07)

194.	[bug]		vorner
	Solved a 100% CPU usage problem after switching addresses in b10-auth
	(and possibly, but unconfirmed, in b10-resolver). It was caused by
	repeated reads/accepts on closed socket (the bug was in the code for a
	long time, recent changes made it show).
	(Trac #657, git e0863720a874d75923ea66adcfbf5b2948efb10a)

193.	[func]*		jreed
	Listen on the IPv6 (::) and IPv4 (0.0.0.0) wildcard addresses
	for b10-auth. This returns to previous behavior prior to
	change #184. Document the listen_on configuration in manual.
	(Trac #649, git 65a77d8fde64d464c75917a1ab9b6b3f02640ca6)

192.	[func]*		jreed
	Listen on standard domain port 53 for b10-auth and
	b10-resolver.
	(Trac #617, #618, git 137a6934a14cf0c5b5c065e910b8b364beb0973f)

191.	[func]		jinmei
	Imported system test framework of BIND 9.  It can be run by
	'make systest' at the top source directory.  Notes: currently it
	doesn't work when built in a separate tree.  It also requires
	perl, an inherited dependency from the original framework.
	Also, mainly for the purpose of tests, a new option "--pid-file"
	was added to BoB, with which the boss process will dump its PID
	to the specified file.
	(Trac #606, git 6ac000df85625f5921e8895a1aafff5e4be3ba9c)

190.	[func]		jelte
	Resolver now sets random qids on outgoing queries using
	the boost::mt19937 prng.
	(Trac #583, git 5222b51a047d8f2352bc9f92fd022baf1681ed81)

189.	[bug]		jreed
	Do not install the log message compiler.
	(Trac #634, git eb6441aca464980d00e3ff827cbf4195c5a7afc5)

188.	[bug]		zhang likun
	Make the rrset trust level ranking algorithm used by
	isc::cache::MessageEntry::getRRsetTrustLevel() follow RFC2181
	section 5.4.1.
	(Trac #595 git 19197b5bc9f2955bd6a8ca48a2d04472ed696e81)

187.	[bug]		zhang likun
	Fix the assert error in class isc::cache::RRsetCache by adding the
	check for empty pointer and test case for it.
	(Trac #638, git 54e61304131965c4a1d88c9151f8697dcbb3ce12)

186.	[bug]		jelte
	b10-resolver could stop with an assertion failure on certain kinds
	of messages (there was a problem in error message creation). This
	fixes that.
	(Trac #607, git 25a5f4ec755bc09b54410fcdff22691283147f32)

185.	[bug]		vorner
	Tests use port from private range (53210), lowering chance of
	a conflict with something else (eg. running bind 10).
	(Trac #523, git 301da7d26d41e64d87c0cf72727f3347aa61fb40)

184.	[func]*		vorner
	Listening address and port configuration of b10-auth is the same as
	for b10-resolver now. That means, it is configured through bindctl
	at runtime, in the Auth/listen_on list, not through command line
	arguments.
	(Trac #575, #576, git f06ce638877acf6f8e1994962bf2dbfbab029edf)

183.	[bug]		jerry
	src/bin/xfrout: Enable parallel sessions between xfrout server and
	multi-Auth. The session needs to be created only on the first time
	or if an error occur.
	(Trac #419, git 1d60afb59e9606f312caef352ecb2fe488c4e751)

182.	[func]		jinmei
	Support cppcheck for static code check on C++ code.  If cppcheck
	is available, 'make cppcheck' on the top source directory will run
	the checker and should cleanly complete with an exit code of 0
	(at least with cppcheck 1.47).
	Note: the suppression list isn't included in the final
	distributions.  It should be created by hand or retrieved from
	the git repository.
	(Trac #613, git b973f67520682b63ef38b1451d309be9f4f4b218)

181.	[func]		feng
	Add stop interface into dns server, so we can stop each running
	server individually. With it, user can reconfigure her running server
	with different ip address or port.
	(Trac #388, git 6df94e2db856c1adc020f658cc77da5edc967555)

180.	[build]		jreed
	Fix custom DESTDIR for make install. Patch from Jan Engelhardt.
	(Trac #629, git 5ac67ede03892a5eacf42ce3ace1e4e376164c9f)

bind10-devel-20110224 released on February 24, 2011

179.	[func]		vorner
	It is possible to start and stop resolver and authoritative
	server without restart of the whole system. Change of the
	configuration (Boss/start_auth and Boss/start_resolver) is
	enough.
	(Trac #565, git 0ac0b4602fa30852b0d86cc3c0b4730deb1a58fe)

178.	[func]		jelte
	Resolver now makes (limited) use of the cache
	(Trac #491, git 8b41f77f0099ddc7ca7d34d39ad8c39bb1a8363c)

177.	[func]		stephen
	The upstream fetch code in asiolink is now protocol agnostic to
	allow for the addition of fallback to TCP if a fetch response
	indicates truncation.
	(Trac #554, git 9739cbce2eaffc7e80640db58a8513295cf684de)

176.	[func]		likun
	src/lib/cache: Rename one interface: from lookupClosestRRset()
	to lookupDeepestNS(), and remove one parameter of it.
	(Trac #492, git ecbfb7cf929d62a018dd4cdc7a841add3d5a35ae)

175.	[bug]		jerry
	src/bin/xfrout: Xfrout use the case-sensitive mode to compress
	names in an AXFR massage.
	(Trac #253, git 004e382616150f8a2362e94d3458b59bb2710182)

174.	[bug]*		jinmei
	src/lib/dns: revised dnssectime functions so that they don't rely
	on the time_t type (whose size varies on different systems, which
	can lead to subtle bugs like some form of "year 2038 problem").
	Also handled 32-bit wrap around issues more explicitly, with more
	detailed tests.  The function API has been changed, but the effect
	should be minimal because these functions are mostly private.
	(Trac #61, git 09ece8cdd41c0f025e8b897b4883885d88d4ba5d)

173.	[bug]		jerry
	python/isc/notify: A notify_out test fails without network
	connectivity, encapsulate the socket behavior using a mock
	socket class to fix it.
	(Trac #346, git 319debfb957641f311102739a15059f8453c54ce)

172.	[func]		jelte
	Improved the bindctl cli in various ways, mainly concerning
	list and map item addressing, the correct display of actual values,
	and internal help.
	(Trac #384, git e5fb3bc1ed5f3c0aec6eb40a16c63f3d0fc6a7b2)

171.	[func]		vorner
	b10-auth, src/lib/datasrc: in memory data source now works as a
	complete data source for authoritative DNS servers and b10-auth
	uses it.  It still misses major features, however, including
	DNSSEC support and zone transfer.
	(Last Trac #553, but many more,
	git 6f031a09a248e7684723c000f3e8cc981dcdb349)

170.	[bug]		jinmei
	Tightened validity checks in the NSEC3 constructors, both "from
	"text" and "from wire".  Specifically, wire data containing
	invalid type bitmaps or invalid lengths of salt or hash is now
	correctly rejected.
	(Trac #117, git 9c690982f24fef19c747a72f43c4298333a58f48)

169.	[func]		jelte
	Added a basic implementation for a resolver cache (though not
	used yet).
	(Trac #449, git 8aa3b2246ae095bbe7f855fd11656ae3bdb98986)

168.	[bug]		vorner
	Boss no longer has the -f argument, which was undocumented and
	stayed as a relict of previous versions, currently causing only
	strange behaviour.
	(Trac #572, git 17f237478961005707d649a661cc72a4a0d612d4)

167.	[bug]		naokikambe
	Fixed failure of termination of msgq_test.py with python3
	coverage (3.3.1).
	(Trac #573, git 0e6a18e12f61cc482e07078776234f32605312e5)

166.	[func]		jelte
	The resolver now sends back a SERVFAIL when there is a client
	timeout (timeout_client config setting), but it will not stop
	resolving (until there is a lookup timeout or a result).
	(Trac #497 and #489, git af0e5cd93bebb27cb5c4457f7759d12c8bf953a6)

165.	[func]		jelte
	The resolver now handles CNAMEs, it will follow them, and include
	them in the answer. The maximum length of CNAME chains that is
	supported is 16.
	(Trac #497, git af0e5cd93bebb27cb5c4457f7759d12c8bf953a6)

164.	[bug]		y-aharen
	IntervalTimer: Modified the interface to accept interval in
	milliseconds. It shortens the time of the tests of IntervalTimer.
	(Trac #452, git c9f6acc81e24c4b8f0eb351123dc7b43f64e0914)

163.	[func]		vorner
	The pimpl design pattern is used in UDPServer, with a shared
	pointer. This makes it smaller to copy (which is done a lot as a
	side effect of being coroutine) and speeds applications of this
	class (notably b10-auth) up by around 10%.
	(Trac #537, git 94cb95b1d508541201fc064302ba836164d3cbe6)

162.	[func]		stephen
	Added C++ logging, allowing logging at different severities.
	Code specifies the message to be logged via a symbol, and the
	logging code picks up the message from an in-built dictionary.
	The contents of the dictionary can be replaced at run-time by
	locale-specific messages.  A message compiler program is provided
	to create message header files and supply the default messages.
	(Trac #438, git 7b1606cea7af15dc71f5ec1d70d958b00aa98af7)

161.	[func]		stephen
	Added ResponseScrubber class to examine response from
	a server and to remove out-of-bailiwick RRsets.  Also
	does cross-section checks to ensure consistency.
	(Trac #496, git b9296ca023cc9e76cda48a7eeebb0119166592c5)

160.	[func]		jelte
	Updated the resolver to take 3 different timeout values;
	timeout_query for outstanding queries we sent while resolving
	timeout_client for sending an answer back to the client
	timeout_lookup for stopping the resolving
	(currently 2 and 3 have the same final effect)
	(Trac #489, git 578ea7f4ba94dc0d8a3d39231dad2be118e125a2)

159.	[func]		smann
	The resolver now has a configurable set of root servers to start
	resolving at (called root_addresses). By default these are not
	(yet) filled in. If empty, a hardcoded address for f-root will be
	used right now.
	(Trac #483, git a07e078b4feeb01949133fc88c9939254c38aa7c)

158.	[func]		jelte
	The Resolver module will now do (very limited) resolving, if not
	set to forwarding mode (i.e. if the configuration option
	forward_addresses is left empty). It only supports referrals that
	contain glue addresses at this point, and does no other processing
	of authoritative answers.
	(Trac #484, git 7b84de4c0e11f4a070e038ca4f093486e55622af)

157.	[bug]		vorner
	One frozen process no longer freezes the whole b10-msgq. It caused the
	whole system to stop working.
	(Trac #420, git 93697f58e4d912fa87bc7f9a591c1febc9e0d139)

156.	[func]		stephen
	Added ResponseClassifier class to examine response from
	a server and classify it into one of several categories.
	(Trac #487, git 18491370576e7438c7893f8551bbb8647001be9c)

bind10-devel-20110120 released on January 20, 2011

155.	[doc]		jreed
	Miscellaneous documentation improvements for man pages and
	the guide, including auth, resolver, stats, xfrout, and
	zonemgr.  (git c14c4741b754a1eb226d3bdc3a7abbc4c5d727c0)

154.	[bug]		jinmei
	b10-xfrin/b10-zonemgr: Fixed a bug where these programs didn't
	receive command responses from CC sessions.  Eventually the
	receive buffer became full, and many other components that rely
	on CC channels would stall (as noted in #420 and #513).  This is
	an urgent care fix due to the severity of the problem; we'll need
	to revisit it for cleaner fix later.
	(Trac #516, git 62c72fcdf4617e4841e901408f1e7961255b8194)

153.	[bug]		jelte
	b10-cfgmgr: Fixed a bug where configuration updates sometimes
	lost previous settings in the configuration manager.
	(Trac #427, git 2df894155657754151e0860e2ca9cdbed7317c70)

152.	[func]*		jinmei
	b10-auth: Added new configuration variable "statistics-interval"
	to allow the user to change the timer interval for periodic
	statistics updates.  The update can also be disabled by setting
	the value to 0.  Disabling statistics updates will also work as
	a temporary workaround of a known issue that b10-auth can block in
	sending statistics and stop responding to queries as a result.
	(Trac #513, git 285c5ee3d5582ed6df02d1aa00387f92a74e3695)

151.	[bug]		smann
	lib/log/dummylog.h:
	lib/log/dummylog.cc: Modify dlog so that it takes an optional
	2nd argument of type bool (true or false). This flag, if
	set, will cause the message to be printed whether or not
	-v is chosen.
        (Trac #432, git 880220478c3e8702d56d761b1e0b21b77d08ee5a)

150.	[bug]		jelte
	b10-cfgmgr: No longer save the configuration on exit. Configuration
	is already saved if it is changed successfully, so writing it on
	exit (and hence, when nothing has changed too) is unnecessary and
	may even cause problems.
	(Trac #435, git fd7baa38c08d54d5b5f84930c1684c436d2776dc)

149.	[bug]		jelte
	bindctl: Check if the user session has disappeared (either by a
	timeout or by a server restart), and reauthenticate if so. This
	fixes the 'cmdctl not running' problem.
        (Trac #431, git b929be82fec5f92e115d8985552f84b4fdd385b9)

148.	[func]		jelte
	bindctl: Command results are now pretty-printed (i.e. printed in
	a more readable form). Empty results are no longer printed at all
	(used to print '{}'), and the message
	'send the command to cmd-ctrl' has also been removed.
	(git 3954c628c13ec90722a2d8816f52a380e0065bae)

147.	[bug]		jinmei
	python/isc/config: Fixed a bug that importing custom configuration
	(in b10-config.db) of a remote module didn't work.
	(Trac #478, git ea4a481003d80caf2bff8d0187790efd526d72ca)

146.	[func]		jelte
	Command arguments were not validated internally against their
	specifications. This change fixes that (on the C++ side, Python
	side depends on an as yet planned addition). Note: this is only
	an added internal check, the cli already checks format.
	(Trac #473, git 5474eba181cb2fdd80e2b2200e072cd0a13a4e52)

145.	[func]*		jinmei
	b10-auth: added a new command 'loadzone' for (re)loading a
	specific zone.  The command syntax is generic but it is currently
	only feasible for class IN in memory data source.  To reload a
	zone "example.com" via bindctl, execute the command as follows:
	> Auth loadzone origin = example.com
	(Trac #467 git 4f7e1f46da1046de527ab129a88f6aad3dba7562
	from 1d7d3918661ba1c6a8b1e40d8fcbc5640a84df12)

144.	[build]		jinmei
	Introduced a workaround for clang++ build on FreeBSD (and probably
	some other OSes).  If building BIND 10 fails with clang++ due to
	a link error about "__dso_handle", try again from the configure
	script with CXX_LIBTOOL_LDFLAGS=-L/usr/lib (the path actually
	doesn't matter; the important part is the -L flag).  This
	workaround is not automatically enabled as it's difficult to
	detect the need for it dynamically, and must be enabled via the
	variable by hand.
	(Trac #474, git cfde436fbd7ddf3f49cbbd153999656e8ca2a298)

143.	[build]		jinmei
	Fixed build problems with clang++ in unit tests due to recent
	changes.  No behavior change. (Trac #448, svn r4133)

142.	[func]		jinmei
	b10-auth: updated query benchmark so that it can test in memory
	data source.  Also fixed a bug that the output buffer isn't
	cleared after query processing, resulting in misleading results
	or program crash.  This is a regression due to change #135.
	(Trac #465, svn r4103)

141.	[bug]		jinmei
	b10-auth: Fixed a bug that the authoritative server includes
	trailing garbage data in responses.  This is a regression due to
	change #135. (Trac #462, svn r4081)

140.	[func]		y-aharen
	src/bin/auth: Added a feature to count queries and send counter
	values to statistics periodically. To support it, added wrapping
	class of asio::deadline_timer to use as interval timer.
	The counters can be seen using the "Stats show" command from
	bindctl.  The result would look like:
	  ... "auth.queries.tcp": 1, "auth.queries.udp": 1 ...
	Using the "Auth sendstats" command you can make b10-auth send the
	counters to b10-stats immediately.
	(Trac #347, svn r4026)

139.	[build]		jreed
	Introduced configure option and make targets for generating
	Python code coverage report. This adds new make targets:
	report-python-coverage and clean-python-coverage. The C++
	code coverage targets were renamed to clean-cpp-coverage
	and report-cpp-coverage. (Trac #362, svn r4023)

138.	[func]*		jinmei
	b10-auth: added a configuration interface to support in memory
	data sources.  For example, the following command to bindctl
	will configure a memory data source containing the "example.com"
	zone with the zone file named "example.com.zone":
	> config set Auth/datasources/ [{"type": "memory", "zones": \
	 [{"origin": "example.com", "file": "example.com.zone"}]}]
	By default, the memory data source is disabled; it must be
	configured explicitly.  To disable it again, specify a null list
	for Auth/datasources:
	> config set Auth/datasources/ []
	Notes: it's currently for class IN only.  The zone files are not
	actually loaded into memory yet (which will soon be implemented).
	This is an experimental feature and the syntax may change in
	future versions.
	(Trac #446, svn r3998)

137.	[bug]		jreed
	Fix run_*.sh scripts that are used for development testing
	so they use a msgq socket file in the build tree.
	(Trac #226, svn r3989)

136.	[bug]		jelte
	bindctl (and the configuration manager in general) now no longer
	accepts 'unknown' data; i.e. data for modules that it does not know
	about, or configuration items that are not specified in the .spec
	files.
	(Trac #202, svn r3967)

135.	[func]		each
	Add b10-resolver. This is an example recursive server that
	currently does forwarding only and no caching.
	(Trac #327, svn r3903)

134.	[func]		vorner
	b10-resolver supports timeouts and retries in forwarder mode.
	(Trac #401, svn r3660)

133.	[func]		vorner
	New temporary logging function available in isc::log. It is used by
	b10-resolver.
	(Trac #393, r3602)

132.	[func]		vorner
	The b10-resolver is configured through config manager.
	It has "listen_on" and "forward_addresses" options.
	(Trac #389, r3448)

131.	[func]		jerry
	src/lib/datasrc: Introduced two template classes RBTree and RBNode
	to provide the generic map with domain name as key and anything as
	the value. Because of some unresolved design issue, the new classes
	are only intended to be used by memory zone and zone table.
	(Trac #397, svn r3890)

130.	[func]		jerry
	src/lib/datasrc: Introduced a new class MemoryDataSrc to provide
	the general interface for memory data source.  For the initial
	implementation, we don't make it a derived class of AbstractDataSrc
	because the interface is so different (we'll eventually
	consider this as part of the generalization work).
	(Trac #422, svn r3866)

129.	[func]		jinmei
	src/lib/dns: Added new functions masterLoad() for loading master
	zone files.  The initial implementation can only parse a limited
	form of master files, but BIND 9's named-compilezone can convert
	any valid zone file into the acceptable form.
	(Trac #423, svn r3857)

128.	[build]		vorner
	Test for query name = '.', type = DS to authoritative nameserver
	for root zone was added.
	(Trac #85, svn r3836)

127.	[bug]		stephen
	During normal operation process termination and resurrection messages
	are now output regardless of the state of the verbose flag.
	(Trac #229, svn r3828)

126.	[func]		ocean
	The Nameserver Address Store (NSAS) component has been added. It takes
	care of choosing an IP address of a nameserver when a zone needs to be
	contacted.
	(Trac #356, Trac #408, svn r3823)

bind10-devel-20101201 released on December 01, 2010

125.	[func]		jelte
	Added support for addressing individual list items in bindctl
	configuration commands; If you have an element that is a list, you
	can use foo[X]		integer
	(starting at 0)
	(Trac #405, svn r3739)

124.	[bug]		jreed
	Fix some wrong version reporting. Now also show the version
	for the component and BIND 10 suite. (Trac #302, svn r3696)

123.	[bug]		jelte
	src/bin/bindctl printed values had the form of python literals
	(e.g. 'True'), while the input requires valid JSON (e.g. 'true').
	Output changed to JSON format for consistency. (svn r3694)

122.	[func]		stephen
	src/bin/bind10: Added configuration options to Boss to determine
	whether to start the authoritative server, recursive server (or
	both). A dummy program has been provided for test purposes.
	(Trac #412, svn r3676)

121.	[func]		jinmei
	src/lib/dns: Added support for TSIG RDATA.  At this moment this is
	not much of real use, however, because no protocol support was
	added yet.  It will soon be added. (Trac #372, svn r3649)

120.	[func]		jinmei
	src/lib/dns: introduced two new classes, TSIGKey and TSIGKeyRing,
	to manage TSIG keys. (Trac #381, svn r3622)

119.	[bug]		jinmei
	The master file parser of the python datasrc module incorrectly
	regarded a domain name beginning with a decimal number as a TTL
	specification.  This confused b10-loadzone and had it reject to
	load a zone file that contains such a name.
	Note: this fix is incomplete and the loadzone would still be
	confused if the owner name is a syntactically indistinguishable
	from a TTL specification.  This is part of a more general issue
	and will be addressed in Trac #413. (Trac #411, svn r3599)

118.	[func]		jinmei
	src/lib/dns: changed the interface of
	AbstractRRset::getRdataIterator() so that the internal
	cursor would point to the first RDATA automatically.  This
	will be a more intuitive and less error prone behavior.
	This is a backward compatible change. (Trac #410, r3595)

117.	[func]		jinmei
	src/lib/datasrc: added new zone and zone table classes for the
	support of in memory data source.  This is an intermediate step to
	the bigger feature, and is not yet actually usable in practice.
	(Trac #399, svn r3590)

116.	[bug]		jerry
	src/bin/xfrout: Xfrout and Auth will communicate by long tcp
	connection, Auth needs to make a new connection only on the first
	time or if an error occurred.
	(Trac #299, svn r3482)

115.	[func]*		jinmei
	src/lib/dns: Changed DNS message flags and section names from
	separate classes to simpler enums, considering the balance between
	type safety and usability.  API has been changed accordingly.
	More documentation and tests were provided with these changes.
	(Trac #358, r3439)

114.	[build]		jinmei
	Supported clang++.  Note: Boost >= 1.44 is required.
	(Trac #365, svn r3383)

113.	[func]*		zhanglikun
	Folder name 'utils'(the folder in /src/lib/python/isc/) has been
	renamed	to 'util'. Programs that used 'import isc.utils.process'
	now need to use 'import isc.util.process'. The folder
	/src/lib/python/isc/Util is removed since it isn't used by any
	program. (Trac #364, r3382)

112.	[func]		zhang likun
	Add one mixin class to override the naive serve_forever() provided
	in python library socketserver. Instead of polling for shutdown
	every poll_interval seconds, one socketpair is used to wake up
	the waiting server. (Trac #352, svn r3366)

111.	[bug]*		Vaner
	Make sure process xfrin/xfrout/zonemgr/cmdctl can be stopped
	properly when user enter "ctrl+c" or 'Boss shutdown' command
	through bindctl.  The ZonemgrRefresh.run_timer and
	NotifyOut.dispatcher spawn a thread themselves.
	(Trac #335, svn r3273)

110.	[func]		Vaner
	Added isc.net.check module to check ip addresses and ports for
	correctness and isc.net.addr to hold IP address. The bind10, xfrin
	and cmdctl programs are modified to use it.
	(Trac #353, svn r3240)

109.	[func]		naokikambe
	Added the initial version of the stats module for the statistics
	feature of BIND 10, which supports the restricted features and
	items and reports via bindctl command. (Trac #191, r3218)
	Added the document of the stats module, which is about how stats
	module collects the data (Trac #170, [wiki:StatsModule])

108.	[func]		jerry
	src/bin/zonemgr: Provide customizable configurations for
	lowerbound_refresh, lowerbound_retry, max_transfer_timeout and
	jitter_scope. (Trac #340, r3205)

107.	[func]		likun
	Remove the parameter 'db_file' for command 'retransfer' of
	xfrin module. xfrin.spec will not be generated by script.
	(Trac #329, r3171)

106.	[bug]		likun
	When xfrin can't connect with one zone's master, it should tell
	the bad news to zonemgr, so that zonemgr can reset the timer for
	that zone. (Trac #329, r3170)

105.	[bug]		Vaner
	Python processes: they no longer take 100% CPU while idle
	due to a busy loop in reading command session in a nonblocking way.
	(Trac #349, svn r3153), (Trac #382, svn r3294)

104.	[bug]		jerry
	bin/zonemgr: zonemgr should be attempting to refresh expired zones.
	(Trac #336, r3139)

103.	[bug]		jerry
	lib/python/isc/log: Fixed an issue with python logging,
	python log shouldn't die with OSError. (Trac #267, r3137)

102.	[build]		jinmei
	Disable threads in ASIO to minimize build time dependency.
	(Trac #345, r3100)

101.	[func]		jinmei
	src/lib/dns: Completed Opcode and Rcode implementation with more
	tests and documentation.  API is mostly the same but the
	validation was a bit tightened. (Trac #351, svn r3056)

100.	[func]		Vaner
	Python processes: support naming of python processes so
	they're not all called python3.
	(Trac #322, svn r3052)

99.	[func]*		jinmei
	Introduced a separate EDNS class to encapsulate EDNS related
	information more cleanly.  The related APIs are changed a bit,
	although it won't affect most of higher level applications.
	(Trac #311, svn r3020)

98.	[build]		jinmei
	The ./configure script now tries to search some common include
	paths for boost header files to minimize the need for explicit
	configuration with --with-boost-include. (Trac #323, svn r3006)

97.	[func]		jinmei
	Added a micro benchmark test for query processing of b10-auth.
	(Trac #308, svn r2982)

96.	[bug]		jinmei
	Fixed two small issues with configure: Do not set CXXFLAGS so that
	it can be customized; Make sure --disable-static works.
	(Trac #325, r2976)

bind10-devel-20100917 released on September 17, 2010

95.	[doc, bug]	jreed
	Add b10-zonemgr manual page. Update other docs to introduce
	this secondary manager.
	bin/xfrout and bin/zonemgr: Fixed some stderr output.
	(Trac #341, svn r2951)
	(Trac #342, svn r2949)

94.	[bug]		jelte
	bin/xfrout:  Fixed a problem in xfrout where only 2 or 3 RRs
	were used per DNS message in the xfrout stream.
	(Trac #334, r2931)

93.	[bug]		jinmei
	lib/datasrc: A DS query could crash the library (and therefore,
	e.g. the authoritative server) if some RR of the same apex name
	is stored in the hot spot cache. (Trac #307, svn r2923)

92.	[func]*		jelte
	libdns_python (the python wrappers for libdns++) has been renamed
	to pydnspp (Python DNS++). Programs and libraries that used
	'import libdns_python' now need to use 'import pydnspp'.
	(Trac #314, r2902)

91.	[func]*		jinmei
	lib/cc: Use const pointers and const member functions for the API
	as much as possible for safer operations.  Basically this does not
	change the observable behavior, but some of the API were changed
	in a backward incompatible manner.  This change also involves more
	copies, but at this moment the overhead is deemed acceptable.
	(Trac #310, r2803)

90.	[build]		jinmei
	(Darwin/Mac OS X specific) Specify DYLD_LIBRARY_PATH for tests and
	experimental run under the source tree.  Without this loadable
	python modules refer to installation paths, which may confuse the
	operation due to version mismatch or even trigger run time errors
	due to missing libraries. (Trac #313, r2782)

89.	[build]		jinmei
	Generate b10-config.db for tests at build time so that the source
	tree does not have to be writable. (Trac #315, r2776)

88.	[func]		jelte
	Blocking reads on the msgq command channel now have a timeout
	(defaults to 4 seconds, modifiable as needed by modules).
	Because of this, modules will no longer block indefinitely
	if they are waiting for a message that is not sent for whatever
	reason. (Trac #296, r2761)

87.	[func]		zhanglikun
	lib/python/isc/notifyout: Add the feature of notify-out, when
	zone axfr/ixfr finishing, the server will notify its slaves.
	(Trac #289, svn r2737)

86.	[func]		jerry
	bin/zonemgr: Added zone manager module. The zone manager is one
	of the co-operating processes of BIND 10, which keeps track of
	timers and other information necessary for BIND 10 to act as a
	slave. (Trac #215, svn r2737)

85.	[build]*		jinmei
	Build programs using dynamic link by default.  A new configure
	option --enable-static-link is provided to force static link for
	executable programs.  Statically linked programs can be run on a
	debugger more easily and would be convenient for developers.
	(Trac #309, svn r2723)

bind10-devel-20100812 released on August 12, 2010

84.	[bug]		jinmei, jerry
	This is a quick fix patch for the issue: AXFR fails half the
	time because of connection problems. xfrout client will make
	a new connection every time. (Trac #299, svn r2697)

83.	[build]*		jreed
	The configure --with-boost-lib option is removed. It was not
	used since the build included ASIO. (svn r2684)

82.	[func]		jinmei
	bin/auth: Added -u option to change the effective process user
	of the authoritative server after invocation.  The same option to
	the boss process will be propagated to b10-auth, too.
	(Trac #268, svn r2675)

81.	[func]		jinmei
	Added a C++ framework for micro benchmark tests.  A supplemental
	library functions to build query data for the tests were also
	provided. (Trac #241, svn r2664)

80.	[bug]		jelte
	bindctl no longer accepts configuration changes for unknown or
	non-running modules (for the latter, this is until we have a
	way to verify those options, at which point it'll be allowed
	again).
	(Trac #99, r2657)

79.	[func]		feng, jinmei
	Refactored the ASIO link interfaces to move incoming XFR and
	NOTIFY processing to the auth server class.  Wrapper classes for
	ASIO specific concepts were also provided, so that other BIND 10
	modules can (eventually) use the interface without including the
	ASIO header file directly.  On top of these changes, AXFR and
	NOTIFY processing was massively improved in terms of message
	validation and protocol conformance.  Detailed tests were provided
	to confirm the behavior.
	Note: Right now, NOTIFY doesn't actually trigger subsequent zone
	transfer due to security reasons. (Trac #221, r2565)

78.	[bug]		jinmei
	lib/dns: Fixed miscellaneous bugs in the base32 (hex) and hex
	(base16) implementation, including incorrect padding handling,
	parser failure in decoding with a SunStudio build, missing
	validation on the length of encoded hex string.  Test cases were
	more detailed to identify these bugs and confirm the fix.  Also
	renamed the incorrect term of "base32" to "base32hex".  This
	changed the API, but they are not intended to be used outside
	libdns++, so we don't consider it a backward incompatible change.
	(Trac #256, r2549)

77.	[func]		zhanglikun
	Make error message be more friendly when running cmdctl and it's
	already running (listening on same port)(Trac #277, r2540)

76.	[bug]		jelte
	Fixed a bug in the handling of 'remote' config modules (i.e.
	modules that peek at the configuration of other modules), where
	they answered 'unknown command' to commands for those other
	modules. (Trac #278, r2506)

75.	[bug]		jinmei
	Fixed a bug in the sqlite3 data source where temporary strings
	could be referenced after destruction.  It caused various lookup
	failures with SunStudio build. (Trac #288, r2494)

74.	[func]*		jinmei
	Refactored the cc::Session class by introducing an abstract base
	class.  Test code can use their own derived mock class so that
	tests can be done without establishing a real CC session.  This
	change also modified some public APIs, mainly in the config
	module. (Trac #275, r2459)

73.	[bug]		jelte
	Fixed a bug where in bindctl, locally changed settings were
	reset when the list of running modules is updated. (Trac #285,
	r2452)

72.	[build]		jinmei
	Added -R when linking python wrapper modules to libpython when
	possible.  This helps build BIND 10 on platforms that install
	libpython whose path is unknown to run-time loader.  NetBSD is a
	known such platform. (Trac #148, r2427)

71.	[func]		each
	Add "-a" (address) option to bind10 to specify an address for
	the auth server to listen on.

70.	[func]		each
	Added a hot-spot cache to libdatasrc to speed up access to
	repeatedly-queried data and reduce the number of queries to
	the underlying database; this should substantially improve
	performance.  Also added a "-n" ("no cache") option to
	bind10 and b10-auth to disable the cache if needed.
	(Trac #192, svn r2383)

bind10-devel-20100701 released on July 1, 2010

69.	[func]*		jelte
	Added python wrappers for libdns++ (isc::dns), and libxfr. This
	removes the dependency on Boost.Python. The wrappers don't
	completely implement all functionality, but the high-level API
	is wrapped, and current modules use it now.
	(Trac #181, svn r2361)

68.	[func]		zhanglikun
	Add options -c (--certificate-chain) to bindctl. Override class
	HTTPSConnection to support server certificate validation.
	Add support to cmdctl.spec file, now there are three configurable
	items for cmdctl: 'key_file', 'cert_file' and 'accounts_file',
	all of them can be changed in runtime.
	(Trac #127, svn r2357)

67.	[func]		zhanglikun
	Make bindctl's command parser only do minimal check.
	Parameter value can be a sequence of non-space characters,
	or a string surrounded by quotation marks (these marks can
	be a part of the value string in escaped form). Make error
	message be more friendly. (If there is some error in
	parameter's value, the parameter name will be provided).
	Refactor function login_to_cmdctl() in class BindCmdInterpreter:
	avoid using Exception to catch all exceptions.
	(Trac #220, svn r2356)

66.	[bug]		each
	Check for duplicate RRsets before inserting data into a message
	section; this, among other things, will prevent multiple copies
	of the same CNAME from showing up when there's a loop. (Trac #69,
	svn r2350)

65.	[func]		shentingting
	Various loadzone improvements: allow optional comment for
	$TTL, allow optional origin and comment for $INCLUDE, allow
	optional comment for $ORIGIN, support BIND9 extension of
	time units for TTLs, and fix bug to not use class as part
	of label name when records don't have a label but do have
	a class.  Added verbose options to exactly what is happening
	with loadzone.  Added loadzone test suite of different file
	formats to load.
	(Trac #197, #199, #244, #161, #198, #174, #175, svn r2340)

64.	[func]		jerry
	Added python logging framework. It is for testing and
	experimenting with logging ideas. Currently, it supports
	three channels (file, syslog and stderr) and five levels
	(debug, info, warning, error and critical).
	(Trac #176, svn r2338)

63.	[func]		shane
	Added initial support for setuid(), using the "-u" flag. This will
	be replaced in the future, but for now provides a reasonable
	starting point.
	(Trac #180, svn r2330)

62.	[func]		jelte
	bin/xfrin: Use the database_file as configured in Auth to transfers
	bin/xfrout: Use the database_file as configured in Auth to transfers

61.	[bug]		jelte
	bin/auth: Enable b10-auth to be launched in source tree
	(i.e. use a zone database file relative to that)

60.	[build]		jinmei
	Supported SunStudio C++ compiler.  Note: gtest still doesn't work.
	(Trac #251, svn r2310)

59.	[bug]		jinmei
	lib/datasrc, bin/auth: The authoritative server could return a
	SERVFAIL with a partial answer if it finds a data source broken
	while looking for an answer.  This can happen, for example, if a
	zone that doesn't have an NS RR is configured and loaded as a
	sqlite3 data source. (Trac #249, r2286)

58.	[bug]		jinmei
	Worked around an interaction issue between ASIO and standard C++
	library headers.  Without this ASIO didn't work: sometimes the
	application crashes, sometimes it blocked in the ASIO module.
	(Trac #248, svn r2187, r2190)

57.	[func]		jinmei
	lib/datasrc: used a simpler version of Name::split (change 31) for
	better readability.  No behavior change. (Trac #200, svn r2159)

56.	[func]*		jinmei
	lib/dns: renamed the library name to libdns++ to avoid confusion
	with the same name of library of BIND 9.
	(Trac #190, svn r2153)

55.	[bug]		shane
	bin/xfrout: xfrout exception on Ctrl-C now no longer generates
	exception for 'Interrupted system call'
	(Trac #136, svn r2147)

54.	[bug]		zhanglikun
	bin/xfrout: Enable b10-xfrout can be launched in source
	code tree.
	(Trac #224, svn r2103)

53.	[bug]		zhanglikun
	bin/bindctl: Generate a unique session ID by using
	socket.gethostname() instead of socket.gethostbyname(),
	since the latter one could make bindctl	stall if its own
	host name can't be resolved.
	(Trac #228, svn r2096)

52.	[func]		zhanglikun
	bin/xfrout: When xfrout is launched, check whether the
	socket file is being used by one running xfrout process,
	if it is, exit from python.	If the file isn't a socket file
	or nobody is listening, it will be removed. If it can't
	be removed, exit from python.
	(Trac #151, svn r2091)

bind10-devel-20100602 released on June 2, 2010

51.	[build]		jelte
	lib/python: Add bind10_config.py module for paths and
	possibly other configure-time variables. Allow some components
	to find spec files in build tree when ran from source.
	(Trac #223)

50.	[bug]		zhanglikun
	bin/xfrin: a regression in xfrin: it can't communicate with
	a remote server. (Trac #218, svn r2038)

49.	[func]*		jelte
	Use unix domain sockets for msgq. For b10-msgq, the command
	line options --msgq-port and -m were removed. For bind10,
	the -msgq-port option was removed, and the -m command line
	option was changed to be a filename (instead of port number).
	(Trac #183, svn r2009)

48.	[func]		jelte
	bin/auth: Use asio's io_service for the msgq handling.
	(svn r2007)

47.	[func]		zhanglikun
	bin/cmdctl: Add value/type check for commands sent to
	cmdctl. (Trac #201, svn r1959)

46.	[func]		zhanglikun
	lib/cc: Fix real type data encoding/decoding. (Trac #193,
	svn r1959)

45.	[func]		zhanglikun
	bin/bind10: Pass verbose option to more modules. (Trac
	#205, svn r1957)

44.	[build]		jreed
	Install headers for libdns and libexception. (Trac #68,
	svn r1941)

43.	[func]		jelte
	lib/cc: Message queuing on cc channel. (Trac #58, svn r1870)

42.	[func]		jelte
	lib/python/isc/config:      Make temporary file with python
	tempfile module instead of manual with fixed name. (Trac
	#184, svn r1859)

41.	[func]		jelte
	Module descriptions in spec files. (Trac #90, svn r1856)

40.	[build]		jreed
	Report detected features and configure settings at end of
	configure output. (svn r1836)

39.	[func]*		each
	Renamed libauth to libdatasrc.

38.	[bug]		zhanglikun
	Send command 'shutdown' to Xfrin and Xfrout when boss receive SIGINT.
	Remove unused socket file when Xfrout process exits. Make sure Xfrout
	exit by itself when it receives SIGINT, instead of being killed by the
	signal SIGTERM or SIGKILL sent from boss.
	(Trac #135, #151, #134, svn r1797)

37.	[build]		jinmei
	Check for the availability of python-config. (Trac #159,
	svn r1794)

36.	[func]		shane
	bin/bind10:	Miscellaneous code cleanups and improvements.
	(Trac #40, svn r2012)

35.	[bug]		jinmei
	bin/bindctl: fixed a bug that it didn't accept IPv6 addresses as
	command arguments. (Trac #219, svn r2022)

34.	[bug]		jinmei
	bin/xfrin: fixed several small bugs with many additional unit
	tests.  Fixes include: IPv6 transport support, resource leak,
	and non IN class support. (Trac #185, svn r2000)

33.	[bug]		each
	bin/auth: output now prepended with "[b10-auth]" (Trac
	#109, svn r1985)

32.	[func]*		each
	bin/auth: removed custom query-processing code, changed
        boost::asio code to use plain asio instead, and added asio
        headers to the source tree.  This allows building without
        using an external boost library. (Trac #163, svn r1983)

31.	[func]		jinmei
	lib/dns: added a separate signature for Name::split() as a
	convenient wrapper for common usage. (Trac #49, svn r1903)

30.	[bug]		jinmei
	lib/dns: parameter validation of Name::split() was not sufficient,
	and invalid parameters could cause integer overflow and make the
	library crash. (Trac #177, svn r1806)

bind10-devel-20100421 released on April 21, 2010

29.	[build]		jreed
	Enable Python unit tests for "make check". (svn r1762)

28.	[bug]		jreed
	Fix msgq CC test so it can find its module. (svn r1751)

27.	[build]		jelte
	Add missing copyright license statements to various source
	files. (svn r1750)

26.	[func]		jelte
	Use PACKAGE_STRING (name + version) from config.h instead
	of hard-coded value in CH TXT version.bind replies (Trac
	#114, svn r1749)

25.	[func]*		jreed
	Renamed msgq to b10-msgq. (Trac #25, svn r1747, r1748)

24.	[func]		jinmei
	Support case-sensitive name compression in MessageRenderer.
	(Trac #142, svn r1704)

23.	[func]		jinmei
	Support a simple name with possible compression. (svn r1701)

22.	[func]		zhanglikun
	b10-xfrout for AXFR-out support added. (svn r1629, r1630)

21.	[bug]		zhanglikun
	Make log message more readable when xfrin failed. (svn
	r1697)

20.	[bug]		jinmei
	Keep stderr for child processes if -v is specified. (svn
	r1690, r1698)

19.	[bug]		jinmei
	Allow bind10 boss to pass environment variables from parent.
	(svn r1689)

18.	[bug]		jinmei
	Xfrin warn if bind10_dns load failed. (svn r1688)

17.	[bug]		jinmei
	Use sqlite3_ds.load() in xfrin module and catch Sqlite3DSError
	explicitly. (svn r1684)

16.	[func]*		zhanglikun
	Removed print_message and print_settings configuration
	commands from Xfrin. (Trac #136, svn r1682)

15.	[func]*		jinmei
	Changed zone loader/updater so trailing dot is not required.
	(svn r1681)

14.	[bug]		shane
	Change shutdown to actually SIGKILL properly. (svn r1675)

13.	[bug]		jinmei
	Don't ignore other RRs than SOA even if the second SOA is
	found. (svn r1674)

12.	[build]		jreed
	Fix tests and testdata so can be used from a read-only
	source directory.

11.	[build]		jreed
	Make sure python tests scripts are included in tarball.
	(svn r1648)

10.	[build]		jinmei
	Improve python detection for configure. (svn r1622)

9.	[build]		jinmei
	Automake the python binding of libdns. (svn r1617)

8.	[bug]		zhanglikun
	Fix log errors which may cause xfrin module to crash. (svn
	r1613)

7.	[func]		zhanglikun
	New API for inserting zone data to sqlite3 database for
	AXFR-in. (svn r1612, r1613)

6.	[bug]		jreed
	More code review, miscellaneous cleanups, style guidelines,
	and new and improved unit tests added.

5.	[doc]		jreed
	Manual page cleanups and improvements.

4.	[bug]		jinmei
	NSEC RDATA fixes for buffer overrun lookups, incorrect
	boundary checks, spec-non-conformant behaviors. (svn r1611)

3.	[bug]		jelte
	Remove a re-raise of an exception that should only have
	been included in an error answer on the cc channel. (svn
	r1601)

2.	[bug]		mgraff
	Removed unnecessary sleep() from ccsession.cc. (svn r1528)

1.	[build]*		jreed
	The configure --with-boostlib option changed to --with-boost-lib.

bind10-devel-20100319 released on March 19, 2010

For complete code revision history, see
	http://git.bind10.isc.org/cgi-bin/cgit.cgi/bind10
Specific git changesets can be accessed at:
	http://git.bind10.isc.org/cgi-bin/cgit.cgi/bind10/commit/?id=rrr
or after cloning the original git repository by executing:
	% git diff rrrr^ rrrr
Subversion changesets are not accessible any more.  The subversion
revision numbers will be replaced with corresponding git revisions.
Trac tickets can be accessed at: https://bind10.isc.org/ticket/nnn

LEGEND
[bug] general bug fix.  This is generally a backward compatible change,
	unless it's deemed to be impossible or very hard to keep
	compatibility to fix the bug.
[build] compilation and installation infrastructure change.
[doc] update to documentation. This shouldn't change run time behavior.
[func] new feature.  In some cases this may be a backward incompatible
	change, which would require a bump of major version.
[security] security hole fix. This is no different than a general bug
	fix except that it will be handled as confidential and will cause
	security patch releases.
*: Backward incompatible or operational change.<|MERGE_RESOLUTION|>--- conflicted
+++ resolved
@@ -7,11 +7,7 @@
 1242.	[func]		fdupont
 	Integer fields in options can now be specified in either
 	decimal or hexadecimal format.
-<<<<<<< HEAD
 	(Trac $4540, git 4cbf341f4169cf1e1eae0721644797a726d89702)
-=======
-	(Trac #4540, git 4cbf341f4169cf1e1eae0721644797a726d89702)
->>>>>>> 51c8e3b5
 
 1241.	[func]		fdupont
 	Support for tuple-based options added. DHCPv6 option
