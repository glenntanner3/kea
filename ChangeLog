--- conflicted
+++ resolved
@@ -1,10 +1,7 @@
-<<<<<<< HEAD
-=======
 1444.	[bug]		tomek
 	keactrl version tests now work properly on macOS.
 	(Gitlab #11, git 52c0e6e2eec550e9e874d721c7e43149bcf83f35)
 
->>>>>>> f7bf2223
 1443.	[func]		tmark
 	kea-dhcp4 now supports global host reservations and a new
 	global reservations-mode .  Prior to this reservations could
@@ -19,11 +16,7 @@
 1441.	[func]		marcin
 	Added log message indicating that the control socket has been
 	opened by a server.
-<<<<<<< HEAD
-	(gitlab #8, git 3dbaf4917bea112466f1ee5726870c545950e114)
-=======
 	(Gitlab #8, git 3dbaf4917bea112466f1ee5726870c545950e114)
->>>>>>> f7bf2223
 
 1440.	[func]		tmark
 	The internal represenation of an "unused" subnet-id has been
