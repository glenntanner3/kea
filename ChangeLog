<<<<<<< HEAD
bind10-devel-20120816 released on August 16, 2012

467.	[bug]		jelte
	For configurations, allow named sets to contain lists of items.
	(Trac #2114, git 712637513505f7afb8434292ca2a98c3517dffd3)

466.	[func]		jelte
	Allow bindctl to add and remove items to and from lists
	and dicts for items of type "any". This is for easier
	configurations.
	(Trac #2184, git ad2d728d1496a9ff59d622077850eed0638b54eb)

465.	[doc]		vorner
	Improved documentation about ACLs in the Guide.
	(Trac #2066, git 76f733925b3f3560cfc2ee96d2a19905b623bfc3)

464.	[func]		jelte, muks
	libdns++: The LabelSequence class has been extended with some new
	methods.  These are mainly intended for internal development, but
	the class is public, so interested users may want to look into the
	extensions.
	(Trac #2052, git 57c61f2^..dbef0e2)
	(Trac #2053, git 1fc2b06b57a008ec602daa2dac79939b3cc6b65d)
	(Trac #2086, git 3fac7d5579c5f51b8e952b50db510b45bfa986f3)
	(Trac #2087, git 49ad6346f574d00cfbd1d12905915fd0dd6a0bac)
	(Trac #2148, git 285c2845ca96e7ef89f9158f1dea8cda147b6566)

463.	[func]		jinmei
	Python isc.dns: the Name, RRType and RRClass classes are now
	hashable.  So, for example, objects of these classes can be used
	as a dictionary key.
	(Trac #1883, git 93ec40dd0a1df963c676037cc60c066c748b3030)

462.	[build]		jreed
	BIND 10 now compiles against googletest-1.6.0 versions that are
	installed on the system as source code. For such versions, use the
	--with-gtest-source configure switch.
	(Trac #1999, git 6a26d459a40d7eed8ebcff01835377b3394a78de)

461.	[bug]		muks
	We now set g+w and g+s permissions (mode 02770) during
	installation for the BIND 10 local state directory
	($prefix/var/bind10-devel/) so that permissions to files
	and sub-directories created in that directory are inherited.
	(Trac #2171, git ab4d20907abdb3ce972172463dcc73405b3dee79)

460.	[bug]		muks
	SSHFP's algorithm and fingerprint type checks have been relaxed
	such that they will accept any values in [0,255]. This is so that
	future algorithm and fingerprint types are accomodated.
	(Trac #2124, git 49e6644811a7ad09e1326f20dd73ab43116dfd21)

459.	[func]		tomek
	b10-dhcp6: DHCPv6 server component is now integrated into
	BIND 10 framework. It can be started from BIND 10 (using bindctl)
	and can receive commands. The only supported command for now
	is 'Dhcp6 shutdown'.
	b10-dhcp4: Command line-switch '-s' to disable msgq was added.
	b10-dhcp6: Command line-switch '-s' to disable msgq was added.
	(Trac #1708, git e0d7c52a71414f4de1361b09d3c70431c96daa3f)

458.	[build]*		jinmei
=======
nnn.    [func]          naokikambe
        The stats module was supported differential statistics updates. Each
        module can return only statistics data which are updated since the last
        time it sent to the stats module. The purpose of differential updating
        is reducing amounts of statistics data sent in the message queue.
        (Trac #2179, git TBD)

458.	[build]*	jinmei
>>>>>>> 68a15b9b
	BIND 10 now relies on Boost offset_ptr, which caused some new
	portability issues.  Such issues are detected at ./configure time.
	If ./configure stops due to this, try the following workaround:
	- If it's about the use of mutable for a reference with clang++,
	  upgrade Boost version to 1.44 or higher, or try a different
	  compiler (e.g. g++ generally seems to be free from this issue)
	- If it's about the use of "variadic templates", specify
	  --without-werror so the warning won't be promoted to an error.
	  Specifying BOOST_NO_USER_CONFIG in CXXFLAGS may also work
	  (which would be the case if Boost is installed via pkgsrc)
	(Trac #2147, git 30061d1139aad8716e97d6b620c259752fd0a3cd)

<<<<<<< HEAD
457.	[build]*		muks
=======
457.	[build]*	muks
>>>>>>> 68a15b9b
	BIND 10 library names now have a "b10-" prefix. This is to avoid
	clashes with other similarly named libraries on the system.
	(Trac #2071, git ac20a00c28069804edc0a36050995df52f601efb)

<<<<<<< HEAD
456.	[build]		muks
=======
456.	[build]*	muks
>>>>>>> 68a15b9b
	BIND 10 now compiles against log4cplus-1.1.0 (RC releases)
	also.  Note: some older versions of log4cplus don't work any more;
	known oldest workable version is 1.0.4.  Thanks to John Lumby for
	sending a patch.
	(Trac #2169, git 7d7e5269d57451191c0aef1b127d292d3615fe2c)

455.	[func]*		vorner
	The server now uses newer API for data sources. This would be an
	internal change, however, the data sources are now configured
	differently. Please, migrate your configuration to the top-level
<<<<<<< HEAD
	"data_sources" module.  Also the bind10 -n and --no-cache
	and b10-auth -n options are removed.
=======
	"data_sources" module.
>>>>>>> 68a15b9b
	(Trac #1976, git 0d4685b3e7603585afde1b587cbfefdfaf6a1bb3)

454.	[bug]		jelte
	b10-cfgmgr now loads its configuration check plugins directly from
	the plugin search path, as opposed to importing them from the
	general python system module path list; this prevents naming
	conflicts with real python modules.
	(Trac #2119, git 2f68d7ac5c3c7cc88a3663191113eece32d46a3d)

453.	[bug]		jelte
	b10-auth no longer tries to send DDNS UPDATE messages to b10-ddns if
	b10-ddns is not running. Sending an UPDATE to BIND 10 that is not
	configured to run DDNS will now result in a response with rcode
	NOTIMP instead of SERVFAIL.
	(Trac #1986, git bd6b0a5ed3481f78fb4e5cb0b18c7b6e5920f9f8)

<<<<<<< HEAD
452.	[func]		muks, jelte
	isc-sysinfo: An initial implementation of the isc-sysinfo
	tool is now available for Linux, OpenBSD, FreeBSD, and Mac
	OS X. It gathers and outputs system information which can
	be used by future tech support staff. This includes a
	generic Python "sysinfo" module.
	(Trac #2062, #2121, #2122, #2172,
	git 144e80212746f8d55e6a59edcf689fec9f32ae95)
=======
452.	[func]*		muks
	isc-sysinfo: An initial implementation of the isc-sysinfo tool
	is now available. It gathers and outputs system information which
	can be used by future tech support staff.
	(Trac #2062, git 144e80212746f8d55e6a59edcf689fec9f32ae95)
>>>>>>> 68a15b9b

451.	[bug]		muks, jinmei
	libdatasrc: the database-based data source now correctly returns
	glue records on (not under) a zone cut, such as in the case where
	the NS name of an NS record is identical to its owner name. (Note:
	libdatasrc itself doesn't judge what kind of record type can be a
	"glue"; it's the caller's responsibility.)
	(Trac #1771, git 483f1075942965f0340291e7ff7dae7806df22af)

450.	[func]		tomek
	b10-dhcp4: DHCPv4 server component is now integrated into
	BIND 10 framework. It can be started from BIND 10 (using bindctl)
	and can receive commands. The only supported command for now
	is 'Dhcp4 shutdown'.
	(Trac #1651, git 7e16a5a50d3311e63d10a224ec6ebcab5f25f62c)

bind10-devel-20120621 released on June 21. 2012

449.	[bug]		muks
	b10-xfin: fixed a bug where xfrin sent the wrong notification
	message to zonemgr on successful zone transfer. This also
	solves other reported problems such as too frequent attempts
	of zone refreshing (see Trac #1786 and #1834).
	(Trac #2023, git b5fbf8a408a047a2552e89ef435a609f5df58d8c)

448.	[func]		team
	b10-ddns is now functional and handles dynamic update requests
	per RFC 2136.  See BIND 10 guide for configuration and operation
	details.
	(Multiple Trac tickets)

447.	[bug]		jinmei
	Fixed a bug in b10-xfrout where a helper thread could fall into
	an infinite loop if b10-auth stops while the thread is waiting for
	forwarded requests from b10-auth.
	(Trac #988 and #1833, git 95a03bbefb559615f3f6e529d408b749964d390a)

446.	[bug]		muks
	A number of warnings reported by Python about unclosed file and
	socket objects were fixed. Some related code was also made safer.
	(Trac #1828, git 464682a2180c672f1ed12d8a56fd0a5ab3eb96ed)

445.	[bug]*		jinmei
	The pre-install check for older SQLite3 DB now refers to the DB
	file with the prefix of DESTDIR.  This ensures that 'make install'
	with specific DESTDIR works regardless of the version of the DB
	file installed in the default path.
	(Trac #1982, git 380b3e8ec02ef45555c0113ee19329fe80539f71)

444.	[bug]		jinmei
	libdatasrc: fixed ZoneFinder for database-based data sources so
	that it handles type DS query correctly, i.e., treating it as
	authoritative data even on a delegation point.
	(Trac #1912, git 7130da883f823ce837c10cbf6e216a15e1996e5d)

443.	[func]*		muks
	The logger now uses a lockfile named `logger_lockfile' that is
	created in the local state directory to mutually separate
	individual logging operations from various processes. This is
	done so that log messages from different processes don't mix
	together in the middle of lines. The `logger_lockfile` is created
	with file permission mode 0660. BIND 10's local state directory
	should be writable and perhaps have g+s mode bit so that the
	`logger_lockfile` can be opened by a group of processes.
	(Trac #1704, git ad8d445dd0ba208107eb239405166c5c2070bd8b)

442.	[func]		tomek
	b10-dhcp4, b10-dhcp6: Both DHCP servers now accept -p parameter
	that can be used to specify listening port number. This capability
	is useful only for testing purposes.
	(Trac #1503, git e60af9fa16a6094d2204f27c40a648fae313bdae)

441.	[func]		tomek
	libdhcp++: Stub interface detection (support for interfaces.txt
	file) was removed.
	(Trac #1281, git 900fc8b420789a8c636bcf20fdaffc60bc1041e0)

bind10-devel-20120517 released on May 17. 2012

440.	[func]		muks
	bindctl: improved some error messages so they will be more
	helpful.  Those include the one when the zone name is unspecified
	or the name is invalid in the b10-auth configuration.
	(Trac #1627, git 1a4d0ae65b2c1012611f4c15c5e7a29d65339104)

439.	[func]		team
	The in-memory data source can now load zones from the
	sqlite3 data source, so that zones stored in the database
	(and updated for example by xfrin) can be served from memory.
	(Trac #1789,#1790,#1792,#1793,#1911,
	git 93f11d2a96ce4dba9308889bdb9be6be4a765b27)

438.	[bug]		naokikambe
	b10-stats-httpd now sends the system a notification that
	it is shutting down if it encounters a fatal error during
	startup.
	(Trac #1852, git a475ef271d4606f791e5ed88d9b8eb8ed8c90ce6)

437.	[build]		jinmei
	Building BIND 10 may fail on MacOS if Python has been
	installed via Homebrew unless --without-werror is specified.
	The configure script now includes a URL that explains this
	issue when it detects failure that is possibly because of
	this problem.
	(Trac #1907, git 0d03b06138e080cc0391fb912a5a5e75f0f97cec)

436.	[bug]		jelte
	The --config-file option now works correctly with relative paths if
	--data-path is not given.
	(Trac #1889, git ce7d1aef2ca88084e4dacef97132337dd3e50d6c)

435.	[func]		team
	The in-memory datasource now supports NSEC-signed zones.
	(Trac #1802-#1810, git 2f9aa4a553a05aa1d9eac06f1140d78f0c99408b)

434.	[func]		tomek
	libdhcp++: Linux interface detection refactored. The code is
	now cleaner. Tests better support certain versions of ifconfig.
	(Trac #1528, git 221f5649496821d19a40863e53e72685524b9ab2)

433.	[func]		tomek
	libdhcp++: Option6 and Pkt6 now follow the same design as
	options and packet for DHCPv4. General code refactoring after
	end of 2011 year release.
	(Trac #1540, git a40b6c665617125eeb8716b12d92d806f0342396)

432.	[bug]*		muks
	BIND 10 now installs its header files in a BIND 10 specific
	sub-directory in the install prefix.
	(Trac #1930, git fcf2f08db9ebc2198236bfa25cf73286821cba6b)

431.	[func]*		muks
	BIND 10 no longer starts b10-stats-httpd by default.
	(Trac #1885, git 5c8bbd7ab648b6b7c48e366e7510dedca5386f6c)

430.	[bug]		jelte
	When displaying configuration data, bindctl no longer treats
	optional list items as an error, but shows them as an empty list.
	(Trac #1520, git 0f18039bc751a8f498c1f832196e2ecc7b997b2a)

429.	[func]		jelte
	Added an 'execute' component to bindctl, which executes either a set
	of commands from a file or a built-in set of commands. Currently,
	only 'init_authoritative_server' is provided as a built-in set, but
	it is expected that more will be added later.
	(Trac #1843, git 551657702a4197ef302c567b5c0eaf2fded3e121)

428.	[bug]		marcin
	perfdhcp: bind to local address to allow reception of
	replies from IPv6 DHCP servers.
	(Trac #1908, git 597e059afaa4a89e767f8f10d2a4d78223af3940)

427.	[bug]		jinmei
	libdatasrc, b10-xfrin: the zone updater for database-based data
	sources now correctly distinguishes NSEC3-related RRs (NSEC3 and
	NSEC3-covering RRSIG) from others, and the SQLite3 implementation
	now manipulates them in the separate table for the NSEC3 namespace.
	As a result b10-xfrin now correctly updates NSEC3-signed zones by
	inbound zone transfers.
	(Trac #1781,#1788,#1891, git 672f129700dae33b701bb02069cf276238d66be3)

426.	[bug]		vorner
	The NSEC3 records are now included when transferring a
	signed zone out.
	(Trac #1782, git 36efa7d10ecc4efd39d2ce4dfffa0cbdeffa74b0)

425.	[func]*		muks
	Don't autostart b10-auth, b10-xfrin, b10-xfrout and b10-zonemgr in
	the default configuration.
	(Trac #1818, git 31de885ba0409f54d9a1615eff5a4b03ed420393)

424.	[bug]		jelte
	Fixed a bug in bindctl where in some cases, configuration settings
	in a named set could disappear, if a child element is modified.
	(Trac #1491, git 00a36e752802df3cc683023d256687bf222e256a)

423.	[bug]		jinmei
	The database based zone iterator now correctly resets mixed TTLs
	of the same RRset (when that happens) to the lowest one.  The
	previous implementation could miss lower ones if it appears in a
	later part of the RRset.
	(part of Trac #1791, git f1f0bc00441057e7050241415ee0367a09c35032)

422.	[bug]		jinmei
	The database based zone iterator now separates RRSIGs of the same
	name and type but for different covered types.
	(part of Trac #1791, git b4466188150a50872bc3c426242bc7bba4c5f38d)

421.	[build]		jinmei
	Made sure BIND 10 can be built with clang++ 3.1.  (It failed on
	MacOS 10.7 using Xcode 4.3, but it's more likely to be a matter of
	clang version.)
	(Trac #1773, git ceaa247d89ac7d97594572bc17f005144c5efb8d)

420.	[bug]*		jinmei, stephen
	Updated the DB schema used in the SQLite3 data source so it can
	use SQL indices more effectively.  The previous schema had several
	issues in this sense and could be very slow for some queries on a
	very large zone (especially for negative answers).  This change
	requires a major version up of the schema; use b10-dbutil to
	upgrade existing database files.  Note: 'make install' will fail
	unless old DB files installed in the standard location have been
	upgraded.
	(Trac #324, git 8644866497053f91ada4e99abe444d7876ed00ff)

419.	[bug]		jelte
	JSON handler has been improved; escaping now works correctly
	(including quotes in strings), and it now rejects more types of
	malformed input.
	(Trac #1626, git 3b09268518e4e90032218083bcfebf7821be7bd5)

418.	[bug]		vorner
	Fixed crash in bindctl when config unset was called.
	(Trac #1715, git 098da24dddad497810aa2787f54126488bb1095c)

417.	[bug]		jelte
	The notify-out code now looks up notify targets in their correct
	zones (and no longer just in the zone that the notify is about).
	(Trac #1535, git 66300a3c4769a48b765f70e2d0dbf8bbb714435b)

416.	[func]*		jelte
	The implementations of ZoneFinder::find() now throw an OutOfZone
	exception when the name argument is not in or below the zone this
	zonefinder contains.
	(Trac #1535, git 66300a3c4769a48b765f70e2d0dbf8bbb714435b)

bind10-devel-20120329 released on March 29, 2012

415.	[doc]		jinmei, jreed
	BIND 10 Guide updated to now describe the in-memory data source
	configurations for b10-auth.
	(Trac #1732, git 434d8db8dfcd23a87b8e798e5702e91f0bbbdcf6)

414.	[bug]		jinmei
	b10-auth now correctly handles delegation from an unsigned zone
	(defined in the in-memory data source) when the query has DNSSEC
	DO bit on.  It previously returned SERVFAIL.
	(Trac #1836, git 78bb8f4b9676d6345f3fdd1e5cc89039806a9aba)

413.	[func]		stephen, jelte
	Created a new tool b10-dbutil, that can check and upgrade database
	schemas, to be used when incompatible changes are introduced in the
	backend database schema. Currently it only supports sqlite3 databases.
	Note: there's no schema change that requires this utility as of
	the March 29th release.  While running it shouldn't break
	an existing database file, it should be even more advisable not to
	run it at the moment.
	(Trac #963, git 49ba2cf8ac63246f389ab5e8ea3b3d081dba9adf)

412.	[func]		jelte
	Added a command-line option '--clear-config' to bind10, which causes
	the system to create a backup of the existing configuration database
	file, and start out with a clean default configuration. This can be
	used if the configuration file is corrupted to the point where it
	cannot be read anymore, and BIND 10 refuses to start. The name of
	the backup file can be found in the logs (CFGMGR_RENAMED_CONFIG_FILE).
	(Trac #1443, git 52b36c921ee59ec69deefb6123cbdb1b91dc3bc7)

411.	[func]		muks
	Add a -i/--no-kill command-line argument to bind10, which stops
	it from sending SIGTERM and SIGKILL to other b10 processes when
	they're shutting down.
	(Trac #1819, git 774554f46b20ca5ec2ef6c6d5e608114f14e2102)

410.	[bug]		jinmei
	Python CC library now ensures write operations transmit all given
	data (unless an error happens).  Previously it didn't check the
	size of transmitted data, which could result in partial write on
	some systems (notably on OpenBSD) and subsequently cause system
	hang up or other broken state.  This fix specifically solves start
	up failure on OpenBSD.
	(Trac #1829, git 5e5a33213b60d89e146cd5e47d65f3f9833a9297)

409.	[bug]		jelte
	Fixed a parser bug in bindctl that could make bindctl crash. Also
	improved 'command help' output; argument order is now shown
	correctly, and parameter descriptions are shown as well.
	(Trac #1172, git bec26c6137c9b0a59a3a8ca0f55a17cfcb8a23de)

408.	[bug]		stephen, jinmei
	b10-auth now filters out duplicate RRsets when building a
	response message using the new query handling logic.  It's
	currently only used with the in-memory data source, but will
	also be used for others soon.
	(Trac #1688, git b77baca56ffb1b9016698c00ae0a1496d603d197)

407.	[build]		haikuo
	Remove "--enable-boost-threads" switch in configure command. This
	thread lock mechanism is useless for bind10 and causes performance
	hits.
	(Trac #1680, git 9c4d0cadf4adc802cc41a2610dc2c30b25aad728)

406.	[bug]		muks
	On platforms such as OpenBSD where pselect() is not available,
	make a wrapper around select() in perfdhcp.
	(Trac #1639, git 6ea0b1d62e7b8b6596209291aa6c8b34b8e73191)

405.	[bug]		jinmei
	Make sure disabling Boost threads if the default configuration is
	to disable it for the system.  This fixes a crash and hang up
	problem on OpenBSD, where the use of Boost thread could be
	different in different program files depending on the order of
	including various header files, and could introduce inconsistent
	states between a library and a program.  Explicitly forcing the
	original default throughout the BIND 10 build environment will
	prevent this from happening.
	(Trac #1727, git 23f9c3670b544c5f8105958ff148aeba050bc1b4)

404.	[bug]		naokikambe
	The statistic counters are now properly accumulated across multiple
	instances of b10-auth (if there are multiple instances), instead of
	providing result for random instance.
	(Trac #1751, git 3285353a660e881ec2b645e1bc10d94e5020f357)

403.	[build]*		jelte
	The configure option for botan (--with-botan=PATH) is replaced by
	--with-botan-config=PATH, which takes a full path to a botan-config
	script, instead of the botan 'install' directory. Also, if not
	provided, configure will try out config scripts and pkg-config
	options until it finds one that works.
	(Trac #1640, git 582bcd66dbd8d39f48aef952902f797260280637)

402.	[func]		jelte
	b10-xfrout now has a visible command to send out notifies for
	a given zone, callable from bindctl. Xfrout notify <zone> [class]
	(Trac #1321, git 0bb258f8610620191d75cfd5d2308b6fc558c280)

401.	[func]*		jinmei
	libdns++: updated the internal implementation of the
	MessageRenderer class.  This is mostly a transparent change, but
	the new version now doesn't allow changing compression mode in the
	middle of rendering (which shouldn't be an issue in practice).
	On the other hand, name compression performance was significantly
	improved: depending on the number of names, micro benchmark tests
	showed the new version is several times faster than the previous
	version .
	(Trac #1603, git 9a2a86f3f47b60ff017ce1a040941d0c145cfe16)

400.	[bug]		stephen
	Fix crash on Max OS X 10.7 by altering logging so as not to allocate
	heap storage in the static initialization of logging objects.
	(Trac #1698, git a8e53be7039ad50d8587c0972244029ff3533b6e)

399.	[func]		muks
	Add support for the SSHFP RR type (RFC 4255).
	(Trac #1136, git ea5ac57d508a17611cfae9d9ea1c238f59d52c51)

398.	[func]		jelte
	The b10-xfrin module now logs more information on successful
	incoming transfers. In the case of IXFR, it logs the number of
	changesets, and the total number of added and deleted resource
	records. For AXFR (or AXFR-style IXFR), it logs the number of
	resource records. In both cases, the number of overhead DNS
	messages, runtime, amount of wire data, and transfer speed are logged.
	(Trac #1280, git 2b01d944b6a137f95d47673ea8367315289c205d)

397.	[func]		muks
	The boss process now gives more helpful description when a
	sub-process exits due to a signal.
	(Trac #1673, git 1cd0d0e4fc9324bbe7f8593478e2396d06337b1e)

396.	[func]*		jinmei
	libdatasrc: change the return type of ZoneFinder::find() so it can
	contain more context of the search, which can be used for
	optimizing post find() processing.  A new method getAdditional()
	is added to it for finding additional RRsets based on the result
	of find().  External behavior shouldn't change.  The query
	handling code of b10-auth now uses the new interface.
	(Trac #1607, git 2e940ea65d5b9f371c26352afd9e66719c38a6b9)

395.	[bug]		jelte
	The log message compiler now errors (resulting in build failures) if
	duplicate log message identifiers are found in a single message file.
	Renamed one duplicate that was found (RESOLVER_SHUTDOWN, renamed to
	RESOLVER_SHUTDOWN_RECEIVED).
	(Trac #1093, git f537c7e12fb7b25801408f93132ed33410edae76)
	(Trac #1741, git b8960ab85c717fe70ad282e0052ac0858c5b57f7)

394.	[bug]		jelte
	b10-auth now catches any exceptions during response building; if any
	datasource either throws an exception or causes an exception to be
	thrown, the message processing code will now catch it, log a debug
	message, and return a SERVFAIL response.
	(Trac #1612, git b5740c6b3962a55e46325b3c8b14c9d64cf0d845)

393.	[func]		jelte
	Introduced a new class LabelSequence in libdns++, which provides
	lightweight accessor functionality to the Name class, for more
	efficient comparison of parts of names.
	(Trac #1602, git b33929ed5df7c8f482d095e96e667d4a03180c78)

392.	[func]*		jinmei
	libdns++: revised the (Abstract)MessageRenderer class so that it
	has a default internal buffer and the buffer can be temporarily
	switched.  The constructor interface was modified, and a new
	method setBuffer() was added.
	(Trac #1697, git 9cabc799f2bf9a3579dae7f1f5d5467c8bb1aa40)

391.	[bug]*		vorner
	The long time unused configuration options of Xfrout "log_name",
	"log_file", "log_severity", "log_version" and "log_max_bytes" were
	removed, as they had no effect (Xfrout uses the global logging
	framework).  However, if you have them set, you need to remove
	them from the configuration file or the configuration will be
	rejected.
	(Trac #1090, git ef1eba02e4cf550e48e7318702cff6d67c1ec82e)

bind10-devel-20120301 released on March 1, 2012

390.	[bug]		vorner
	The UDP IPv6 packets are now correctly fragmented for maximum
	guaranteed MTU, so they won't get lost because being too large
	for some hop.
	(Trac #1534, git ff013364643f9bfa736b2d23fec39ac35872d6ad)

389.	[func]*		vorner
	Xfrout now uses the global TSIG keyring, instead of its own. This
	means the keys need to be set only once (in tsig_keys/keys).
	However, the old configuration of Xfrout/tsig_keys need to be
	removed for Xfrout to work.
	(Trac #1643, git 5a7953933a49a0ddd4ee1feaddc908cd2285522d)

388.	[func]		jreed
	Use prefix "sockcreator-" for the private temporary directory
	used for b10-sockcreator communication.
	(git b98523c1260637cb33436964dc18e9763622a242)

387.	[build]		muks
	Accept a --without-werror configure switch so that some builders can
	disable the use of -Werror in CFLAGS when building.
	(Trac #1671, git 8684a411d7718a71ad9fb616f56b26436c4f03e5)

386.	[bug]		jelte
	Upon initial sqlite3 database creation, the 'diffs' table is now
	always created. This already happened most of the time, but there
	are a few cases where it was skipped, resulting in potential errors
	in xfrout later.
	(Trac #1717, git 30d7686cb6e2fa64866c983e0cfb7b8fabedc7a2)

385.	[bug]		jinmei
	libdns++: masterLoad() didn't accept comments placed at the end of
	an RR.  Due to this the in-memory data source cannot load a master
	file for a signed zone even if it's preprocessed with BIND 9's
	named-compilezone.
	Note: this fix is considered temporary and still only accepts some
	limited form of such comments.  The main purpose is to allow the
	in-memory data source to load any signed or unsigned zone files as
	long as they are at least normalized with named-compilezone.
	(Trac #1667, git 6f771b28eea25c693fe93a0e2379af924464a562)

384.	[func]		jinmei, jelte, vorner, haikuo, kevin
	b10-auth now supports NSEC3-signed zones in the in-memory data
	source.
	(Trac #1580, #1581, #1582, #1583, #1584, #1585, #1587, and
	other related changes to the in-memory data source)

383.	[build]		jinmei
	Fixed build failure on MacOS 10.7 (Lion) due to the use of
	IPV6_PKTINFO; the OS requires a special definition to make it
	visible to the compiler.
	(Trac #1633, git 19ba70c7cc3da462c70e8c4f74b321b8daad0100)

382.	[func]		jelte
	b10-auth now also experimentally supports statistics counters of
	the rcode responses it sends. The counters can be shown as
	rcode.<code name>, where code name is the lowercase textual
	representation of the rcode (e.g. "noerror", "formerr", etc.).
	Same note applies as for opcodes, see changelog entry 364.
	(Trac #1613, git e98da500d7b02e11347431a74f2efce5a7d622aa)

381.	[bug]		jinmei
	b10-auth: honor the DNSSEC DO bit in the new query handler.
	(Trac #1695, git 61f4da5053c6a79fbc162fb16f195cdf8f94df64)

380.	[bug]		jinmei
	libdns++: miscellaneous bug fixes for the NSECPARAM RDATA
	implementation, including incorrect handling for empty salt and
	incorrect comparison logic.
	(Trac #1638, git 966c129cc3c538841421f1e554167d33ef9bdf25)

379.	[bug]		jelte
	Configuration commands in bindctl now check for list indices if
	the 'identifier' argument points to a child element of a list
	item. Previously, it was possible to 'get' non-existent values
	by leaving out the index, e.g. "config show Auth/listen_on/port,
	which should be config show Auth/listen_on[<index>]/port, since
	Auth/listen_on is a list. The command without an index will now
	show an error. It is still possible to show/set the entire list
	("config show Auth/listen_on").
	(Trac #1649, git 003ca8597c8d0eb558b1819dbee203fda346ba77)

378.	[func]		vorner
	It is possible to start authoritative server or resolver in multiple
	instances, to use more than one core. Configuration is described in
	the guide.
	(Trac #1596, git 17f7af0d8a42a0a67a2aade5bc269533efeb840a)

377.	[bug]		jinmei
	libdns++: miscellaneous bug fixes for the NSEC and NSEC3 RDATA
	implementation, including a crash in NSEC3::toText() for some RR
	types, incorrect handling of empty NSEC3 salt, and incorrect
	comparison logic in NSEC3::compare().
	(Trac #1641, git 28ba8bd71ae4d100cb250fd8d99d80a17a6323a2)

376.	[bug]		jinmei, vorner
	The new query handling module of b10-auth did not handle type DS
	query correctly: It didn't look for it in the parent zone, and
	it incorrectly returned a DS from the child zone if it
	happened to exist there.  Both were corrected, and it now also
	handles the case of having authority for the child and a grand
	ancestor.
	(Trac #1570, git 2858b2098a10a8cc2d34bf87463ace0629d3670e)

375.	[func]		jelte
	Modules now inform the system when they are stopping. As a result,
	they are removed from the 'active modules' list in bindctl, which
	can then inform the user directly when it tries to send them a
	command or configuration update.  Previously this would result
	in a 'not responding' error instead of 'not running'.
	(Trac #640, git 17e78fa1bb1227340aa9815e91ed5c50d174425d)

374.	[func]*		stephen
	Alter RRsetPtr and ConstRRsetPtr to point to AbstractRRset (instead
	of RRset) to allow for specialised implementations of RRsets in
	data sources.
	(Trac #1604, git 3071211d2c537150a691120b0a5ce2b18d010239)

373.	[bug]		jinmei
	libdatasrc: the in-memory data source incorrectly rejected loading
	a zone containing a CNAME RR with RRSIG and/or NSEC.
	(Trac #1551, git 76f823d42af55ce3f30a0d741fc9297c211d8b38)

372.	[func]		vorner
	When the allocation of a socket fails for a different reason than the
	socket not being provided by the OS, the b10-auth and b10-resolver
	abort, as the system might be in inconsistent state after such error.
	(Trac #1543, git 49ac4659f15c443e483922bf9c4f2de982bae25d)

371.	[bug]		jelte
	The new query handling module of b10-auth (currently only used with
	the in-memory data source) now correctly includes the DS record (or
	the denial of its existence if NSEC is used) when returning a
	delegation from a signed zone.
	(Trac #1573, git bd7a3ac98177573263950303d4b2ea7400781d0f)

370.	[func]		jinmei
	libdns++: a new class NSEC3Hash was introduced as a utility for
	calculating NSEC3 hashes for various purposes.  Python binding was
	provided, too.  Also fixed a small bug in the NSEC3PARAM RDATA
	implementation that empty salt in text representation was
	rejected.
	(Trac #1575, git 2c421b58e810028b303d328e4e2f5b74ea124839)

369.	[func]		vorner
	The SocketRequestor provides more information about what error
	happened when it throws, by using subclasses of the original
	exception. This way a user not interested in the difference can
	still use the original exception, while it can be recognized if
	necessary.
	(Trac #1542, git 2080e0316a339fa3cadea00e10b1ec4bc322ada0)

368.	[func]*		jinmei
	libdatasrc: the interface of ZoneFinder() was changed: WILDCARD
	related result codes were deprecated and removed, and the
	corresponding information is now provided via a separate accessor
	method on FindResult.  Other separate FindResult methods will
	also tell the caller whether the zone is signed with NSEC or NSEC3
	(when necessary and applicable).
	(Trac #1611, git c175c9c06034b4118e0dfdbccd532c2ebd4ba7e8)

367.	[bug]		jinmei
	libdatasrc: in-memory data source could incorrectly reject to load
	zones containing RRSIG records.  For example, it didn't allow
	RRSIG that covers a CNAME RR.  This fix also makes sure find()
	will return RRsets with RRSIGs if they are signed.
	(Trac #1614, git e8241ea5a4adea1b42a60ee7f2c5cfb87301734c)

366.	[bug]		vorner
	Fixed problem where a directory named "io" conflicted with the python3
	standard module "io" and caused the installation to fail.  The
	offending directory has been renamed to "cio".
	(Trac #1561, git d81cf24b9e37773ba9a0d5061c779834ff7d62b9)

365.	[bug]		jinmei
	libdatasrc: in-memory datasource incorrectly returned delegation
	for DS lookups.
	(Trac #1571, git d22e90b5ef94880183cd652e112399b3efb9bd67)

364.	[func]		jinmei
	b10-auth experimentally supports statistics counters of incoming
	requests per opcode.  The counters can be (e.g.) shown as
	opcode.<code name> in the output of the bindctl "Stats show"
	command, where <code name> is lower-cased textual representation
	of opcodes ("query", "notify", etc).
	Note: This is an experimental attempt of supporting more
	statistics counters for b10-auth, and the interface and output may
	change in future versions.
	(Trac #1399, git 07206ec76e2834de35f2e1304a274865f8f8c1a5)

bind10-devel-20120119 released on January 19, 2012

363.	[func]		jelte
	Added dummy DDNS module b10-ddns. Currently it does not
	provide any functionality, but it is a skeleton implementation
	that will be expanded later.
	(Trac #1451, git b0d0bf39fbdc29a7879315f9b8e6d602ef3afb1b)

362.	[func]*		vorner
	Due to the socket creator changes, b10-auth and b10-resolver
	are no longer needed to start as root. They are started as
	the user they should be running, so they no longer have
	the -u flag for switching the user after initialization.
	Note: this change broke backward compatibility to boss component
	configuration.  If your b10-config.db contains "setuid" for
	Boss.components, you'll need to remove that entry by hand before
	starting BIND 10.
	(Trac #1508, #1509, #1510,
	git edc5b3c12eb45437361484c843794416ad86bb00)

361.	[func]		vorner,jelte,jinmei
	The socket creator is now used to provide sockets. It means you can
	reconfigure the ports and addresses at runtime even when the rest
	of the bind10 runs as non root user.
	(Trac #805,#1522, git 1830215f884e3b5efda52bd4dbb120bdca863a6a)

360.	[bug]		vorner
	Fixed problem where bindctl crashed when a duplicate non-string
	item was added  to a list.  This error is now properly reported.
	(Trac #1515, git a3cf5322a73e8a97b388c6f8025b92957e5d8986)

359.	[bug]		kevin
	Corrected SOA serial check in xfrout.  It now compares the SOA
	serial of an IXFR query with that of the server based serial
	number arithmetic, and replies with a single SOA record of the
	server's current version if the former is equal to or newer
	than the latter.
	(Trac #1462, git ceeb87f6d539c413ebdc66e4cf718e7eb8559c45)

358.	[bug]		jinmei
	b10-resolver ignored default configuration parameters if listen_on
	failed (this can easily happen especially for a test environment
	where the run time user doesn't have root privilege), and even if
	listen_on was updated later the resolver wouldn't work correctly
	unless it's fully restarted (for example, all queries would be
	rejected due to an empty ACL).
	(Trac #1424, git 2cba8cb83cde4f34842898a848c0b1182bc20597)

357.	[bug]		jinmei
	ZoneFinder::find() for database based data sources didn't
	correctly identify out-of-zone query name and could return a
	confusing result such as NXRRSET.  It now returns NXDOMAIN with an
	empty RRset.  Note: we should rather throw an exception in such a
	case, which should be revisited later (see Trac #1536).
	(Trac #1430, git b35797ba1a49c78246abc8f2387901f9690b328d)

356.	[doc]		tomek
	BIND 10 Guide updated. It now describes DHCPv4 and DHCPv6
	components, including their overview, usage, supported standard
	and limitations. libdhcp++ is also described.
	(Trac #1367, git 3758ab360efe1cdf616636b76f2e0fb41f2a62a0)

355.	[bug]		jinmei
	Python xfrin.diff module incorrectly combined RRSIGs of different
	type covered, possibly merging different TTLs.  As a result a
	secondary server could store different RRSIGs than those at the
	primary server if it gets these records via IXFR.
	(Trac #1502, git 57b06f8cb6681f591fa63f25a053eb6f422896ef)

354.	[func]		tomek
	dhcp4: Support for DISCOVER and OFFER implemented. b10-dhcp4 is
	now able to offer hardcoded leases to DHCPv4 clients.
	dhcp6: Code refactored to use the same approach as dhcp4.
	(Trac #1230, git aac05f566c49daad4d3de35550cfaff31c124513)

353.	[func]		tomek
	libdhcp++: Interface detection in Linux implemented. libdhcp++
	is now able (on Linux systems) to detect available network
	interfaces, its link-layer addresses, flags and configured
	IPv4 and IPv6 addresses. Interface detection on other
	systems is planned.
	(Trac #1237, git 8a040737426aece7cc92a795f2b712d7c3407513)

352.	[func]		tomek
	libdhcp++: Transmission and reception of DHCPv4 packets is now
	implemented. Low-level hacks are not implemented for transmission
	to hosts that don't have IPv4 address yet, so currently the code
	is usable for communication with relays only, not hosts on the
	same link.
	(Trac #1239, #1240, git f382050248b5b7ed1881b086d89be2d9dd8fe385)

351.	[func]		fdupont
	Alpha version of DHCP benchmarking tool added.  "perfdhcp" is able to
	test both IPv4 and IPv6 servers: it can time the four-packet exchange
	(DORA and SARR) as well as time the initial two-packet exchange (DO
	and SA).  More information can be obtained by invoking the utility
	(in tests/tools/perfdhcp) with the "-h" flag.
	(Trac #1450, git 85083a76107ba2236732b45524ce7018eefbaf90)

350.	[func]*		vorner
	The target parameter of ZoneFinder::find is no longer present, as the
	interface was awkward. To get all the RRsets of a single domain, use
	the new findAll method (the same applies to python version, the method
	is named find_all).
	(Trac #1483,#1484, git 0020456f8d118c9f3fd6fc585757c822b79a96f6)

349.	[bug]		dvv
	resolver: If an upstream server responds with FORMERR to an EDNS
	query, try querying it without EDNS.
	(Trac #1386, git 99ad0292af284a246fff20b3702fbd7902c45418)

348.	[bug]		stephen
	By default the logging output stream is now flushed after each write.
	This fixes a problem seen on some systems where the log output from
	different processes was jumbled up.  Flushing can be disabled by
	setting the appropriate option in the logging configuration.
	(Trac #1405, git 2f0aa20b44604b671e6bde78815db39381e563bf)

347.	[bug]		jelte
	Fixed a bug where adding Zonemgr/secondary_zones without explicitly
	setting the class value of the added zone resulted in a cryptic
	error in bindctl ("Error: class"). It will now correctly default to
	IN if not set. This also adds better checks on the name and class
	values, and better errors if they are bad.
	(Trac #1414, git 7b122af8489acf0f28f935a19eca2c5509a3677f)

346.	[build]*		jreed
	Renamed libdhcp to libdhcp++.
	(Trac #1446, git d394e64f4c44f16027b1e62b4ac34e054b49221d)

345.	[func]		tomek
	dhcp4: Dummy DHCPv4 component implemented. Currently it does
	nothing useful, except providing skeleton implementation that can
	be expanded in the future.
	(Trac #992, git d6e33479365c8f8f62ef2b9aa5548efe6b194601)

344.	[func]		y-aharen
	src/lib/statistics: Added statistics counter library for entire server
	items and per zone items. Also, modified b10-auth to use it. It is
	also intended to use in the other modules such as b10-resolver.
	(Trac #510, git afddaf4c5718c2a0cc31f2eee79c4e0cc625499f)

343.	[func]		jelte
	Added IXFR-out system tests, based on the first two test sets of
	http://bind10.isc.org/wiki/IxfrSystemTests.
	(Trac #1314, git 1655bed624866a766311a01214597db01b4c7cec)

342.	[bug]		stephen
	In the resolver, a FORMERR received from an upstream nameserver
	now results in a SERVFAIL being returned as a response to the original
	query.  Additional debug messages added to distinguish between
	different errors in packets received from upstream nameservers.
	(Trac #1383, git 9b2b249d23576c999a65d8c338e008cabe45f0c9)

341.	[func]		tomek
	libdhcp++: Support for handling both IPv4 and IPv6 added.
	Also added support for binding IPv4 sockets.
	(Trac #1238, git 86a4ce45115dab4d3978c36dd2dbe07edcac02ac)

340.	[build]		jelte
	Fixed several linker issues related to recent gcc versions, botan
	and gtest.
	(Trac #1442, git 91fb141bfb3aadfdf96f13e157a26636f6e9f9e3)

339.	[bug]		jinmei
	libxfr, used by b10-auth to share TCP sockets with b10-xfrout,
	incorrectly propagated ASIO specific exceptions to the application
	if the given file name was too long.  This could lead to
	unexpected shut down of b10-auth.
	(Trac #1387, git a5e9d9176e9c60ef20c0f5ef59eeb6838ed47ab2)

338.	[bug]		jinmei
	b10-xfrin didn't check SOA serials of SOA and IXFR responses,
	which resulted in unnecessary transfer or unexpected IXFR
	timeouts (these issues were not overlooked but deferred to be
	fixed until #1278 was completed).  Validation on responses to SOA
	queries were tightened, too.
	(Trac #1299, git 6ff03bb9d631023175df99248e8cc0cda586c30a)

337.	[func]		tomek
	libdhcp++: Support for DHCPv4 option that can store a single
	address or a list of IPv4 addresses added. Support for END option
	added.
	(Trac #1350, git cc20ff993da1ddb1c6e8a98370438b45a2be9e0a)

336.	[func]		jelte
	libdns++ (and its python wrapper) now includes a class Serial, for
	SOA SERIAL comparison and addition. Operations on instances of this
	class follow the specification from RFC 1982.
	Rdata::SOA::getSerial() now returns values of this type (and not
	uint32_t).
	(Trac #1278, git 2ae72d76c74f61a67590722c73ebbf631388acbd)

335.	[bug]*		jelte
	The DataSourceClientContainer class that dynamically loads
	datasource backend libraries no longer provides just a .so file name
	to its call to dlopen(), but passes it an absolute path. This means
	that it is no longer an system implementation detail that depends on
	[DY]LD_LIBRARY_PATH which file is chosen, should there be multiple
	options (for instance, when test-running a new build while a
	different version is installed).
	These loadable libraries are also no longer installed in the default
	library path, but in a subdirectory of the libexec directory of the
	target ($prefix/libexec/[version]/backends).
	This also removes the need to handle b10-xfin and b10-xfrout as
	'special' hardcoded components, and they are now started as regular
	components as dictated by the configuration of the boss process.
	(Trac #1292, git 83ce13c2d85068a1bec015361e4ef8c35590a5d0)

334.	[bug]		jinmei
	b10-xfrout could potentially create an overflow response message
	(exceeding the 64KB max) or could create unnecessarily small
	messages.  The former was actually unlikely to happen due to the
	effect of name compression, and the latter was marginal and at least
	shouldn't cause an interoperability problem, but these were still
	potential problems and were fixed.
	(Trac #1389, git 3fdce88046bdad392bd89ea656ec4ac3c858ca2f)

333.	[bug]		dvv
	Solaris needs "-z now" to force non-lazy binding and prevent
	g++ static initialization code from deadlocking.
	(Trac #1439, git c789138250b33b6b08262425a08a2a0469d90433)

332.	[bug]		vorner
	C++ exceptions in the isc.dns.Rdata wrapper are now converted
	to python ones instead of just aborting the interpreter.
	(Trac #1407, git 5b64e839be2906b8950f5b1e42a3fadd72fca033)

bind10-devel-20111128 released on November 28, 2011

331.	[bug]		shane
	Fixed a bug in data source library where a zone with more labels
	than an out-of-bailiwick name server would cause an exception to
	be raised.
	(Trac #1430, git 81f62344db074bc5eea3aaf3682122fdec6451ad)

330.	[bug]		jelte
	Fixed a bug in b10-auth where it would sometimes fail because it
	tried to check for queued msgq messages before the session was
	fully running.
	(git c35d0dde3e835fc5f0a78fcfcc8b76c74bc727ca)

329.	[doc]		vorner, jreed
	Document the bind10 run control configuration in guide and
	manual page.
	(Trac #1341, git c1171699a2b501321ab54207ad26e5da2b092d63)

328.	[func]		jelte
	b10-auth now passes IXFR requests on to b10-xfrout, and no longer
	responds to them with NOTIMPL.
	(Trac #1390, git ab3f90da16d31fc6833d869686e07729d9b8c135)

327.	[func]		jinmei
	b10-xfrout now supports IXFR.  (Right now there is no user
	configurable parameter about this feature; b10-xfrout will
	always respond to IXFR requests according to RFC1995).
	(Trac #1371 and #1372, git 80c131f5b0763753d199b0fb9b51f10990bcd92b)

326.	[build]*		jinmei
	Added a check script for the SQLite3 schema version.  It will be
	run at the beginning of 'make install', and if it detects an old
	version of schema, installation will stop.  You'll then need to
	upgrade the database file by following the error message.
	(Trac #1404, git a435f3ac50667bcb76dca44b7b5d152f45432b57)

325.	[func]		jinmei
	Python isc.datasrc: added interfaces for difference management:
	DataSourceClient.get_updater() now has the 'journaling' parameter
	to enable storing diffs to the data source, and a new class
	ZoneJournalReader was introduced to retrieve them, which can be
	created by the new DataSourceClient.get_journal_reader() method.
	(Trac #1333, git 3e19362bc1ba7dc67a87768e2b172c48b32417f5,
	git 39def1d39c9543fc485eceaa5d390062edb97676)

324.	[bug]		jinmei
	Fixed reference leak in the isc.log Python module.  Most of all
	BIND 10 Python programs had memory leak (even though the pace of
	leak may be slow) due to this bug.
	(Trac #1359, git 164d651a0e4c1059c71f56b52ea87ac72b7f6c77)

323.	[bug]		jinmei
	b10-xfrout incorrectly skipped adding TSIG RRs to some
	intermediate responses (when TSIG is to be used for the
	responses).  While RFC2845 optionally allows to skip intermediate
	TSIGs (as long as the digest for the skipped part was included
	in a later TSIG), the underlying TSIG API doesn't support this
	mode of signing.
	(Trac #1370, git 76fb414ea5257b639ba58ee336fae9a68998b30d)

322.	[func]		jinmei
	datasrc: Added C++ API for retrieving difference of two versions
	of a zone.  A new ZoneJournalReader class was introduced for this
	purpose, and a corresponding factory method was added to
	DataSourceClient.
	(Trac #1332, git c1138d13b2692fa3a4f2ae1454052c866d24e654)

321.	[func]*		jinmei
	b10-xfrin now installs IXFR differences into the underlying data
	source (if it supports journaling) so that the stored differences
	can be used for subsequent IXFR-out transactions.
	Note: this is a backward incompatibility change for older sqlite3
	database files.  They need to be upgraded to have a "diffs" table.
	(Trac #1376, git 1219d81b49e51adece77dc57b5902fa1c6be1407)

320.	[func]*		vorner
	The --brittle switch was removed from the bind10 executable.
	It didn't work after change #316 (Trac #213) and the same
	effect can be accomplished by declaring all components as core.
	(Trac #1340, git f9224368908dd7ba16875b0d36329cf1161193f0)

319.	[func]		naokikambe
	b10-stats-httpd was updated. In addition of the access to all
	statistics items of all modules, the specified item or the items
	of the specified module name can be accessed.  For example, the
	URI requested by using the feature is showed as
	"/bind10/statistics/xml/Auth" or
	"/bind10/statistics/xml/Auth/queries.tcp". The list of all possible
	module names and all possible item names can be showed in the
	root document, whose URI is "/bind10/statistics/xml".  This change
	is not only for the XML documents but also is for the XSD and
	XSL documents.
	(Trac #917, git b34bf286c064d44746ec0b79e38a6177d01e6956)

318.	[func]		stephen
	Add C++ API for accessing zone difference information in
	database-based data sources.
	(Trac #1330, git 78770f52c7f1e7268d99e8bfa8c61e889813bb33)

317.	[func]		vorner
	datasrc: the getUpdater method of DataSourceClient supports an
	optional 'journaling' parameter to indicate the generated updater
	to store diffs.  The database based derived class implements this
	extension.
	(Trac #1331, git 713160c9bed3d991a00b2ea5e7e3e7714d79625d)

316.	[func]*		vorner
	The configuration of what parts of the system run is more
	flexible now.  Everything that should run must have an
	entry in Boss/components.
	(Trac #213, git 08e1873a3593b4fa06754654d22d99771aa388a6)

315.	[func]		tomek
	libdhcp: Support for DHCPv4 packet manipulation is now implemented.
	All fixed fields are now supported. Generic support for DHCPv4
	options is available (both parsing and assembly). There is no code
	that uses this new functionality yet, so it is not usable directly
	at this time. This code will be used by upcoming b10-dhcp4 daemon.
	(Trac #1228, git 31d5a4f66b18cca838ca1182b9f13034066427a7)

314.	[bug]		jelte
	b10-xfrin would previously initiate incoming transfers upon
	receiving NOTIFY messages from any address (if the zone was
	known to b10-xfrin, and using the configured address). It now
	only starts a transfer if the source address from the NOTIFY
	packet matches the configured master address and port. This was
	really already fixed in release bind10-devel-20111014, but there
	were some deferred cleanups to add.
	(Trac #1298, git 1177bfe30e17a76bea6b6447e14ae9be9e1ca8c2)

313.	[func]		jinmei
	datasrc: Added C++ API for adding zone differences to database
	based data sources.  It's intended to be used for the support for
	IXFR-in and dynamic update (so they can subsequently be retrieved
	for IXFR-out).  The addRecordDiff method of the DatabaseAccessor
	defines the interface, and a concrete implementation for SQLite3
	was provided.
	(Trac #1329, git 1aa233fab1d74dc776899df61181806679d14013)

312.	[func]		jelte
	Added an initial framework for doing system tests using the
	cucumber-based BDD tool Lettuce. A number of general steps are
	included,  for instance running bind10 with specific
	configurations, sending queries, and inspecting query answers. A
	few very basic tests are included as well.
	(Trac #1290, git 6b75c128bcdcefd85c18ccb6def59e9acedd4437)

311.	[bug]		jelte
	Fixed a bug in bindctl where tab-completion for names that
	contain a hyphen resulted in unexpected behaviour, such as
	appending the already-typed part again.
	(Trac #1345, git f80ab7879cc29f875c40dde6b44e3796ac98d6da)

310.	[bug]		jelte
	Fixed a bug where bindctl could not set a value that is optional
	and has no default, resulting in the error that the setting
	itself was unknown. bindctl now correctly sees the setting and
	is able to set it.
	(Trac #1344, git 0e776c32330aee466073771600390ce74b959b38)

309.	[bug]		jelte
	Fixed a bug in bindctl where the removal of elements from a set
	with default values was not stored, unless the set had been
	modified in another way already.
	(Trac #1343, git 25c802dd1c30580b94345e83eeb6a168ab329a33)

308.	[build]		jelte
	The configure script will now use pkg-config for finding
	information about the Botan library. If pkg-config is unavailable,
	or unaware of Botan, it will fall back to botan-config. It will
	also use botan-config when a specific botan library directory is
	given using the '--with-botan=' flag
	(Trac #1194, git dc491833cf75ac1481ba1475795b0f266545013d)

307.	[func]		vorner
	When zone transfer in fails with IXFR, it is retried with AXFR
	automatically.
	(Trac #1279, git cd3588c9020d0310f949bfd053c4d3a4bd84ef88)

306.	[bug]		stephen
	Boss process now waits for the configuration manager to initialize
	itself before continuing with startup.  This fixes a race condition
	whereby the Boss could start the configuration manager and then
	immediately start components that depended on that component being
	fully initialized.
	(Trac #1271, git 607cbae949553adac7e2a684fa25bda804658f61)

305.	[bug]		jinmei
	Python isc.dns, isc.datasrc, xfrin, xfrout: fixed reference leak
	in Message.get_question(), Message.get_section(),
	RRset.get_rdata(), and DataSourceClient.get_updater().
	The leak caused severe memory leak in b10-xfrin, and (although no
	one reported it) should have caused less visible leak in
	b10-xfrout.  b10-xfrin had its own leak, which was also fixed.
	(Trac #1028, git a72886e643864bb6f86ab47b115a55e0c7f7fcad)

304.	[bug]		jelte
	The run_bind10.sh test script now no longer runs processes from
	an installed version of BIND 10, but will correctly use the
	build tree paths.
	(Trac #1246, git 1d43b46ab58077daaaf5cae3c6aa3e0eb76eb5d8)

303.	[bug]		jinmei
	Changed the installation path for the UNIX domain file used
	for the communication between b10-auth and b10-xfrout to a
	"@PACKAGE@" subdirectory (e.g. from /usr/local/var to
	/usr/local/var/bind10-devel).  This should be transparent change
	because this file is automatically created and cleaned up, but
	if the old file somehow remains, it can now be safely removed.
	(Trac #869, git 96e22f4284307b1d5f15e03837559711bb4f580c)

302.	[bug]		jelte
	msgq no longer crashes if the remote end is closed while msgq
	tries to send data. It will now simply drop the message and close
	the connection itself.
	(Trac #1180, git 6e68b97b050e40e073f736d84b62b3e193dd870a)

301.	[func]		stephen
	Add system test for IXFR over TCP.
	(Trac #1213, git 68ee3818bcbecebf3e6789e81ea79d551a4ff3e8)

300.	[func]*		tomek
	libdhcp: DHCP packet library was implemented. Currently it handles
	packet reception, option parsing, option generation and output
	packet building. Generic and specialized classes for several
	DHCPv6 options (IA_NA, IAADDR, address-list) are available. A
	simple code was added that leverages libdhcp. It is a skeleton
	DHCPv6 server. It receives incoming SOLICIT and REQUEST messages
	and responds with proper ADVERTISE and REPLY. Note that since
	LeaseManager is not implemented, server assigns the same
	hardcoded lease for every client. This change removes existing
	DHCPv6 echo server as it was only a proof of concept code.
	(Trac #1186, git 67ea6de047d4dbd63c25fe7f03f5d5cc2452ad7d)

299.	[build]		jreed
	Do not install the libfake_session, libtestutils, or libbench
	libraries. They are used by tests within the source tree.
	Convert all test-related makefiles to build test code at
	regular make time to better work with test-driven development.
	This reverts some of #1901. (The tests are ran using "make
	check".)
	(Trac #1286, git cee641fd3d12341d6bfce5a6fbd913e3aebc1e8e)

bind10-devel-20111014 released on October 14, 2011

298.	[doc]		jreed
	Shorten README. Include plain text format of the Guide.
	(git d1897d3, git 337198f)

297.	[func]		dvv
	Implement the SPF rrtype according to RFC4408.
	(Trac #1140, git 146934075349f94ee27f23bf9ff01711b94e369e)

296.	[build]		jreed
	Do not install the unittest libraries. At this time, they
	are not useful without source tree (and they may or may
	not have googletest support). Also, convert several makefiles
	to build tests at "check" time and not build time.
	(Trac #1091, git 2adf4a90ad79754d52126e7988769580d20501c3)

295.	[bug]		jinmei
	__init__.py for isc.dns was installed in the wrong directory,
	which would now make xfrin fail to start.  It was also bad
	in that it replaced any existing __init__.py in th public
	site-packages directory.  After applying this fix You may want to
	check if the wrong init file is in the wrong place, in which
	case it should be removed.
	(Trac #1285, git af3b17472694f58b3d6a56d0baf64601b0f6a6a1)

294.	[func]		jelte, jinmei, vorner
	b10-xfrin now supports incoming IXFR.  See BIND 10 Guide for
	how to configure it and operational notes.
	(Trac #1212, multiple git merges)

293.	[func]*		tomek
	b10-dhcp6: Implemented DHCPv6 echo server. It joins DHCPv6
	multicast groups and listens to incoming DHCPv6 client messages.
	Received messages are then echoed back to clients. This
	functionality is limited, but it can be used to test out client
	resiliency to unexpected messages. Note that network interface
	detection routines are not implemented yet, so interface name
	and its address must be specified in interfaces.txt.
	(Trac #878, git 3b1a604abf5709bfda7271fa94213f7d823de69d)

292.	[func]		dvv
	Implement the DLV rrtype according to RFC4431.
	(Trac #1144, git d267c0511a07c41cd92e3b0b9ee9bf693743a7cf)

291.	[func]		naokikambe
	Statistics items are specified by each module's spec file.
	Stats module can read these through the config manager. Stats
	module and stats httpd report statistics data and statistics
	schema by each module via both bindctl and HTTP/XML.
	(Trac #928,#929,#930,#1175,
	git 054699635affd9c9ecbe7a108d880829f3ba229e)

290.	[func]		jinmei
	libdns++/pydnspp: added an option parameter to the "from wire"
	methods of the Message class.  One option is defined,
	PRESERVE_ORDER, which specifies the parser to handle each RR
	separately, preserving the order, and constructs RRsets in the
	message sections so that each RRset contains only one RR.
	(Trac #1258, git c874cb056e2a5e656165f3c160e1b34ccfe8b302)

289.	[func]*		jinmei
	b10-xfrout: ACLs for xfrout can now be configured per zone basis.
	A per zone ACL is part of a more general zone configuration.  A
	quick example for configuring an ACL for zone "example.com" that
	rejects any transfer request for that zone is as follows:
	> config add Xfrout/zone_config
	> config set Xfrout/zone_config[0]/origin "example.com"
	> config add Xfrout/zone_config[0]/transfer_acl
	> config set Xfrout/zone_config[0]/transfer_acl[0] {"action": "REJECT"}
	The previous global ACL (query_acl) was renamed to transfer_acl,
	which now works as the default ACL.  Note: backward compatibility
	is not provided, so an existing configuration using query_acl
	needs to be updated by hand.
	Note: the per zone configuration framework is a temporary
	workaround.  It will eventually be redesigned as a system wide
	configuration.
	(Trac #1165, git 698176eccd5d55759fe9448b2c249717c932ac31)

288.	[bug]		stephen
	Fixed problem whereby the order in which component files appeared in
	rdataclass.cc was system dependent, leading to problems on some
	systems where data types were used before the header file in which
	they were declared was included.
	(Trac #1202, git 4a605525cda67bea8c43ca8b3eae6e6749797450)

287.	[bug]*		jinmei
	Python script files for log messages (xxx_messages.py) should have
	been installed under the "isc" package.  This fix itself should
	be a transparent change without affecting existing configurations
	or other operational practices, but you may want to clean up the
	python files from the common directly (such as "site-packages").
	(Trac #1101, git 0eb576518f81c3758c7dbaa2522bd8302b1836b3)

286.	[func]		ocean
	libdns++: Implement the HINFO rrtype support according to RFC1034,
	and RFC1035.
	(Trac #1112, git 12d62d54d33fbb1572a1aa3089b0d547d02924aa)

285.	[bug]		jelte
	sqlite3 data source: fixed a race condition on initial startup,
	when the database has not been initialized yet, and multiple
	processes are trying to do so, resulting in one of them failing.
	(Trac #326, git 5de6f9658f745e05361242042afd518b444d7466)

284.	[bug]		jerry
	b10-zonemgr: zonemgr will not terminate on empty zones, it will
	log a warning and try to do zone transfer for them.
	(Trac #1153, git 0a39659638fc68f60b95b102968d7d0ad75443ea)

283.	[bug]		zhanglikun
	Make stats and boss processes wait for answer messages from each
	other in block mode to avoid orphan answer messages, add an internal
	command "getstats" to boss process for getting statistics data from
	boss.
	(Trac #519, git 67d8e93028e014f644868fede3570abb28e5fb43)

282.	[func]		ocean
	libdns++: Implement the NAPTR rrtype according to RFC2915,
	RFC2168 and RFC3403.
	(Trac #1130, git 01d8d0f13289ecdf9996d6d5d26ac0d43e30549c)

bind10-devel-20110819 released on August 19, 2011

281.	[func]		jelte
	Added a new type for configuration data: "named set". This allows for
	similar configuration as the current "list" type, but with strings
	instead of indices as identifiers. The intended use is for instance
	/foo/zones/example.org/bar instead of /foo/zones[2]/bar. Currently
	this new type is not in use yet.
	(Trac #926, git 06aeefc4787c82db7f5443651f099c5af47bd4d6)

280.	[func]		jerry
	libdns++: Implement the MINFO rrtype according to RFC1035.
	(Trac #1113, git 7a9a19d6431df02d48a7bc9de44f08d9450d3a37)

279.	[func]		jerry
	libdns++: Implement the AFSDB rrtype according to RFC1183.
	(Trac #1114, git ce052cd92cd128ea3db5a8f154bd151956c2920c)

278.	[doc]		jelte
	Add logging configuration documentation to the guide.
	(Trac #1011, git 2cc500af0929c1f268aeb6f8480bc428af70f4c4)

277.	[func]		jerry
	libdns++: Implement the SRV rrtype according to RFC2782.
	(Trac #1128, git 5fd94aa027828c50e63ae1073d9d6708e0a9c223)

276.	[func]		stephen
	Although the top-level loggers are named after the program (e.g.
	b10-auth, b10-resolver), allow the logger configuration to omit the
	"b10-" prefix and use just the module name.
	(Trac #1003, git a01cd4ac5a68a1749593600c0f338620511cae2d)

275.	[func]		jinmei
	Added support for TSIG key matching in ACLs.  The xfrout ACL can
	now refer to TSIG key names using the "key" attribute.  For
	example, the following specifies an ACL that allows zone transfer
	if and only if the request is signed with a TSIG of a key name
	"key.example":
	> config set Xfrout/query_acl[0] {"action": "ACCEPT", \
	                                  "key": "key.example"}
	(Trac #1104, git 9b2e89cabb6191db86f88ee717f7abc4171fa979)

274.	[bug]		naokikambe
	add unittests for functions xml_handler, xsd_handler and xsl_handler
	respectively to make sure their behaviors are correct, regardless of
	whether type which xml.etree.ElementTree.tostring() after Python3.2
	returns is str or byte.
	(Trac #1021, git 486bf91e0ecc5fbecfe637e1e75ebe373d42509b)

273.	[func]		vorner
	It is possible to specify ACL for the xfrout module. It is in the ACL
	configuration key and has the usual ACL syntax. It currently supports
	only the source address. Default ACL accepts everything.
	(Trac #772, git 50070c824270d5da1db0b716db73b726d458e9f7)

272.	[func]		jinmei
	libdns++/pydnspp: TSIG signing now handles truncated DNS messages
	(i.e. with TC bit on) with TSIG correctly.
	(Trac #910, 8e00f359e81c3cb03c5075710ead0f87f87e3220)

271.	[func]		stephen
	Default logging for unit tests changed to severity DEBUG (level 99)
	with the output routed to /dev/null.  This can be altered by setting
	the B10_LOGGER_XXX environment variables.
	(Trac #1024, git 72a0beb8dfe85b303f546d09986461886fe7a3d8)

270.	[func]		jinmei
	Added python bindings for ACLs using the DNS request as the
	context.  They are accessible via the isc.acl.dns module.
	(Trac #983, git c24553e21fe01121a42e2136d0a1230d75812b27)

269.	[bug]		y-aharen
	Modified IntervalTimerTest not to rely on the accuracy of the timer.
	This fix addresses occasional failure of build tests.
	(Trac #1016, git 090c4c5abac33b2b28d7bdcf3039005a014f9c5b)

268.	[func]		stephen
	Add environment variable to allow redirection of logging output during
	unit tests.
	(Trac #1071, git 05164f9d61006869233b498d248486b4307ea8b6)

bind10-devel-20110705 released on July 05, 2011

267.	[func]		tomek
	Added a dummy module for DHCP6. This module does not actually
	do anything at this point, and BIND 10 has no option for
	starting it yet. It is included as a base for further
	development.
	(Trac #990, git 4a590df96a1b1d373e87f1f56edaceccb95f267d)

266.	[func]		Multiple developers
        Convert various error messages, debugging and other output
        to the new logging interface, including for b10-resolver,
        the resolver library, the CC library, b10-auth, b10-cfgmgr,
        b10-xfrin, and b10-xfrout. This includes a lot of new
        documentation describing the new log messages.
        (Trac #738, #739, #742, #746, #759, #761, #762)

265.	[func]*		jinmei
	b10-resolver: Introduced ACL on incoming queries.  By default the
	resolver accepts queries from ::1 and 127.0.0.1 and rejects all
	others.  The ACL can be configured with bindctl via the
	"Resolver/query_acl" parameter.  For example, to accept queries
	from 192.0.2.0/24 (in addition to the default list), do this:
	> config add Resolver/query_acl
	> config set Resolver/query_acl[2]/action "ACCEPT"
	> config set Resolver/query_acl[2]/from "192.0.2.0/24"
	> config commit
	(Trac #999, git e0744372924442ec75809d3964e917680c57a2ce,
	also based on other ACL related work done by stephen and vorner)

264.	[bug]		jerry
	b10-xfrout: fixed a busy loop in its notify-out subthread.  Due to
	the loop, the thread previously woke up every 0.5 seconds throughout
	most of the lifetime of b10-xfrout, wasting the corresponding CPU
	time.
	(Trac #1001, git fb993ba8c52dca4a3a261e319ed095e5af8db15a)

263.	[func]		jelte
	Logging configuration can now also accept a * as a first-level
	name (e.g. '*', or '*.cache'), indicating that every module
	should use that configuration, unless overridden by an explicit
	logging configuration for that module
	(Trac #1004, git 0fad7d4a8557741f953eda9fed1d351a3d9dc5ef)

262.	[func]		stephen
	Add some initial documentation about the logging framework.
	Provide BIND 10 Messages Manual in HTML and DocBook? XML formats.
	This provides all the log message descriptions in a single document.
	A developer tool, tools/system_messages.py (available in git repo),
	was written to generate this.
	(Trac #1012, git 502100d7b9cd9d2300e78826a3bddd024ef38a74)

261.	[func]		stephen
	Add new-style logging messages to b10-auth.
	(Trac #738, git c021505a1a0d6ecb15a8fd1592b94baff6d115f4)

260.	[func]		stephen
	Remove comma between message identification and the message
	text in the new-style logging messages.
	(Trac #1031, git 1c7930a7ba19706d388e4f8dcf2a55a886b74cd2)

259.	[bug]		stephen
	Logging now correctly initialized in b10-auth.  Also, fixed
	bug whereby querying for "version.bind txt ch" would cause
	b10-auth to crash if BIND 10 was started with the "-v" switch.
	(Trac #1022,#1023, git 926a65fa08617be677a93e9e388df0f229b01067)

258.	[build]		jelte
	Now builds and runs with Python 3.2
	(Trac #710, git dae1d2e24f993e1eef9ab429326652f40a006dfb)

257.	[bug]		y-aharen
	Fixed a bug an instance of IntervalTimerImpl may be destructed
	while deadline_timer is holding the handler. This fix addresses
	occasional failure of IntervalTimerTest.destructIntervalTimer.
	(Trac #957, git e59c215e14b5718f62699ec32514453b983ff603)

256.	[bug]		jerry
	src/bin/xfrin: update xfrin to check TSIG before other part of
	incoming message.
	(Trac #955, git 261450e93af0b0406178e9ef121f81e721e0855c)

255.	[func]		zhang likun
	src/lib/cache:  remove empty code in lib/cache and the corresponding
	suppression rule in	src/cppcheck-suppress.lst.
	(Trac #639, git 4f714bac4547d0a025afd314c309ca5cb603e212)

254.	[bug]		jinmei
	b10-xfrout: failed to send notifies over IPv6 correctly.
	(Trac #964, git 3255c92714737bb461fb67012376788530f16e40)

253.	[func]		jelte
	Add configuration options for logging through the virtual module
	Logging.
	(Trac #736, git 9fa2a95177265905408c51d13c96e752b14a0824)

252.	[func]		stephen
	Add syslog as destination for logging.
	(Trac #976, git 31a30f5485859fd3df2839fc309d836e3206546e)

251.	[bug]*		jinmei
	Make sure bindctl private files are non readable to anyone except
	the owner or users in the same group.  Note that if BIND 10 is run
	with changing the user, this change means that the file owner or
	group will have to be adjusted.  Also note that this change is
	only effective for a fresh install; if these files already exist,
	their permissions must be adjusted by hand (if necessary).
	(Trac #870, git 461fc3cb6ebabc9f3fa5213749956467a14ebfd4)

250.	[bug]		ocean
	src/lib/util/encode, in some conditions, the DecodeNormalizer's
	iterator may reach the end() and when later being dereferenced
	it will cause crash on some platform.
	(Trac #838, git 83e33ec80c0c6485d8b116b13045b3488071770f)

249.	[func]		jerry
	xfrout: add support for TSIG verification.
	(Trac #816, git 3b2040e2af2f8139c1c319a2cbc429035d93f217)

248.	[func]		stephen
	Add file and stderr as destinations for logging.
	(Trac #555, git 38b3546867425bd64dbc5920111a843a3330646b)

247.	[func]		jelte
	Upstream queries from the resolver now set EDNS0 buffer size.
	(Trac #834, git 48e10c2530fe52c9bde6197db07674a851aa0f5d)

246.	[func]		stephen
	Implement logging using log4cplus (http://log4cplus.sourceforge.net)
	(Trac #899, git 31d3f525dc01638aecae460cb4bc2040c9e4df10)

245.	[func]		vorner
	Authoritative server can now sign the answers using TSIG
	(configured in tsig_keys/keys, list of strings like
	"name:<base64-secret>:sha1-hmac"). It doesn't use them for
	ACL yet, only verifies them and signs if the request is signed.
	(Trac #875, git fe5e7003544e4e8f18efa7b466a65f336d8c8e4d)

244.	[func]		stephen
	In unit tests, allow the choice of whether unhandled exceptions are
	caught in the unit test program (and details printed) or allowed to
	propagate to the default exception handler.  See the bind10-dev thread
	https://lists.isc.org/pipermail/bind10-dev/2011-January/001867.html
	for more details.
	(Trac #542, git 1aa773d84cd6431aa1483eb34a7f4204949a610f)

243.	[func]*		feng
	Add optional hmac algorithm SHA224/384/512.
	(Trac #782, git 77d792c9d7c1a3f95d3e6a8b721ac79002cd7db1)

bind10-devel-20110519 released on May 19, 2011

242.	[func]		jinmei
	xfrin: added support for TSIG verify.  This change completes TSIG
	support in b10-xfrin.
	(Trac #914, git 78502c021478d97672232015b7df06a7d52e531b)

241.	[func]		jinmei
	pydnspp: added python extension for the TSIG API introduced in
	change 235.
	(Trac #905, git 081891b38f05f9a186814ab7d1cd5c572b8f777f)
	(Trac #915, git 0555ab65d0e43d03b2d40c95d833dd050eea6c23)

240.	[func]*		jelte
	Updated configuration options to Xfrin, so that you can specify
	a master address, port, and TSIG key per zone. Still only one per
	zone at this point, and TSIG keys are (currently) only specified
	by their full string representation. This replaces the
	Xfrin/master_addr, Xfrin/master_port, and short-lived
	Xfrin/tsig_key configurations with a Xfrin/zones list.
	(Trac #811, git 88504d121c5e08fff947b92e698a54d24d14c375)

239.	[bug]		jerry
	src/bin/xfrout: If a zone doesn't have notify slaves (only has
	one apex ns record - the primary master name server) will cause
	b10-xfrout uses 100% of CPU.
	(Trac #684, git d11b5e89203a5340d4e5ca51c4c02db17c33dc1f)

238.	[func]		zhang likun
	Implement the simplest forwarder, which pass everything through
	except QID, port number. The response will not be cached.
	(Trac #598_new, git 8e28187a582820857ef2dae9b13637a3881f13ba)

237.	[bug]		naokikambe
	Resolved that the stats module wasn't configurable in bindctl in
	spite of its having configuration items. The configuration part
	was removed from the original spec file "stats.spec" and was
	placed in a new spec file "stats-schema.spec". Because it means
	definitions of statistics items. The command part is still
	there. Thus stats module currently has no its own configuration,
	and the items in "stats-schema.spec" are neither visible nor
	configurable through bindctl. "stats-schema.spec" is shared with
	stats module and stats-httpd module, and maybe with other
	statistical modules in future. "stats.spec" has own configuration
	and commands of stats module, if it requires.
	(Trac #719, git a234b20dc6617392deb8a1e00eb0eed0ff353c0a)

236.	[func]		jelte
	C++ client side of configuration now uses BIND 10 logging system.
	It also has improved error handling when communicating with the
	rest of the system.
	(Trac #743, git 86632c12308c3ed099d75eb828f740c526dd7ec0)

235.	[func]		jinmei
	libdns++: added support for TSIG signing and verification.  It can
	be done using a newly introduced TSIGContext class.
	Note: we temporarily disabled support for truncated signature
	and modified some part of the code introduced in #226 accordingly.
	We plan to fix this pretty soon.
	(Trac #812, git ebe0c4b1e66d359227bdd1bd47395fee7b957f14)
	(Trac #871, git 7c54055c0e47c7a0e36fcfab4b47ff180c0ca8c8)
	(Trac #813, git ffa2f0672084c1f16e5784cdcdd55822f119feaa)
	(Trac #893, git 5aaa6c0f628ed7c2093ecdbac93a2c8cf6c94349)

234.	[func]		jerry
	src/bin/xfrin: update xfrin to use TSIG. Currently it only supports
	sending a signed TSIG request or SOA request.
	(Trac #815, git a892818fb13a1839c82104523cb6cb359c970e88)

233.	[func]		stephen
	Added new-style logging statements to the NSAS code.
	(Trac #745, git ceef68cd1223ae14d8412adbe18af2812ade8c2d)

232.	[func]		stephen
	To facilitate the writing of extended descriptions in
	message files, altered the message file format.  The message
	is now flagged with a "%" as the first non-blank character
	in the line and the lines in the extended description are
	no longer preceded by a "+".
	(Trac #900, git b395258c708b49a5da8d0cffcb48d83294354ba3)

231.	[func]*		vorner
    The logging interface changed slightly. We use
	logger.foo(MESSAGE_ID).arg(bar); instead of logger.foo(MESSAGE_ID,
	bar); internally. The message definitions use '%1,%2,...'
	instead of '%s,%d', which allows us to cope better with
	mismatched placeholders and allows reordering of them in
	case of translation.
	(Trac #901, git 4903410e45670b30d7283f5d69dc28c2069237d6)

230.	[bug]		naokikambe
	Removed too repeated verbose messages in two cases of:
	 - when auth sends statistics data to stats
	 - when stats receives statistics data from other modules
	(Trac #620, git 0ecb807011196eac01f281d40bc7c9d44565b364)

229.	[doc]		jreed
	Add manual page for b10-host.
	(git a437d4e26b81bb07181ff35a625c540703eee845)

228.	[func]*		jreed
	The host tool is renamed to b10-host. While the utility is
	a work in progress, it is expected to now be shipped with
	tarballs. Its initial goal was to be a host(1) clone,
	rewritten in C++ from scratch and using BIND 10's libdns++.
	It now supports the -a (any), -c class, -d (verbose) switches
	and has improved output.
	(Trac #872, git d846851699d5c76937533adf9ff9d948dfd593ca)

227.	[build]		jreed
	Add missing libdns++ rdata files for the distribution (this
	fixes distcheck error). Change three generated libdns++
	headers to "nodist" so they aren't included in the distribution
	(they were mistakenly included in last tarball).

226.	[func]*		jelte
	Introduced an API for cryptographic operations. Currently it only
	supports HMAC, intended for use with TSIG. The current
	implementation uses Botan as the backend library.
	This introduces a new dependency, on Botan.  Currently only Botan
	1.8.x works; older or newer versions don't.
	(Trac #781, git 9df42279a47eb617f586144dce8cce680598558a)

225.	[func]		naokikambe
	Added the HTTP/XML interface (b10-stats-httpd) to the
	statistics feature in BIND 10. b10-stats-httpd is a standalone
	HTTP server and it requests statistics data to the stats
	daemon (b10-stats) and sends it to HTTP clients in XML
	format. Items of the data collected via b10-stats-httpd
	are almost equivalent to ones which are collected via
	bindctl. Since it also can send XSL (Extensible Stylesheet
	Language) document and XSD (XML Schema definition) document,
	XML document is human-friendly to view through web browsers
	and its data types are strictly defined.
	(Trac #547, git 1cbd51919237a6e65983be46e4f5a63d1877b1d3)

224.	[bug]		jinmei
	b10-auth, src/lib/datasrc: inconsistency between the hot spot
	cache and actual data source could cause a crash while query
	processing.  The crash could happen, e.g., when an sqlite3 DB file
	is being updated after a zone transfer while b10-auth handles a
	query using the corresponding sqlite3 data source.
	(Trac #851, git 2463b96680bb3e9a76e50c38a4d7f1d38d810643)

223.	[bug]		feng
	If ip address or port isn't usable for name server, name
	server process won't exist and give end user chance to
	reconfigure them.
	(Trac #775, git 572ac2cf62e18f7eb69d670b890e2a3443bfd6e7)

222.	[bug]*		jerry
	src/lib/zonemgr: Fix a bug that xfrin not checking for new
	copy of zone on startup.  Imposes some random jitters to
	avoid many zones need to do refresh at the same time. This
	removed the Zonemgr/jitter_scope setting and introduced
	Zonemgr/refresh_jitter and Zonemgr/reload_jitter.
	(Trac #387, git 1241ddcffa16285d0a7bb01d6a8526e19fbb70cb)

221.	[func]*		jerry
	src/lib/util: Create C++ utility library.
	(Trac #749, git 084d1285d038d31067f8cdbb058d626acf03566d)

220.	[func]		stephen
	Added the 'badpacket' program for testing; it sends a set of
	(potentially) bad packets to a nameserver and prints the responses.
	(Trac #703, git 1b666838b6c0fe265522b30971e878d9f0d21fde)

219.	[func]		ocean
	src/lib: move some dns related code out of asiolink library to
	asiodns library
	(Trac #751, git 262ac6c6fc61224d54705ed4c700dadb606fcb1c)

218.	[func]		jinmei
	src/lib/dns: added support for RP RDATA.
	(Trac #806, git 4e47d5f6b692c63c907af6681a75024450884a88)

217.	[bug]		jerry
	src/lib/dns/python: Use a signed version of larger size of
	integer and perform more strict range checks with
	PyArg_ParseTuple() in case of overflows.
	(Trac #363, git ce281e646be9f0f273229d94ccd75bf7e08d17cf)

216.	[func]		vorner
	The BIND10_XFROUT_SOCKET_FILE environment variable can be
	used to specify which socket should be used for communication
	between b10-auth and b10-xfrout. Mostly for testing reasons.
	(Trac #615, git 28b01ad5bf72472c824a7b8fc4a8dc394e22e462)

215.	[func]		vorner
	A new process, b10-sockcreator, is added, which will create
	sockets for the rest of the system.  It is the only part
	which will need to keep the root privileges. However, only
	the process exists, nothing can talk to it yet.
	(Trac #366, git b509cbb77d31e388df68dfe52709d6edef93df3f)

214.	[func]*		vorner
	Zone manager no longer thinks it is secondary master for
	all zones in the database. They are listed in
	Zonemgr/secondary_zones configuration variable (in the form
	[{"name": "example.com", "class": "IN"}]).
	(Trac #670, git 7c1e4d5e1e28e556b1d10a8df8d9486971a3f052)

213.	[bug]		naokikambe
	Solved incorrect datetime of "bind10.boot_time" and also
	added a new command "sendstats" for Bob. This command is
	to send statistics data to the stats daemon immediately.
	The solved problem is that statistics data doesn't surely
	reach to the daemon because Bob sent statistics data to
	the daemon while it is starting. So the daemon invokes the
	command for Bob after it starts up. This command is also
	useful for resending statistics data via bindctl manually.
	(Trac #521, git 1c269cbdc76f5dc2baeb43387c4d7ccc6dc863d2)

212.	[bug]		naokikambe
	Fixed that the ModuleCCSession object may group_unsubscribe in the
	closed CC session in being deleted.
	(Trac #698, git 0355bddc92f6df66ef50b920edd6ec3b27920d61)

211.	[func]		shane
	Implement "--brittle" option, which causes the server to exit
	if any of BIND 10's processes dies.
	(Trac #788, git 88c0d241fe05e5ea91b10f046f307177cc2f5bc5)

210.	[bug]		jerry
	src/bin/auth: fixed a bug where type ANY queries don't provide
	additional glue records for ANSWER section.
	(Trac #699, git 510924ebc57def8085cc0e5413deda990b2abeee)

bind10-devel-20110322 released on March 22, 2011

209.	[func]		jelte
	Resolver now uses the NSAS when looking for a nameserver to
	query for any specific zone. This also includes keeping track of
	the RTT for that nameserver.
	(Trac #495, git 76022a7e9f3ff339f0f9f10049aa85e5784d72c5)

208.	[bug]*		jelte
	Resolver now answers REFUSED on queries that are not for class IN.
	This includes the various CH TXT queries, which will be added
	later.
	(git 012f9e78dc611c72ea213f9bd6743172e1a2ca20)

207.	[func]		jelte
	Resolver now starts listening on localhost:53 if no configuration
	is set.
	(Trac #471, git 1960b5becbba05570b9c7adf5129e64338659f07)

206.	[func]		shane
	Add the ability to list the running BIND 10 processes using the
	command channel. To try this, use "Boss show_processes".
	(Trac #648, git 451bbb67c2b5d544db2f7deca4315165245d2b3b)

205.	[bug]		jinmei
	b10-auth, src/lib/datasrc: fixed a bug where b10-auth could return
	an empty additional section for delegation even if some glue is
	crucial when it fails to find some other glue records in its data
	source.
	(Trac #646, git 6070acd1c5b2f7a61574eda4035b93b40aab3e2b)

204.	[bug]		jinmei
	b10-auth, src/lib/datasrc: class ANY queries were not handled
	correctly in the generic data source (mainly for sqlite3).  It
	could crash b10-auth in the worst case, and could result in
	incorrect responses in some other cases.
	(Trac #80, git c65637dd41c8d94399bd3e3cee965b694b633339)

203.	[bug]		zhang likun
	Fix resolver cache memory leak: when cache is destructed, rrset
	and message entries in it are not destructed properly.
	(Trac #643, git aba4c4067da0dc63c97c6356dc3137651755ffce)

202.	[func]		vorner
	It is possible to specify a different directory where we look for
	configuration files (by -p) and different configuration file to
	use (-c).  Also, it is possible to specify the port on which
	cmdctl should listen (--cmdctl-port).
	(Trac #615, git 5514dd78f2d61a222f3069fc94723ca33fb3200b)

201.	[bug]		jerry
	src/bin/bindctl: bindctl doesn't show traceback on shutdown.
	(Trac #588, git 662e99ef050d98e86614c4443326568a0b5be437)

200.	[bug]		Jelte
	Fixed a bug where incoming TCP connections were not closed.
	(Trac #589, git 1d88daaa24e8b1ab27f28be876f40a144241e93b)

199.	[func]		ocean
	Cache negative responses (NXDOMAIN/NODATA) from authoritative
	server for recursive resolver.
	(Trac #493, git f8fb852bc6aef292555063590c361f01cf29e5ca)

198.	[bug]		jinmei
	b10-auth, src/lib/datasrc: fixed a bug where hot spot cache failed
	to reuse cached SOA for negative responses.  Due to this bug
	b10-auth returned SERVFAIL when it was expected to return a
	negative response immediately after a specific SOA query for
	the zone.
	(Trac #626, git 721a53160c15e8218f6798309befe940b9597ba0)

197.	[bug]		zhang likun
	Remove expired message and rrset entries when looking up them
	in cache, touch or remove the rrset entry in cache properly
	when doing lookup or update.
	(Trac #661, git 9efbe64fe3ff22bb5fba46de409ae058f199c8a7)

196.	[bug]		jinmei
	b10-auth, src/lib/datasrc: the backend of the in-memory data
	source could not handle the root name.  As a result b10-auth could
	not work as a root server when using the in-memory data source.
	(Trac #683, git 420ec42bd913fb83da37b26b75faae49c7957c46)

195.	[func]		stephen
	Resolver will now re-try a query over TCP if a response to a UDP
	query has the TC bit set.
	(Trac #499, git 4c05048ba059b79efeab53498737abe94d37ee07)

194.	[bug]		vorner
	Solved a 100% CPU usage problem after switching addresses in b10-auth
	(and possibly, but unconfirmed, in b10-resolver). It was caused by
	repeated reads/accepts on closed socket (the bug was in the code for a
	long time, recent changes made it show).
	(Trac #657, git e0863720a874d75923ea66adcfbf5b2948efb10a)

193.	[func]*		jreed
	Listen on the IPv6 (::) and IPv4 (0.0.0.0) wildcard addresses
	for b10-auth. This returns to previous behavior prior to
	change #184. Document the listen_on configuration in manual.
	(Trac #649, git 65a77d8fde64d464c75917a1ab9b6b3f02640ca6)

192.	[func]*		jreed
	Listen on standard domain port 53 for b10-auth and
	b10-resolver.
	(Trac #617, #618, git 137a6934a14cf0c5b5c065e910b8b364beb0973f)

191.	[func]		jinmei
	Imported system test framework of BIND 9.  It can be run by
	'make systest' at the top source directory.  Notes: currently it
	doesn't work when built in a separate tree.  It also requires
	perl, an inherited dependency from the original framework.
	Also, mainly for the purpose of tests, a new option "--pid-file"
	was added to BoB, with which the boss process will dump its PID
	to the specified file.
	(Trac #606, git 6ac000df85625f5921e8895a1aafff5e4be3ba9c)

190.	[func]		jelte
	Resolver now sets random qids on outgoing queries using
	the boost::mt19937 prng.
	(Trac #583, git 5222b51a047d8f2352bc9f92fd022baf1681ed81)

189.	[bug]		jreed
	Do not install the log message compiler.
	(Trac #634, git eb6441aca464980d00e3ff827cbf4195c5a7afc5)

188.	[bug]		zhang likun
	Make the rrset trust level ranking algorithm used by
	isc::cache::MessageEntry::getRRsetTrustLevel() follow RFC2181
	section 5.4.1.
	(Trac #595 git 19197b5bc9f2955bd6a8ca48a2d04472ed696e81)

187.	[bug]		zhang likun
	Fix the assert error in class isc::cache::RRsetCache by adding the
	check for empty pointer and test case for it.
	(Trac #638, git 54e61304131965c4a1d88c9151f8697dcbb3ce12)

186.	[bug]		jelte
	b10-resolver could stop with an assertion failure on certain kinds
	of messages (there was a problem in error message creation). This
	fixes that.
	(Trac #607, git 25a5f4ec755bc09b54410fcdff22691283147f32)

185.	[bug]		vorner
	Tests use port from private range (53210), lowering chance of
	a conflict with something else (eg. running bind 10).
	(Trac #523, git 301da7d26d41e64d87c0cf72727f3347aa61fb40)

184.	[func]*		vorner
	Listening address and port configuration of b10-auth is the same as
	for b10-resolver now. That means, it is configured through bindctl
	at runtime, in the Auth/listen_on list, not through command line
	arguments.
	(Trac #575, #576, git f06ce638877acf6f8e1994962bf2dbfbab029edf)

183.	[bug]		jerry
	src/bin/xfrout: Enable parallel sessions between xfrout server and
	muti-Auth. The session needs to be created only on the first time
	or if an error occur.
	(Trac #419, git 1d60afb59e9606f312caef352ecb2fe488c4e751)

182.	[func]		jinmei
	Support cppcheck for static code check on C++ code.  If cppcheck
	is available, 'make cppcheck' on the top source directory will run
	the checker and should cleanly complete with an exit code of 0
	(at least with cppcheck 1.47).
	Note: the suppression list isn't included in the final
	distributions.  It should be created by hand or retrieved from
	the git repository.
	(Trac #613, git b973f67520682b63ef38b1451d309be9f4f4b218)

181.	[func]		feng
	Add stop interface into dns server, so we can stop each running
	server individually. With it, user can reconfigure her running server
	with different ip address or port.
	(Trac #388, git 6df94e2db856c1adc020f658cc77da5edc967555)

180.	[build]		jreed
	Fix custom DESTDIR for make install. Patch from Jan Engelhardt.
	(Trac #629, git 5ac67ede03892a5eacf42ce3ace1e4e376164c9f)

bind10-devel-20110224 released on February 24, 2011

179.	[func]		vorner
	It is possible to start and stop resolver and authoritative
	server without restart of the whole system. Change of the
	configuration (Boss/start_auth and Boss/start_resolver) is
	enough.
	(Trac #565, git 0ac0b4602fa30852b0d86cc3c0b4730deb1a58fe)

178.	[func]		jelte
	Resolver now makes (limited) use of the cache
	(Trac #491, git 8b41f77f0099ddc7ca7d34d39ad8c39bb1a8363c)

177.	[func]		stephen
	The upstream fetch code in asiolink is now protocol agnostic to
	allow for the addition of fallback to TCP if a fetch response
	indicates truncation.
	(Trac #554, git 9739cbce2eaffc7e80640db58a8513295cf684de)

176.	[func]		likun
	src/lib/cache: Rename one interface: from lookupClosestRRset()
	to lookupDeepestNS(), and remove one parameter of it.
	(Trac #492, git ecbfb7cf929d62a018dd4cdc7a841add3d5a35ae)

175.	[bug]		jerry
	src/bin/xfrout: Xfrout use the case-sensitive mode to compress
	names in an AXFR massage.
	(Trac #253, git 004e382616150f8a2362e94d3458b59bb2710182)

174.	[bug]*		jinmei
	src/lib/dns: revised dnssectime functions so that they don't rely
	on the time_t type (whose size varies on different systems, which
	can lead to subtle bugs like some form of "year 2038 problem").
	Also handled 32-bit wrap around issues more explicitly, with more
	detailed tests.  The function API has been changed, but the effect
	should be minimal because these functions are mostly private.
	(Trac #61, git 09ece8cdd41c0f025e8b897b4883885d88d4ba5d)

173.	[bug]		jerry
	python/isc/notify: A notify_out test fails without network
	connectivity, encapsulate the socket behavior using a mock
	socket class to fix it.
	(Trac #346, git 319debfb957641f311102739a15059f8453c54ce)

172.	[func]		jelte
	Improved the bindctl cli in various ways, mainly concerning
	list and map item addressing, the correct display of actual values,
	and internal help.
	(Trac #384, git e5fb3bc1ed5f3c0aec6eb40a16c63f3d0fc6a7b2)

171.	[func]		vorner
	b10-auth, src/lib/datasrc: in memory data source now works as a
	complete data source for authoritative DNS servers and b10-auth
	uses it.  It still misses major features, however, including
	DNSSEC support and zone transfer.
	(Last Trac #553, but many more,
	git 6f031a09a248e7684723c000f3e8cc981dcdb349)

170.	[bug]		jinmei
	Tightened validity checks in the NSEC3 constructors, both "from
	"text" and "from wire".  Specifically, wire data containing
	invalid type bitmaps or invalid lengths of salt or hash is now
	correctly rejected.
	(Trac #117, git 9c690982f24fef19c747a72f43c4298333a58f48)

169.	[func]		jelte
	Added a basic implementation for a resolver cache (though not
	used yet).
	(Trac #449, git 8aa3b2246ae095bbe7f855fd11656ae3bdb98986)

168.	[bug]		vorner
	Boss no longer has the -f argument, which was undocumented and
	stayed as a relict of previous versions, currently causing only
	strange behaviour.
	(Trac #572, git 17f237478961005707d649a661cc72a4a0d612d4)

167.	[bug]		naokikambe
	Fixed failure of termination of msgq_test.py with python3
	coverage (3.3.1).
	(Trac #573, git 0e6a18e12f61cc482e07078776234f32605312e5)

166.	[func]		jelte
	The resolver now sends back a SERVFAIL when there is a client
	timeout (timeout_client config setting), but it will not stop
	resolving (until there is a lookup timeout or a result).
	(Trac #497 and #489, git af0e5cd93bebb27cb5c4457f7759d12c8bf953a6)

165.	[func]		jelte
	The resolver now handles CNAMEs, it will follow them, and include
	them in the answer. The maximum length of CNAME chains that is
	supported is 16.
	(Trac #497, git af0e5cd93bebb27cb5c4457f7759d12c8bf953a6)

164.	[bug]		y-aharen
	IntervalTimer: Modified the interface to accept interval in
	milliseconds. It shortens the time of the tests of IntervalTimer.
	(Trac #452, git c9f6acc81e24c4b8f0eb351123dc7b43f64e0914)

163.	[func]		vorner
	The pimpl design pattern is used in UDPServer, with a shared
	pointer. This makes it smaller to copy (which is done a lot as a
	side effect of being coroutine) and speeds applications of this
	class (notably b10-auth) up by around 10%.
	(Trac #537, git 94cb95b1d508541201fc064302ba836164d3cbe6)

162.	[func]		stephen
	Added C++ logging, allowing logging at different severities.
	Code specifies the message to be logged via a symbol, and the
	logging code picks up the message from an in-built dictionary.
	The contents of the dictionary can be replaced at run-time by
	locale-specific messages.  A message compiler program is provided
	to create message header files and supply the default messages.
	(Trac #438, git 7b1606cea7af15dc71f5ec1d70d958b00aa98af7)

161.	[func]		stephen
	Added ResponseScrubber class to examine response from
	a server and to remove out-of-bailiwick RRsets.  Also
	does cross-section checks to ensure consistency.
	(Trac #496, git b9296ca023cc9e76cda48a7eeebb0119166592c5)

160.	[func]		jelte
  	Updated the resolver to take 3 different timeout values;
	timeout_query for outstanding queries we sent while resolving
	timeout_client for sending an answer back to the client
	timeout_lookup for stopping the resolving
	(currently 2 and 3 have the same final effect)
	(Trac #489, git 578ea7f4ba94dc0d8a3d39231dad2be118e125a2)

159.	[func]		smann
	The resolver now has a configurable set of root servers to start
	resolving at (called root_addresses). By default these are not
	(yet) filled in. If empty, a hardcoded address for f-root will be
	used right now.
	(Trac #483, git a07e078b4feeb01949133fc88c9939254c38aa7c)

158.	[func]		jelte
	The Resolver module will now do (very limited) resolving, if not
	set to forwarding mode (i.e. if the configuration option
	forward_addresses is left empty). It only supports referrals that
	contain glue addresses at this point, and does no other processing
	of authoritative answers.
	(Trac #484, git 7b84de4c0e11f4a070e038ca4f093486e55622af)

157.	[bug]		vorner
	One frozen process no longer freezes the whole b10-msgq. It caused the
	whole system to stop working.
	(Trac #420, git 93697f58e4d912fa87bc7f9a591c1febc9e0d139)

156.	[func]		stephen
	Added ResponseClassifier class to examine response from
	a server and classify it into one of several categories.
	(Trac #487, git 18491370576e7438c7893f8551bbb8647001be9c)

bind10-devel-20110120 released on January 20, 2011

155.	[doc]		jreed
	Miscellaneous documentation improvements for man pages and
	the guide, including auth, resolver, stats, xfrout, and
	zonemgr.  (git c14c4741b754a1eb226d3bdc3a7abbc4c5d727c0)

154.	[bug]		jinmei
	b10-xfrin/b10-zonemgr: Fixed a bug where these programs didn't
	receive command responses from CC sessions.  Eventually the
	receive buffer became full, and many other components that rely
	on CC channels would stall (as noted in #420 and #513).  This is
	an urgent care fix due to the severity of the problem; we'll need
	to revisit it for cleaner fix later.
	(Trac #516, git 62c72fcdf4617e4841e901408f1e7961255b8194)

153.	[bug]		jelte
	b10-cfgmgr: Fixed a bug where configuration updates sometimes
	lost previous settings in the configuration manager.
	(Trac #427, git 2df894155657754151e0860e2ca9cdbed7317c70)

152.	[func]*		jinmei
	b10-auth: Added new configuration variable "statistics-interval"
	to allow the user to change the timer interval for periodic
	statistics updates.  The update can also be disabled by setting
	the value to 0.  Disabling statistics updates will also work as
	a temporary workaround of a known issue that b10-auth can block in
	sending statistics and stop responding to queries as a result.
	(Trac #513, git 285c5ee3d5582ed6df02d1aa00387f92a74e3695)

151.	[bug]		smann
	lib/log/dummylog.h:
	lib/log/dummylog.cc: Modify dlog so that it takes an optional
	2nd argument of type bool (true or false). This flag, if
	set, will cause the message to be printed whether or not
	-v is chosen.
        (Trac #432, git 880220478c3e8702d56d761b1e0b21b77d08ee5a)

150.	[bug]		jelte
	b10-cfgmgr: No longer save the configuration on exit. Configuration
	is already saved if it is changed successfully, so writing it on
	exit (and hence, when nothing has changed too) is unnecessary and
	may even cause problems.
	(Trac #435, git fd7baa38c08d54d5b5f84930c1684c436d2776dc)

149.	[bug]		jelte
	bindctl: Check if the user session has disappeared (either by a
	timeout or by a server restart), and reauthenticate if so. This
	fixes the 'cmdctl not running' problem.
        (Trac #431, git b929be82fec5f92e115d8985552f84b4fdd385b9)

148.	[func]		jelte
	bindctl: Command results are now pretty-printed (i.e. printed in
	a more readable form). Empty results are no longer printed at all
	(used to print '{}'), and the message
	'send the command to cmd-ctrl' has also been removed.
	(git 3954c628c13ec90722a2d8816f52a380e0065bae)

147.	[bug]		jinmei
	python/isc/config: Fixed a bug that importing custom configuration
	(in b10-config.db) of a remote module didn't work.
	(Trac #478, git ea4a481003d80caf2bff8d0187790efd526d72ca)

146.	[func]		jelte
	Command arguments were not validated internally against their
	specifications. This change fixes that (on the C++ side, Python
	side depends on an as yet planned addition). Note: this is only
	an added internal check, the cli already checks format.
	(Trac #473, git 5474eba181cb2fdd80e2b2200e072cd0a13a4e52)

145.	[func]*		jinmei
	b10-auth: added a new command 'loadzone' for (re)loading a
	specific zone.  The command syntax is generic but it is currently
	only feasible for class IN in memory data source.  To reload a
	zone "example.com" via bindctl, execute the command as follows:
	> Auth loadzone origin = example.com
	(Trac #467 git 4f7e1f46da1046de527ab129a88f6aad3dba7562
	from 1d7d3918661ba1c6a8b1e40d8fcbc5640a84df12)

144.	[build]		jinmei
	Introduced a workaround for clang++ build on FreeBSD (and probably
	some other OSes).  If building BIND 10 fails with clang++ due to
	a link error about "__dso_handle", try again from the configure
	script with CXX_LIBTOOL_LDFLAGS=-L/usr/lib (the path actually
	doesn't matter; the important part is the -L flag).  This
	workaround is not automatically enabled as it's difficult to
	detect the need for it dynamically, and must be enabled via the
	variable by hand.
	(Trac #474, git cfde436fbd7ddf3f49cbbd153999656e8ca2a298)

143.	[build]		jinmei
	Fixed build problems with clang++ in unit tests due to recent
	changes.  No behavior change. (Trac #448, svn r4133)

142.	[func]		jinmei
	b10-auth: updated query benchmark so that it can test in memory
	data source.  Also fixed a bug that the output buffer isn't
	cleared after query processing, resulting in misleading results
	or program crash.  This is a regression due to change #135.
	(Trac #465, svn r4103)

141.	[bug]		jinmei
	b10-auth: Fixed a bug that the authoritative server includes
	trailing garbage data in responses.  This is a regression due to
	change #135. (Trac #462, svn r4081)

140.	[func]		y-aharen
	src/bin/auth: Added a feature to count queries and send counter
	values to statistics periodically. To support it, added wrapping
	class of asio::deadline_timer to use as interval timer.
	The counters can be seen using the "Stats show" command from
	bindctl.  The result would look like:
	  ... "auth.queries.tcp": 1, "auth.queries.udp": 1 ...
	Using the "Auth sendstats" command you can make b10-auth send the
	counters to b10-stats immediately.
	(Trac #347, svn r4026)

139.	[build]		jreed
	Introduced configure option and make targets for generating
	Python code coverage report. This adds new make targets:
	report-python-coverage and clean-python-coverage. The C++
	code coverage targets were renamed to clean-cpp-coverage
	and report-cpp-coverage. (Trac #362, svn r4023)

138.	[func]*		jinmei
	b10-auth: added a configuration interface to support in memory
	data sources.  For example, the following command to bindctl
	will configure a memory data source containing the "example.com"
	zone with the zone file named "example.com.zone":
	> config set Auth/datasources/ [{"type": "memory", "zones": \
	 [{"origin": "example.com", "file": "example.com.zone"}]}]
	By default, the memory data source is disabled; it must be
	configured explicitly.  To disable it again, specify a null list
	for Auth/datasources:
	> config set Auth/datasources/ []
	Notes: it's currently for class IN only.  The zone files are not
	actually loaded into memory yet (which will soon be implemented).
	This is an experimental feature and the syntax may change in
	future versions.
	(Trac #446, svn r3998)

137.	[bug]		jreed
	Fix run_*.sh scripts that are used for development testing
	so they use a msgq socket file in the build tree.
	(Trac #226, svn r3989)

136.	[bug]		jelte
  	bindctl (and the configuration manager in general) now no longer
	accepts 'unknown' data; i.e. data for modules that it does not know
	about, or configuration items that are not specified in the .spec
	files.
	(Trac #202, svn r3967)

135.	[func]		each
	Add b10-resolver. This is an example recursive server that
	currently does forwarding only and no caching.
	(Trac #327, svn r3903)

134.	[func]		vorner
	b10-resolver supports timeouts and retries in forwarder mode.
	(Trac #401, svn r3660)

133.	[func]		vorner
	New temporary logging function available in isc::log. It is used by
	b10-resolver.
	(Trac #393, r3602)

132.	[func]		vorner
	The b10-resolver is configured through config manager.
	It has "listen_on" and "forward_addresses" options.
	(Trac #389, r3448)

131.	[func]		jerry
	src/lib/datasrc: Introduced two template classes RBTree and RBNode
	to provide the generic map with domain name as key and anything as
	the value. Because of some unresolved design issue, the new classes
	are only intended to be used by memory zone and zone table.
	(Trac #397, svn r3890)

130.	[func]		jerry
	src/lib/datasrc: Introduced a new class MemoryDataSrc to provide
	the general interface for memory data source.  For the initial
	implementation, we don't make it a derived class of AbstractDataSrc
	because the interface is so different (we'll eventually
	consider this as part of the generalization work).
	(Trac #422, svn r3866)

129.	[func]		jinmei
	src/lib/dns: Added new functions masterLoad() for loading master
	zone files.  The initial implementation can only parse a limited
	form of master files, but BIND 9's named-compilezone can convert
	any valid zone file into the acceptable form.
	(Trac #423, svn r3857)

128.	[build]		vorner
	Test for query name = '.', type = DS to authoritative nameserver
	for root zone was added.
	(Trac #85, svn r3836)

127.	[bug]		stephen
	During normal operation process termination and resurrection messages
	are now output regardless of the state of the verbose flag.
	(Trac #229, svn r3828)

126.	[func]		ocean
	The Nameserver Address Store (NSAS) component has been added. It takes
	care of choosing an IP address of a nameserver when a zone needs to be
	contacted.
	(Trac #356, Trac #408, svn r3823)

bind10-devel-20101201 released on December 01, 2010

125.	[func]		jelte
	Added support for addressing individual list items in bindctl
	configuration commands; If you have an element that is a list, you
	can use foo[X]		integer
	(starting at 0)
	(Trac #405, svn r3739)

124.	[bug]		jreed
	Fix some wrong version reporting. Now also show the version
	for the component and BIND 10 suite. (Trac #302, svn r3696)

123.	[bug]		jelte
	src/bin/bindctl printed values had the form of python literals
	(e.g. 'True'), while the input requires valid JSON (e.g. 'true').
	Output changed to JSON format for consistency. (svn r3694)

122.	[func]		stephen
	src/bin/bind10: Added configuration options to Boss to determine
	whether to start the authoritative server, recursive server (or
	both). A dummy program has been provided for test purposes.
	(Trac #412, svn r3676)

121.	[func]		jinmei
	src/lib/dns: Added support for TSIG RDATA.  At this moment this is
	not much of real use, however, because no protocol support was
	added yet.  It will soon be added. (Trac #372, svn r3649)

120.	[func]		jinmei
	src/lib/dns: introduced two new classes, TSIGKey and TSIGKeyRing,
	to manage TSIG keys. (Trac #381, svn r3622)

119.	[bug]		jinmei
	The master file parser of the python datasrc module incorrectly
	regarded a domain name beginning with a decimal number as a TTL
	specification.  This confused b10-loadzone and had it reject to
	load a zone file that contains such a name.
	Note: this fix is incomplete and the loadzone would still be
	confused if the owner name is a syntactically indistinguishable
	from a TTL specification.  This is part of a more general issue
	and will be addressed in Trac #413. (Trac #411, svn r3599)

118.	[func]		jinmei
	src/lib/dns: changed the interface of
	AbstractRRset::getRdataIterator() so that the internal
	cursor would point to the first RDATA automatically.  This
	will be a more intuitive and less error prone behavior.
	This is a backward compatible change. (Trac #410, r3595)

117.	[func]		jinmei
	src/lib/datasrc: added new zone and zone table classes for the
	support of in memory data source.  This is an intermediate step to
	the bigger feature, and is not yet actually usable in practice.
	(Trac #399, svn r3590)

116.	[bug]		jerry
	src/bin/xfrout: Xfrout and Auth will communicate by long tcp
	connection, Auth needs to make a new connection only on the first
	time or if an error occurred.
	(Trac #299, svn r3482)

115.	[func]*		jinmei
	src/lib/dns: Changed DNS message flags and section names from
	separate classes to simpler enums, considering the balance between
	type safety and usability.  API has been changed accordingly.
	More documentation and tests were provided with these changes.
	(Trac #358, r3439)

114.	[build]		jinmei
	Supported clang++.  Note: Boost >= 1.44 is required.
	(Trac #365, svn r3383)

113.	[func]*		zhanglikun
	Folder name 'utils'(the folder in /src/lib/python/isc/) has been
	renamed	to 'util'. Programs that used 'import isc.utils.process'
	now need to use 'import isc.util.process'. The folder
	/src/lib/python/isc/Util is removed since it isn't used by any
	program. (Trac #364, r3382)

112.	[func]		zhang likun
	Add one mixin class to override the naive serve_forever() provided
	in python library socketserver. Instead of polling for shutdown
	every poll_interval seconds, one socketpair is used to wake up
	the waiting server. (Trac #352, svn r3366)

111.	[bug]*		Vaner
	Make sure process xfrin/xfrout/zonemgr/cmdctl can be stopped
	properly when user enter "ctrl+c" or 'Boss shutdown' command
	through bindctl.  The ZonemgrRefresh.run_timer and
	NotifyOut.dispatcher spawn a thread themselves.
	(Trac #335, svn r3273)

110.	[func]		Vaner
	Added isc.net.check module to check ip addresses and ports for
	correctness and isc.net.addr to hold IP address. The bind10, xfrin
	and cmdctl programs are modified to use it.
	(Trac #353, svn r3240)

109.	[func]		naokikambe
	Added the initial version of the stats module for the statistics
	feature of BIND 10, which supports the restricted features and
	items and reports via bindctl command. (Trac #191, r3218)
	Added the document of the stats module, which is about how stats
	module collects the data (Trac #170, [wiki:StatsModule])

108.	[func]		jerry
	src/bin/zonemgr: Provide customizable configurations for
	lowerbound_refresh, lowerbound_retry, max_transfer_timeout and
	jitter_scope. (Trac #340, r3205)

107.	[func]		likun
	Remove the parameter 'db_file' for command 'retransfer' of
	xfrin module. xfrin.spec will not be generated by script.
	(Trac #329, r3171)

106.	[bug]		likun
	When xfrin can't connect with one zone's master, it should tell
	the bad news to zonemgr, so that zonemgr can reset the timer for
	that zone. (Trac #329, r3170)

105.	[bug]		Vaner
	Python processes: they no longer take 100% CPU while idle
	due to a busy loop in reading command session in a nonblocking way.
	(Trac #349, svn r3153), (Trac #382, svn r3294)

104.	[bug]		jerry
	bin/zonemgr: zonemgr should be attempting to refresh expired zones.
	(Trac #336, r3139)

103.	[bug]		jerry
	lib/python/isc/log: Fixed an issue with python logging,
	python log shouldn't die with OSError. (Trac #267, r3137)

102.	[build]		jinmei
	Disable threads in ASIO to minimize build time dependency.
	(Trac #345, r3100)

101.	[func]		jinmei
	src/lib/dns: Completed Opcode and Rcode implementation with more
	tests and documentation.  API is mostly the same but the
	validation was a bit tightened. (Trac #351, svn r3056)

100.	[func]		Vaner
	Python processes: support naming of python processes so
	they're not all called python3.
	(Trac #322, svn r3052)

99.	[func]*		jinmei
	Introduced a separate EDNS class to encapsulate EDNS related
	information more cleanly.  The related APIs are changed a bit,
	although it won't affect most of higher level applications.
	(Trac #311, svn r3020)

98.	[build]		jinmei
	The ./configure script now tries to search some common include
	paths for boost header files to minimize the need for explicit
	configuration with --with-boost-include. (Trac #323, svn r3006)

97.	[func]		jinmei
	Added a micro benchmark test for query processing of b10-auth.
	(Trac #308, svn r2982)

96.	[bug]		jinmei
	Fixed two small issues with configure: Do not set CXXFLAGS so that
	it can be customized; Make sure --disable-static works.
	(Trac #325, r2976)

bind10-devel-20100917 released on September 17, 2010

95.	[doc]		jreed
	Add b10-zonemgr manual page. Update other docs to introduce
	this secondary manager. (Trac #341, svn r2951)

95.	[bug]		jreed
	bin/xfrout and bin/zonemgr: Fixed some stderr output.
	(Trac #342, svn r2949)

94.	[bug]		jelte
  	bin/xfrout:  Fixed a problem in xfrout where only 2 or 3 RRs
	were used per DNS message in the xfrout stream.
	(Trac #334, r2931)

93.	[bug]		jinmei
	lib/datasrc: A DS query could crash the library (and therefore,
	e.g. the authoritative server) if some RR of the same apex name
	is stored in the hot spot cache. (Trac #307, svn r2923)

92.	[func]*		jelte
	libdns_python (the python wrappers for libdns++) has been renamed
	to pydnspp (Python DNS++). Programs and libraries that used
	'import libdns_python' now need to use 'import pydnspp'.
	(Trac #314, r2902)

91.	[func]*		jinmei
	lib/cc: Use const pointers and const member functions for the API
	as much as possible for safer operations.  Basically this does not
	change the observable behavior, but some of the API were changed
	in a backward incompatible manner.  This change also involves more
	copies, but at this moment the overhead is deemed acceptable.
	(Trac #310, r2803)

90.	[build]		jinmei
	(Darwin/Mac OS X specific) Specify DYLD_LIBRARY_PATH for tests and
	experimental run under the source tree.  Without this loadable
	python modules refer to installation paths, which may confuse the
	operation due to version mismatch or even trigger run time errors
	due to missing libraries. (Trac #313, r2782)

89.	[build]		jinmei
	Generate b10-config.db for tests at build time so that the source
	tree does not have to be writable. (Trac #315, r2776)

88.	[func]		jelte
	Blocking reads on the msgq command channel now have a timeout
	(defaults to 4 seconds, modifiable as needed by modules).
	Because of this, modules will no longer block indefinitely
	if they are waiting for a message that is not sent for whatever
	reason. (Trac #296, r2761)

87.	[func]		zhanglikun
	lib/python/isc/notifyout: Add the feature of notify-out, when
	zone axfr/ixfr finishing, the server will notify its slaves.
	(Trac #289, svn r2737)

86.	[func]		jerry
	bin/zonemgr: Added zone manager module. The zone manager is one
<<<<<<< HEAD
	of the co-operating processes of BIND 10, which keeps track of
	timers and other information necessary for BIND 10 to act as a
=======
	of the co-operating processes of BIND10, which keeps track of
	timers and other information necessary for BIND10 to act as a
>>>>>>> 68a15b9b
	slave. (Trac #215, svn r2737)

85.	[build]*		jinmei
	Build programs using dynamic link by default.  A new configure
	option --enable-static-link is provided to force static link for
	executable programs.  Statically linked programs can be run on a
	debugger more easily and would be convenient for developers.
	(Trac #309, svn r2723)

bind10-devel-20100812 released on August 12, 2010

84.	[bug]		jinmei, jerry
	This is a quick fix patch for the issue: AXFR fails half the
	time because of connection problems. xfrout client will make
	a new connection every time. (Trac #299, svn r2697)

83.	[build]*		jreed
	The configure --with-boost-lib option is removed. It was not
	used since the build included ASIO. (svn r2684)

82.	[func]		jinmei
	bin/auth: Added -u option to change the effective process user
	of the authoritative server after invocation.  The same option to
	the boss process will be propagated to b10-auth, too.
	(Trac #268, svn r2675)

81.	[func]		jinmei
	Added a C++ framework for micro benchmark tests.  A supplemental
	library functions to build query data for the tests were also
	provided. (Trac #241, svn r2664)

80.	[bug]		jelte
	bindctl no longer accepts configuration changes for unknown or
	non-running modules (for the latter, this is until we have a
	way to verify those options, at which point it'll be allowed
	again).
	(Trac #99, r2657)

79.	[func]		feng, jinmei
	Refactored the ASIO link interfaces to move incoming XFR and
	NOTIFY processing to the auth server class.  Wrapper classes for
	ASIO specific concepts were also provided, so that other BIND 10
	modules can (eventually) use the interface without including the
	ASIO header file directly.  On top of these changes, AXFR and
	NOTIFY processing was massively improved in terms of message
	validation and protocol conformance.  Detailed tests were provided
	to confirm the behavior.
	Note: Right now, NOTIFY doesn't actually trigger subsequent zone
	transfer due to security reasons. (Trac #221, r2565)

78.	[bug]		jinmei
	lib/dns: Fixed miscellaneous bugs in the base32 (hex) and hex
	(base16) implementation, including incorrect padding handling,
	parser failure in decoding with a SunStudio build, missing
	validation on the length of encoded hex string.  Test cases were
	more detailed to identify these bugs and confirm the fix.  Also
	renamed the incorrect term of "base32" to "base32hex".  This
	changed the API, but they are not intended to be used outside
	libdns++, so we don't consider it a backward incompatible change.
	(Trac #256, r2549)

77.	[func]		zhanglikun
	Make error message be more friendly when running cmdctl and it's
	already running (listening on same port)(Trac #277, r2540)

76.	[bug]		jelte
	Fixed a bug in the handling of 'remote' config modules (i.e.
	modules that peek at the configuration of other modules), where
	they answered 'unknown command' to commands for those other
	modules. (Trac #278, r2506)

75.	[bug]		jinmei
	Fixed a bug in the sqlite3 data source where temporary strings
	could be referenced after destruction.  It caused various lookup
	failures with SunStudio build. (Trac #288, r2494)

74.	[func]*		jinmei
	Refactored the cc::Session class by introducing an abstract base
	class.  Test code can use their own derived mock class so that
	tests can be done without establishing a real CC session.  This
	change also modified some public APIs, mainly in the config
	module. (Trac #275, r2459)

73.	[bug]		jelte
  	Fixed a bug where in bindctl, locally changed settings were
	reset when the list of running modules is updated. (Trac #285,
	r2452)

72.	[build]		jinmei
	Added -R when linking python wrapper modules to libpython when
	possible.  This helps build BIND 10 on platforms that install
	libpython whose path is unknown to run-time loader.  NetBSD is a
	known such platform. (Trac #148, r2427)

71.	[func]		each
  	Add "-a" (address) option to bind10 to specify an address for
	the auth server to listen on.

70.	[func]		each
  	Added a hot-spot cache to libdatasrc to speed up access to
	repeatedly-queried data and reduce the number of queries to
	the underlying database; this should substantially improve
	performance.  Also added a "-n" ("no cache") option to
	bind10 and b10-auth to disable the cache if needed.
	(Trac #192, svn r2383)

bind10-devel-20100701 released on July 1, 2010

69.	[func]*		jelte
	Added python wrappers for libdns++ (isc::dns), and libxfr. This
	removes the dependency on Boost.Python. The wrappers don't
	completely implement all functionality, but the high-level API
	is wrapped, and current modules use it now.
	(Trac #181, svn r2361)

68.	[func]		zhanglikun
	Add options -c (--certificate-chain) to bindctl. Override class
	HTTPSConnection to support server certificate validation.
	Add support to cmdctl.spec file, now there are three configurable
	items for cmdctl: 'key_file', 'cert_file' and 'accounts_file',
	all of them can be changed in runtime.
	(Trac #127, svn r2357)

67.	[func]		zhanglikun
	Make bindctl's command parser only do minimal check.
	Parameter value can be a sequence of non-space characters,
	or a string surrounded by quotation marks (these marks can
	be a part of the value string in escaped form). Make error
	message be more friendly. (If there is some error in
	parameter's value, the parameter name will be provided).
	Refactor function login_to_cmdctl() in class BindCmdInterpreter:
	avoid using Exception to catch all exceptions.
	(Trac #220, svn r2356)

66.	[bug]		each
	Check for duplicate RRsets before inserting data into a message
	section; this, among other things, will prevent multiple copies
	of the same CNAME from showing up when there's a loop. (Trac #69,
	svn r2350)

65.	[func]		shentingting
	Various loadzone improvements: allow optional comment for
	$TTL, allow optional origin and comment for $INCLUDE, allow
	optional comment for $ORIGIN, support BIND9 extension of
	time units for TTLs, and fix bug to not use class as part
	of label name when records don't have a label but do have
	a class.  Added verbose options to exactly what is happening
	with loadzone.  Added loadzone test suite of different file
	formats to load.
	(Trac #197, #199, #244, #161, #198, #174, #175, svn r2340)

64.	[func]		jerry
	Added python logging framework. It is for testing and
	experimenting with logging ideas. Currently, it supports
	three channels (file, syslog and stderr) and five levels
	(debug, info, warning, error and critical).
	(Trac #176, svn r2338)

63.	[func]		shane
	Added initial support for setuid(), using the "-u" flag. This will
	be replaced in the future, but for now provides a reasonable
	starting point.
	(Trac #180, svn r2330)

62.	[func]		jelte
	bin/xfrin: Use the database_file as configured in Auth to transfers
	bin/xfrout: Use the database_file as configured in Auth to transfers

61.	[bug]		jelte
	bin/auth: Enable b10-auth to be launched in source tree
	(i.e. use a zone database file relative to that)

60.	[build]		jinmei
	Supported SunStudio C++ compiler.  Note: gtest still doesn't work.
	(Trac #251, svn r2310)

59.	[bug]		jinmei
	lib/datasrc,bin/auth: The authoritative server could return a
	SERVFAIL with a partial answer if it finds a data source broken
	while looking for an answer.  This can happen, for example, if a
	zone that doesn't have an NS RR is configured and loaded as a
	sqlite3 data source. (Trac #249, r2286)

58.	[bug]		jinmei
	Worked around an interaction issue between ASIO and standard C++
	library headers.  Without this ASIO didn't work: sometimes the
	application crashes, sometimes it blocked in the ASIO module.
	(Trac #248, svn r2187, r2190)

57.	[func]		jinmei
	lib/datasrc: used a simpler version of Name::split (change 31) for
	better readability.  No behavior change. (Trac #200, svn r2159)

56.	[func]*		jinmei
	lib/dns: renamed the library name to libdns++ to avoid confusion
	with the same name of library of BIND 9.
	(Trac #190, svn r2153)

55.	[bug]		shane
	bin/xfrout: xfrout exception on Ctrl-C now no longer generates
	exception for 'Interrupted system call'
	(Trac #136, svn r2147)

54.	[bug]		zhanglikun
	bin/xfrout: Enable b10-xfrout can be launched in source
	code tree.
	(Trac #224, svn r2103)

53.	[bug]		zhanglikun
	bin/bindctl: Generate a unique session ID by using
	socket.gethostname() instead of socket.gethostbyname(),
	since the latter one could make bindctl	stall if its own
	host name can't be resolved.
	(Trac #228, svn r2096)

52.	[func]		zhanglikun
	bin/xfrout: When xfrout is launched, check whether the
	socket file is being used by one running xfrout process,
	if it is, exit from python.	If the file isn't a socket file
	or nobody is listening, it will be removed. If it can't
	be removed, exit from python.
	(Trac #151, svn r2091)

bind10-devel-20100602 released on June 2, 2010

51.	[build]		jelte
	lib/python: Add bind10_config.py module for paths and
	possibly other configure-time variables. Allow some components
	to find spec files in build tree when ran from source.
	(Trac #223)

50.	[bug]		zhanglikun
	bin/xfrin: a regression in xfrin: it can't communicate with
	a remote server. (Trac #218, svn r2038)

49.	[func]*		jelte
	Use unix domain sockets for msgq. For b10-msgq, the command
	line options --msgq-port and -m were removed. For bind10,
	the -msgq-port option was removed, and the -m command line
	option was changed to be a filename (instead of port number).
	(Trac #183, svn r2009)

48.	[func]		jelte
	bin/auth: Use asio's io_service for the msgq handling.
	(svn r2007)

47.	[func]		zhanglikun
	bin/cmdctl: Add value/type check for commands sent to
	cmdctl. (Trac #201, svn r1959)

46.	[func]		zhanglikun
	lib/cc: Fix real type data encoding/decoding. (Trac #193,
	svn r1959)

45.	[func]		zhanglikun
	bin/bind10: Pass verbose option to more modules. (Trac
	#205, svn r1957)

44.	[build]		jreed
	Install headers for libdns and libexception. (Trac #68,
	svn r1941)

43.	[func]		jelte
	lib/cc: Message queuing on cc channel. (Trac #58, svn r1870)

42.	[func]		jelte
	lib/python/isc/config:      Make temporary file with python
	tempfile module instead of manual with fixed name. (Trac
	#184, svn r1859)

41.	[func]		jelte
	Module descriptions in spec files. (Trac #90, svn r1856)

40.	[build]		jreed
	Report detected features and configure settings at end of
	configure output. (svn r1836)

39.	[func]*		each
	Renamed libauth to libdatasrc.

38.	[bug]		zhanglikun
	Send command 'shutdown' to Xfrin and Xfrout when boss receive SIGINT.
	Remove unused socket file when Xfrout process exits. Make sure Xfrout
	exit by itself when it receives SIGINT, instead of being killed by the
	signal SIGTERM or SIGKILL sent from boss.
	(Trac #135, #151, #134, svn r1797)

37.	[build]		jinmei
	Check for the availability of python-config. (Trac #159,
	svn r1794)

36.	[func]		shane
	bin/bind10:	Miscellaneous code cleanups and improvements.
	(Trac #40, svn r2012)

35.	[bug]		jinmei
	bin/bindctl: fixed a bug that it didn't accept IPv6 addresses as
	command arguments. (Trac #219, svn r2022)

34.	[bug]		jinmei
	bin/xfrin: fixed several small bugs with many additional unit
	tests.  Fixes include: IPv6 transport support, resource leak,
	and non IN class support. (Trac #185, svn r2000)

33.	[bug]		each
	bin/auth: output now prepended with "[b10-auth]" (Trac
	#109, svn r1985)

32.	[func]*		each
	bin/auth: removed custom query-processing code, changed
        boost::asio code to use plain asio instead, and added asio
        headers to the source tree.  This allows building without
        using an external boost library. (Trac #163, svn r1983)

31.	[func]		jinmei
	lib/dns: added a separate signature for Name::split() as a
	convenient wrapper for common usage. (Trac #49, svn r1903)

30.	[bug]		jinmei
	lib/dns: parameter validation of Name::split() was not sufficient,
	and invalid parameters could cause integer overflow and make the
	library crash. (Trac #177, svn r1806)

bind10-devel-20100421 released on April 21, 2010

29.	[build]		jreed
	Enable Python unit tests for "make check". (svn r1762)

28.	[bug]		jreed
	Fix msgq CC test so it can find its module. (svn r1751)

27.	[build]		jelte
	Add missing copyright license statements to various source
	files. (svn r1750)

26.	[func]		jelte
	Use PACKAGE_STRING (name + version) from config.h instead
	of hard-coded value in CH TXT version.bind replies (Trac
	#114, svn r1749)

25.	[func]*		jreed
	Renamed msgq to b10-msgq. (Trac #25, svn r1747, r1748)

24.	[func]		jinmei
	Support case-sensitive name compression in MessageRenderer.
	(Trac #142, svn r1704)

23.	[func]		jinmei
	Support a simple name with possible compression. (svn r1701)

22.	[func]		zhanglikun
	b10-xfrout for AXFR-out support added. (svn r1629, r1630)

21.	[bug]		zhanglikun
	Make log message more readable when xfrin failed. (svn
	r1697)

20.	[bug]		jinmei
	Keep stderr for child processes if -v is specified. (svn
	r1690, r1698)

19.	[bug]		jinmei
	Allow bind10 boss to pass environment variables from parent.
	(svn r1689)

18.	[bug]		jinmei
	Xfrin warn if bind10_dns load failed. (svn r1688)

17.	[bug]		jinmei
	Use sqlite3_ds.load() in xfrin module and catch Sqlite3DSError
	explicitly. (svn r1684)

16.	[func]*		zhanglikun
	Removed print_message and print_settings configuration
	commands from Xfrin. (Trac #136, svn r1682)

15.	[func]*		jinmei
	Changed zone loader/updater so trailing dot is not required.
	(svn r1681)

14.	[bug]		shane
	Change shutdown to actually SIGKILL properly. (svn r1675)

13.	[bug]		jinmei
	Don't ignore other RRs than SOA even if the second SOA is
	found. (svn r1674)

12.	[build]		jreed
	Fix tests and testdata so can be used from a read-only
	source directory.

11.	[build]		jreed
	Make sure python tests scripts are included in tarball.
	(svn r1648)

10.	[build]		jinmei
	Improve python detection for configure. (svn r1622)

9.	[build]		jinmei
	Automake the python binding of libdns. (svn r1617)

8.	[bug]		zhanglikun
	Fix log errors which may cause xfrin module to crash. (svn
	r1613)

7.	[func]		zhanglikun
	New API for inserting zone data to sqlite3 database for
	AXFR-in. (svn r1612, r1613)

6.	[bug]		jreed
	More code review, miscellaneous cleanups, style guidelines,
	and new and improved unit tests added.

5.	[doc]		jreed
	Manual page cleanups and improvements.

4.	[bug]		jinmei
	NSEC RDATA fixes for buffer overrun lookups, incorrect
	boundary checks, spec-non-conformant behaviors. (svn r1611)

3.	[bug]		jelte
	Remove a re-raise of an exception that should only have
	been included in an error answer on the cc channel. (svn
	r1601)

2.	[bug]		mgraff
	Removed unnecessary sleep() from ccsession.cc. (svn r1528)

1.	[build]*		jreed
	The configure --with-boostlib option changed to --with-boost-lib.

bind10-devel-20100319 released on March 19, 2010

For complete code revision history, see http://bind10.isc.org/browser
Specific git changesets can be accessed at:
	http://bind10.isc.org/changeset/?reponame=&old=rrrr^&new=rrrr
or after cloning the original git repository by executing:
	% git diff rrrr^ rrrr
Subversion changesets are not accessible any more.  The subversion
revision numbers will be replaced with corresponding git revisions.
Trac tickets can be accessed at: https://bind10.isc.org/ticket/nnn

LEGEND
[bug] general bug fix.  This is generally a backward compatible change,
	unless it's deemed to be impossible or very hard to keep
	compatibility to fix the bug.
[build] compilation and installation infrastructure change.
[doc] update to documentation. This shouldn't change run time behavior.
[func] new feature.  In some cases this may be a backward incompatible
	change, which would require a bump of major version.
[security] security hole fix. This is no different than a general bug
	fix except that it will be handled as confidential and will cause
	security patch releases.
*: Backward incompatible or operational change.<|MERGE_RESOLUTION|>--- conflicted
+++ resolved
@@ -1,4 +1,10 @@
-<<<<<<< HEAD
+nnn.    [func]          naokikambe
+        The stats module was supported differential statistics updates. Each
+        module can return only statistics data which are updated since the last
+        time it sent to the stats module. The purpose of differential updating
+        is reducing amounts of statistics data sent in the message queue.
+        (Trac #2179, git TBD)
+
 bind10-devel-20120816 released on August 16, 2012
 
 467.	[bug]		jelte
@@ -61,16 +67,6 @@
 	(Trac #1708, git e0d7c52a71414f4de1361b09d3c70431c96daa3f)
 
 458.	[build]*		jinmei
-=======
-nnn.    [func]          naokikambe
-        The stats module was supported differential statistics updates. Each
-        module can return only statistics data which are updated since the last
-        time it sent to the stats module. The purpose of differential updating
-        is reducing amounts of statistics data sent in the message queue.
-        (Trac #2179, git TBD)
-
-458.	[build]*	jinmei
->>>>>>> 68a15b9b
 	BIND 10 now relies on Boost offset_ptr, which caused some new
 	portability issues.  Such issues are detected at ./configure time.
 	If ./configure stops due to this, try the following workaround:
@@ -83,20 +79,12 @@
 	  (which would be the case if Boost is installed via pkgsrc)
 	(Trac #2147, git 30061d1139aad8716e97d6b620c259752fd0a3cd)
 
-<<<<<<< HEAD
 457.	[build]*		muks
-=======
-457.	[build]*	muks
->>>>>>> 68a15b9b
 	BIND 10 library names now have a "b10-" prefix. This is to avoid
 	clashes with other similarly named libraries on the system.
 	(Trac #2071, git ac20a00c28069804edc0a36050995df52f601efb)
 
-<<<<<<< HEAD
 456.	[build]		muks
-=======
-456.	[build]*	muks
->>>>>>> 68a15b9b
 	BIND 10 now compiles against log4cplus-1.1.0 (RC releases)
 	also.  Note: some older versions of log4cplus don't work any more;
 	known oldest workable version is 1.0.4.  Thanks to John Lumby for
@@ -107,12 +95,8 @@
 	The server now uses newer API for data sources. This would be an
 	internal change, however, the data sources are now configured
 	differently. Please, migrate your configuration to the top-level
-<<<<<<< HEAD
 	"data_sources" module.  Also the bind10 -n and --no-cache
 	and b10-auth -n options are removed.
-=======
-	"data_sources" module.
->>>>>>> 68a15b9b
 	(Trac #1976, git 0d4685b3e7603585afde1b587cbfefdfaf6a1bb3)
 
 454.	[bug]		jelte
@@ -129,7 +113,6 @@
 	NOTIMP instead of SERVFAIL.
 	(Trac #1986, git bd6b0a5ed3481f78fb4e5cb0b18c7b6e5920f9f8)
 
-<<<<<<< HEAD
 452.	[func]		muks, jelte
 	isc-sysinfo: An initial implementation of the isc-sysinfo
 	tool is now available for Linux, OpenBSD, FreeBSD, and Mac
@@ -138,13 +121,6 @@
 	generic Python "sysinfo" module.
 	(Trac #2062, #2121, #2122, #2172,
 	git 144e80212746f8d55e6a59edcf689fec9f32ae95)
-=======
-452.	[func]*		muks
-	isc-sysinfo: An initial implementation of the isc-sysinfo tool
-	is now available. It gathers and outputs system information which
-	can be used by future tech support staff.
-	(Trac #2062, git 144e80212746f8d55e6a59edcf689fec9f32ae95)
->>>>>>> 68a15b9b
 
 451.	[bug]		muks, jinmei
 	libdatasrc: the database-based data source now correctly returns
@@ -2567,13 +2543,8 @@
 
 86.	[func]		jerry
 	bin/zonemgr: Added zone manager module. The zone manager is one
-<<<<<<< HEAD
 	of the co-operating processes of BIND 10, which keeps track of
 	timers and other information necessary for BIND 10 to act as a
-=======
-	of the co-operating processes of BIND10, which keeps track of
-	timers and other information necessary for BIND10 to act as a
->>>>>>> 68a15b9b
 	slave. (Trac #215, svn r2737)
 
 85.	[build]*		jinmei
